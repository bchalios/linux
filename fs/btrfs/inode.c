/*
 * Copyright (C) 2007 Oracle.  All rights reserved.
 *
 * This program is free software; you can redistribute it and/or
 * modify it under the terms of the GNU General Public
 * License v2 as published by the Free Software Foundation.
 *
 * This program is distributed in the hope that it will be useful,
 * but WITHOUT ANY WARRANTY; without even the implied warranty of
 * MERCHANTABILITY or FITNESS FOR A PARTICULAR PURPOSE.  See the GNU
 * General Public License for more details.
 *
 * You should have received a copy of the GNU General Public
 * License along with this program; if not, write to the
 * Free Software Foundation, Inc., 59 Temple Place - Suite 330,
 * Boston, MA 021110-1307, USA.
 */

#include <linux/kernel.h>
#include <linux/bio.h>
#include <linux/buffer_head.h>
#include <linux/file.h>
#include <linux/fs.h>
#include <linux/pagemap.h>
#include <linux/highmem.h>
#include <linux/time.h>
#include <linux/init.h>
#include <linux/string.h>
#include <linux/backing-dev.h>
#include <linux/mpage.h>
#include <linux/swap.h>
#include <linux/writeback.h>
#include <linux/statfs.h>
#include <linux/compat.h>
#include <linux/bit_spinlock.h>
#include <linux/xattr.h>
#include <linux/posix_acl.h>
#include <linux/falloc.h>
#include <linux/slab.h>
#include <linux/ratelimit.h>
#include "compat.h"
#include "ctree.h"
#include "disk-io.h"
#include "transaction.h"
#include "btrfs_inode.h"
#include "ioctl.h"
#include "print-tree.h"
#include "volumes.h"
#include "ordered-data.h"
#include "xattr.h"
#include "tree-log.h"
#include "compression.h"
#include "locking.h"
#include "free-space-cache.h"
#include "inode-map.h"

struct btrfs_iget_args {
	u64 ino;
	struct btrfs_root *root;
};

static const struct inode_operations btrfs_dir_inode_operations;
static const struct inode_operations btrfs_symlink_inode_operations;
static const struct inode_operations btrfs_dir_ro_inode_operations;
static const struct inode_operations btrfs_special_inode_operations;
static const struct inode_operations btrfs_file_inode_operations;
static const struct address_space_operations btrfs_aops;
static const struct address_space_operations btrfs_symlink_aops;
static const struct file_operations btrfs_dir_file_operations;
static struct extent_io_ops btrfs_extent_io_ops;

static struct kmem_cache *btrfs_inode_cachep;
struct kmem_cache *btrfs_trans_handle_cachep;
struct kmem_cache *btrfs_transaction_cachep;
struct kmem_cache *btrfs_path_cachep;
struct kmem_cache *btrfs_free_space_cachep;

#define S_SHIFT 12
static unsigned char btrfs_type_by_mode[S_IFMT >> S_SHIFT] = {
	[S_IFREG >> S_SHIFT]	= BTRFS_FT_REG_FILE,
	[S_IFDIR >> S_SHIFT]	= BTRFS_FT_DIR,
	[S_IFCHR >> S_SHIFT]	= BTRFS_FT_CHRDEV,
	[S_IFBLK >> S_SHIFT]	= BTRFS_FT_BLKDEV,
	[S_IFIFO >> S_SHIFT]	= BTRFS_FT_FIFO,
	[S_IFSOCK >> S_SHIFT]	= BTRFS_FT_SOCK,
	[S_IFLNK >> S_SHIFT]	= BTRFS_FT_SYMLINK,
};

static int btrfs_setsize(struct inode *inode, loff_t newsize);
static int btrfs_truncate(struct inode *inode);
static int btrfs_finish_ordered_io(struct inode *inode, u64 start, u64 end);
static noinline int cow_file_range(struct inode *inode,
				   struct page *locked_page,
				   u64 start, u64 end, int *page_started,
				   unsigned long *nr_written, int unlock);

static int btrfs_init_inode_security(struct btrfs_trans_handle *trans,
				     struct inode *inode,  struct inode *dir,
				     const struct qstr *qstr)
{
	int err;

	err = btrfs_init_acl(trans, inode, dir);
	if (!err)
		err = btrfs_xattr_security_init(trans, inode, dir, qstr);
	return err;
}

/*
 * this does all the hard work for inserting an inline extent into
 * the btree.  The caller should have done a btrfs_drop_extents so that
 * no overlapping inline items exist in the btree
 */
static noinline int insert_inline_extent(struct btrfs_trans_handle *trans,
				struct btrfs_root *root, struct inode *inode,
				u64 start, size_t size, size_t compressed_size,
				int compress_type,
				struct page **compressed_pages)
{
	struct btrfs_key key;
	struct btrfs_path *path;
	struct extent_buffer *leaf;
	struct page *page = NULL;
	char *kaddr;
	unsigned long ptr;
	struct btrfs_file_extent_item *ei;
	int err = 0;
	int ret;
	size_t cur_size = size;
	size_t datasize;
	unsigned long offset;

	if (compressed_size && compressed_pages)
		cur_size = compressed_size;

	path = btrfs_alloc_path();
	if (!path)
		return -ENOMEM;

	path->leave_spinning = 1;
	btrfs_set_trans_block_group(trans, inode);

	key.objectid = btrfs_ino(inode);
	key.offset = start;
	btrfs_set_key_type(&key, BTRFS_EXTENT_DATA_KEY);
	datasize = btrfs_file_extent_calc_inline_size(cur_size);

	inode_add_bytes(inode, size);
	ret = btrfs_insert_empty_item(trans, root, path, &key,
				      datasize);
	BUG_ON(ret);
	if (ret) {
		err = ret;
		goto fail;
	}
	leaf = path->nodes[0];
	ei = btrfs_item_ptr(leaf, path->slots[0],
			    struct btrfs_file_extent_item);
	btrfs_set_file_extent_generation(leaf, ei, trans->transid);
	btrfs_set_file_extent_type(leaf, ei, BTRFS_FILE_EXTENT_INLINE);
	btrfs_set_file_extent_encryption(leaf, ei, 0);
	btrfs_set_file_extent_other_encoding(leaf, ei, 0);
	btrfs_set_file_extent_ram_bytes(leaf, ei, size);
	ptr = btrfs_file_extent_inline_start(ei);

	if (compress_type != BTRFS_COMPRESS_NONE) {
		struct page *cpage;
		int i = 0;
		while (compressed_size > 0) {
			cpage = compressed_pages[i];
			cur_size = min_t(unsigned long, compressed_size,
				       PAGE_CACHE_SIZE);

			kaddr = kmap_atomic(cpage, KM_USER0);
			write_extent_buffer(leaf, kaddr, ptr, cur_size);
			kunmap_atomic(kaddr, KM_USER0);

			i++;
			ptr += cur_size;
			compressed_size -= cur_size;
		}
		btrfs_set_file_extent_compression(leaf, ei,
						  compress_type);
	} else {
		page = find_get_page(inode->i_mapping,
				     start >> PAGE_CACHE_SHIFT);
		btrfs_set_file_extent_compression(leaf, ei, 0);
		kaddr = kmap_atomic(page, KM_USER0);
		offset = start & (PAGE_CACHE_SIZE - 1);
		write_extent_buffer(leaf, kaddr + offset, ptr, size);
		kunmap_atomic(kaddr, KM_USER0);
		page_cache_release(page);
	}
	btrfs_mark_buffer_dirty(leaf);
	btrfs_free_path(path);

	/*
	 * we're an inline extent, so nobody can
	 * extend the file past i_size without locking
	 * a page we already have locked.
	 *
	 * We must do any isize and inode updates
	 * before we unlock the pages.  Otherwise we
	 * could end up racing with unlink.
	 */
	BTRFS_I(inode)->disk_i_size = inode->i_size;
	btrfs_update_inode(trans, root, inode);

	return 0;
fail:
	btrfs_free_path(path);
	return err;
}


/*
 * conditionally insert an inline extent into the file.  This
 * does the checks required to make sure the data is small enough
 * to fit as an inline extent.
 */
static noinline int cow_file_range_inline(struct btrfs_trans_handle *trans,
				 struct btrfs_root *root,
				 struct inode *inode, u64 start, u64 end,
				 size_t compressed_size, int compress_type,
				 struct page **compressed_pages)
{
	u64 isize = i_size_read(inode);
	u64 actual_end = min(end + 1, isize);
	u64 inline_len = actual_end - start;
	u64 aligned_end = (end + root->sectorsize - 1) &
			~((u64)root->sectorsize - 1);
	u64 hint_byte;
	u64 data_len = inline_len;
	int ret;

	if (compressed_size)
		data_len = compressed_size;

	if (start > 0 ||
	    actual_end >= PAGE_CACHE_SIZE ||
	    data_len >= BTRFS_MAX_INLINE_DATA_SIZE(root) ||
	    (!compressed_size &&
	    (actual_end & (root->sectorsize - 1)) == 0) ||
	    end + 1 < isize ||
	    data_len > root->fs_info->max_inline) {
		return 1;
	}

	ret = btrfs_drop_extents(trans, inode, start, aligned_end,
				 &hint_byte, 1);
	BUG_ON(ret);

	if (isize > actual_end)
		inline_len = min_t(u64, isize, actual_end);
	ret = insert_inline_extent(trans, root, inode, start,
				   inline_len, compressed_size,
				   compress_type, compressed_pages);
	BUG_ON(ret);
	btrfs_delalloc_release_metadata(inode, end + 1 - start);
	btrfs_drop_extent_cache(inode, start, aligned_end - 1, 0);
	return 0;
}

struct async_extent {
	u64 start;
	u64 ram_size;
	u64 compressed_size;
	struct page **pages;
	unsigned long nr_pages;
	int compress_type;
	struct list_head list;
};

struct async_cow {
	struct inode *inode;
	struct btrfs_root *root;
	struct page *locked_page;
	u64 start;
	u64 end;
	struct list_head extents;
	struct btrfs_work work;
};

static noinline int add_async_extent(struct async_cow *cow,
				     u64 start, u64 ram_size,
				     u64 compressed_size,
				     struct page **pages,
				     unsigned long nr_pages,
				     int compress_type)
{
	struct async_extent *async_extent;

	async_extent = kmalloc(sizeof(*async_extent), GFP_NOFS);
	BUG_ON(!async_extent);
	async_extent->start = start;
	async_extent->ram_size = ram_size;
	async_extent->compressed_size = compressed_size;
	async_extent->pages = pages;
	async_extent->nr_pages = nr_pages;
	async_extent->compress_type = compress_type;
	list_add_tail(&async_extent->list, &cow->extents);
	return 0;
}

/*
 * we create compressed extents in two phases.  The first
 * phase compresses a range of pages that have already been
 * locked (both pages and state bits are locked).
 *
 * This is done inside an ordered work queue, and the compression
 * is spread across many cpus.  The actual IO submission is step
 * two, and the ordered work queue takes care of making sure that
 * happens in the same order things were put onto the queue by
 * writepages and friends.
 *
 * If this code finds it can't get good compression, it puts an
 * entry onto the work queue to write the uncompressed bytes.  This
 * makes sure that both compressed inodes and uncompressed inodes
 * are written in the same order that pdflush sent them down.
 */
static noinline int compress_file_range(struct inode *inode,
					struct page *locked_page,
					u64 start, u64 end,
					struct async_cow *async_cow,
					int *num_added)
{
	struct btrfs_root *root = BTRFS_I(inode)->root;
	struct btrfs_trans_handle *trans;
	u64 num_bytes;
	u64 blocksize = root->sectorsize;
	u64 actual_end;
	u64 isize = i_size_read(inode);
	int ret = 0;
	struct page **pages = NULL;
	unsigned long nr_pages;
	unsigned long nr_pages_ret = 0;
	unsigned long total_compressed = 0;
	unsigned long total_in = 0;
	unsigned long max_compressed = 128 * 1024;
	unsigned long max_uncompressed = 128 * 1024;
	int i;
	int will_compress;
	int compress_type = root->fs_info->compress_type;

	actual_end = min_t(u64, isize, end + 1);
again:
	will_compress = 0;
	nr_pages = (end >> PAGE_CACHE_SHIFT) - (start >> PAGE_CACHE_SHIFT) + 1;
	nr_pages = min(nr_pages, (128 * 1024UL) / PAGE_CACHE_SIZE);

	/*
	 * we don't want to send crud past the end of i_size through
	 * compression, that's just a waste of CPU time.  So, if the
	 * end of the file is before the start of our current
	 * requested range of bytes, we bail out to the uncompressed
	 * cleanup code that can deal with all of this.
	 *
	 * It isn't really the fastest way to fix things, but this is a
	 * very uncommon corner.
	 */
	if (actual_end <= start)
		goto cleanup_and_bail_uncompressed;

	total_compressed = actual_end - start;

	/* we want to make sure that amount of ram required to uncompress
	 * an extent is reasonable, so we limit the total size in ram
	 * of a compressed extent to 128k.  This is a crucial number
	 * because it also controls how easily we can spread reads across
	 * cpus for decompression.
	 *
	 * We also want to make sure the amount of IO required to do
	 * a random read is reasonably small, so we limit the size of
	 * a compressed extent to 128k.
	 */
	total_compressed = min(total_compressed, max_uncompressed);
	num_bytes = (end - start + blocksize) & ~(blocksize - 1);
	num_bytes = max(blocksize,  num_bytes);
	total_in = 0;
	ret = 0;

	/*
	 * we do compression for mount -o compress and when the
	 * inode has not been flagged as nocompress.  This flag can
	 * change at any time if we discover bad compression ratios.
	 */
	if (!(BTRFS_I(inode)->flags & BTRFS_INODE_NOCOMPRESS) &&
	    (btrfs_test_opt(root, COMPRESS) ||
	     (BTRFS_I(inode)->force_compress) ||
	     (BTRFS_I(inode)->flags & BTRFS_INODE_COMPRESS))) {
		WARN_ON(pages);
		pages = kzalloc(sizeof(struct page *) * nr_pages, GFP_NOFS);
		BUG_ON(!pages);

		if (BTRFS_I(inode)->force_compress)
			compress_type = BTRFS_I(inode)->force_compress;

		ret = btrfs_compress_pages(compress_type,
					   inode->i_mapping, start,
					   total_compressed, pages,
					   nr_pages, &nr_pages_ret,
					   &total_in,
					   &total_compressed,
					   max_compressed);

		if (!ret) {
			unsigned long offset = total_compressed &
				(PAGE_CACHE_SIZE - 1);
			struct page *page = pages[nr_pages_ret - 1];
			char *kaddr;

			/* zero the tail end of the last page, we might be
			 * sending it down to disk
			 */
			if (offset) {
				kaddr = kmap_atomic(page, KM_USER0);
				memset(kaddr + offset, 0,
				       PAGE_CACHE_SIZE - offset);
				kunmap_atomic(kaddr, KM_USER0);
			}
			will_compress = 1;
		}
	}
	if (start == 0) {
		trans = btrfs_join_transaction(root, 1);
		BUG_ON(IS_ERR(trans));
		btrfs_set_trans_block_group(trans, inode);
		trans->block_rsv = &root->fs_info->delalloc_block_rsv;

		/* lets try to make an inline extent */
		if (ret || total_in < (actual_end - start)) {
			/* we didn't compress the entire range, try
			 * to make an uncompressed inline extent.
			 */
			ret = cow_file_range_inline(trans, root, inode,
						    start, end, 0, 0, NULL);
		} else {
			/* try making a compressed inline extent */
			ret = cow_file_range_inline(trans, root, inode,
						    start, end,
						    total_compressed,
						    compress_type, pages);
		}
		if (ret == 0) {
			/*
			 * inline extent creation worked, we don't need
			 * to create any more async work items.  Unlock
			 * and free up our temp pages.
			 */
			extent_clear_unlock_delalloc(inode,
			     &BTRFS_I(inode)->io_tree,
			     start, end, NULL,
			     EXTENT_CLEAR_UNLOCK_PAGE | EXTENT_CLEAR_DIRTY |
			     EXTENT_CLEAR_DELALLOC |
			     EXTENT_SET_WRITEBACK | EXTENT_END_WRITEBACK);

			btrfs_end_transaction(trans, root);
			goto free_pages_out;
		}
		btrfs_end_transaction(trans, root);
	}

	if (will_compress) {
		/*
		 * we aren't doing an inline extent round the compressed size
		 * up to a block size boundary so the allocator does sane
		 * things
		 */
		total_compressed = (total_compressed + blocksize - 1) &
			~(blocksize - 1);

		/*
		 * one last check to make sure the compression is really a
		 * win, compare the page count read with the blocks on disk
		 */
		total_in = (total_in + PAGE_CACHE_SIZE - 1) &
			~(PAGE_CACHE_SIZE - 1);
		if (total_compressed >= total_in) {
			will_compress = 0;
		} else {
			num_bytes = total_in;
		}
	}
	if (!will_compress && pages) {
		/*
		 * the compression code ran but failed to make things smaller,
		 * free any pages it allocated and our page pointer array
		 */
		for (i = 0; i < nr_pages_ret; i++) {
			WARN_ON(pages[i]->mapping);
			page_cache_release(pages[i]);
		}
		kfree(pages);
		pages = NULL;
		total_compressed = 0;
		nr_pages_ret = 0;

		/* flag the file so we don't compress in the future */
		if (!btrfs_test_opt(root, FORCE_COMPRESS) &&
		    !(BTRFS_I(inode)->force_compress)) {
			BTRFS_I(inode)->flags |= BTRFS_INODE_NOCOMPRESS;
		}
	}
	if (will_compress) {
		*num_added += 1;

		/* the async work queues will take care of doing actual
		 * allocation on disk for these compressed pages,
		 * and will submit them to the elevator.
		 */
		add_async_extent(async_cow, start, num_bytes,
				 total_compressed, pages, nr_pages_ret,
				 compress_type);

		if (start + num_bytes < end) {
			start += num_bytes;
			pages = NULL;
			cond_resched();
			goto again;
		}
	} else {
cleanup_and_bail_uncompressed:
		/*
		 * No compression, but we still need to write the pages in
		 * the file we've been given so far.  redirty the locked
		 * page if it corresponds to our extent and set things up
		 * for the async work queue to run cow_file_range to do
		 * the normal delalloc dance
		 */
		if (page_offset(locked_page) >= start &&
		    page_offset(locked_page) <= end) {
			__set_page_dirty_nobuffers(locked_page);
			/* unlocked later on in the async handlers */
		}
		add_async_extent(async_cow, start, end - start + 1,
				 0, NULL, 0, BTRFS_COMPRESS_NONE);
		*num_added += 1;
	}

out:
	return 0;

free_pages_out:
	for (i = 0; i < nr_pages_ret; i++) {
		WARN_ON(pages[i]->mapping);
		page_cache_release(pages[i]);
	}
	kfree(pages);

	goto out;
}

/*
 * phase two of compressed writeback.  This is the ordered portion
 * of the code, which only gets called in the order the work was
 * queued.  We walk all the async extents created by compress_file_range
 * and send them down to the disk.
 */
static noinline int submit_compressed_extents(struct inode *inode,
					      struct async_cow *async_cow)
{
	struct async_extent *async_extent;
	u64 alloc_hint = 0;
	struct btrfs_trans_handle *trans;
	struct btrfs_key ins;
	struct extent_map *em;
	struct btrfs_root *root = BTRFS_I(inode)->root;
	struct extent_map_tree *em_tree = &BTRFS_I(inode)->extent_tree;
	struct extent_io_tree *io_tree;
	int ret = 0;

	if (list_empty(&async_cow->extents))
		return 0;


	while (!list_empty(&async_cow->extents)) {
		async_extent = list_entry(async_cow->extents.next,
					  struct async_extent, list);
		list_del(&async_extent->list);

		io_tree = &BTRFS_I(inode)->io_tree;

retry:
		/* did the compression code fall back to uncompressed IO? */
		if (!async_extent->pages) {
			int page_started = 0;
			unsigned long nr_written = 0;

			lock_extent(io_tree, async_extent->start,
					 async_extent->start +
					 async_extent->ram_size - 1, GFP_NOFS);

			/* allocate blocks */
			ret = cow_file_range(inode, async_cow->locked_page,
					     async_extent->start,
					     async_extent->start +
					     async_extent->ram_size - 1,
					     &page_started, &nr_written, 0);

			/*
			 * if page_started, cow_file_range inserted an
			 * inline extent and took care of all the unlocking
			 * and IO for us.  Otherwise, we need to submit
			 * all those pages down to the drive.
			 */
			if (!page_started && !ret)
				extent_write_locked_range(io_tree,
						  inode, async_extent->start,
						  async_extent->start +
						  async_extent->ram_size - 1,
						  btrfs_get_extent,
						  WB_SYNC_ALL);
			kfree(async_extent);
			cond_resched();
			continue;
		}

		lock_extent(io_tree, async_extent->start,
			    async_extent->start + async_extent->ram_size - 1,
			    GFP_NOFS);

		trans = btrfs_join_transaction(root, 1);
		BUG_ON(IS_ERR(trans));
		ret = btrfs_reserve_extent(trans, root,
					   async_extent->compressed_size,
					   async_extent->compressed_size,
					   0, alloc_hint,
					   (u64)-1, &ins, 1);
		btrfs_end_transaction(trans, root);

		if (ret) {
			int i;
			for (i = 0; i < async_extent->nr_pages; i++) {
				WARN_ON(async_extent->pages[i]->mapping);
				page_cache_release(async_extent->pages[i]);
			}
			kfree(async_extent->pages);
			async_extent->nr_pages = 0;
			async_extent->pages = NULL;
			unlock_extent(io_tree, async_extent->start,
				      async_extent->start +
				      async_extent->ram_size - 1, GFP_NOFS);
			goto retry;
		}

		/*
		 * here we're doing allocation and writeback of the
		 * compressed pages
		 */
		btrfs_drop_extent_cache(inode, async_extent->start,
					async_extent->start +
					async_extent->ram_size - 1, 0);

		em = alloc_extent_map();
		BUG_ON(!em);
		em->start = async_extent->start;
		em->len = async_extent->ram_size;
		em->orig_start = em->start;

		em->block_start = ins.objectid;
		em->block_len = ins.offset;
		em->bdev = root->fs_info->fs_devices->latest_bdev;
		em->compress_type = async_extent->compress_type;
		set_bit(EXTENT_FLAG_PINNED, &em->flags);
		set_bit(EXTENT_FLAG_COMPRESSED, &em->flags);

		while (1) {
			write_lock(&em_tree->lock);
			ret = add_extent_mapping(em_tree, em);
			write_unlock(&em_tree->lock);
			if (ret != -EEXIST) {
				free_extent_map(em);
				break;
			}
			btrfs_drop_extent_cache(inode, async_extent->start,
						async_extent->start +
						async_extent->ram_size - 1, 0);
		}

		ret = btrfs_add_ordered_extent_compress(inode,
						async_extent->start,
						ins.objectid,
						async_extent->ram_size,
						ins.offset,
						BTRFS_ORDERED_COMPRESSED,
						async_extent->compress_type);
		BUG_ON(ret);

		/*
		 * clear dirty, set writeback and unlock the pages.
		 */
		extent_clear_unlock_delalloc(inode,
				&BTRFS_I(inode)->io_tree,
				async_extent->start,
				async_extent->start +
				async_extent->ram_size - 1,
				NULL, EXTENT_CLEAR_UNLOCK_PAGE |
				EXTENT_CLEAR_UNLOCK |
				EXTENT_CLEAR_DELALLOC |
				EXTENT_CLEAR_DIRTY | EXTENT_SET_WRITEBACK);

		ret = btrfs_submit_compressed_write(inode,
				    async_extent->start,
				    async_extent->ram_size,
				    ins.objectid,
				    ins.offset, async_extent->pages,
				    async_extent->nr_pages);

		BUG_ON(ret);
		alloc_hint = ins.objectid + ins.offset;
		kfree(async_extent);
		cond_resched();
	}

	return 0;
}

static u64 get_extent_allocation_hint(struct inode *inode, u64 start,
				      u64 num_bytes)
{
	struct extent_map_tree *em_tree = &BTRFS_I(inode)->extent_tree;
	struct extent_map *em;
	u64 alloc_hint = 0;

	read_lock(&em_tree->lock);
	em = search_extent_mapping(em_tree, start, num_bytes);
	if (em) {
		/*
		 * if block start isn't an actual block number then find the
		 * first block in this inode and use that as a hint.  If that
		 * block is also bogus then just don't worry about it.
		 */
		if (em->block_start >= EXTENT_MAP_LAST_BYTE) {
			free_extent_map(em);
			em = search_extent_mapping(em_tree, 0, 0);
			if (em && em->block_start < EXTENT_MAP_LAST_BYTE)
				alloc_hint = em->block_start;
			if (em)
				free_extent_map(em);
		} else {
			alloc_hint = em->block_start;
			free_extent_map(em);
		}
	}
	read_unlock(&em_tree->lock);

	return alloc_hint;
}

static inline bool is_free_space_inode(struct btrfs_root *root,
				       struct inode *inode)
{
	if (root == root->fs_info->tree_root ||
	    BTRFS_I(inode)->location.objectid == BTRFS_FREE_INO_OBJECTID)
		return true;
	return false;
}

/*
 * when extent_io.c finds a delayed allocation range in the file,
 * the call backs end up in this code.  The basic idea is to
 * allocate extents on disk for the range, and create ordered data structs
 * in ram to track those extents.
 *
 * locked_page is the page that writepage had locked already.  We use
 * it to make sure we don't do extra locks or unlocks.
 *
 * *page_started is set to one if we unlock locked_page and do everything
 * required to start IO on it.  It may be clean and already done with
 * IO when we return.
 */
static noinline int cow_file_range(struct inode *inode,
				   struct page *locked_page,
				   u64 start, u64 end, int *page_started,
				   unsigned long *nr_written,
				   int unlock)
{
	struct btrfs_root *root = BTRFS_I(inode)->root;
	struct btrfs_trans_handle *trans;
	u64 alloc_hint = 0;
	u64 num_bytes;
	unsigned long ram_size;
	u64 disk_num_bytes;
	u64 cur_alloc_size;
	u64 blocksize = root->sectorsize;
	struct btrfs_key ins;
	struct extent_map *em;
	struct extent_map_tree *em_tree = &BTRFS_I(inode)->extent_tree;
	int ret = 0;

	BUG_ON(is_free_space_inode(root, inode));
	trans = btrfs_join_transaction(root, 1);
	BUG_ON(IS_ERR(trans));
	btrfs_set_trans_block_group(trans, inode);
	trans->block_rsv = &root->fs_info->delalloc_block_rsv;

	num_bytes = (end - start + blocksize) & ~(blocksize - 1);
	num_bytes = max(blocksize,  num_bytes);
	disk_num_bytes = num_bytes;
	ret = 0;

	if (start == 0) {
		/* lets try to make an inline extent */
		ret = cow_file_range_inline(trans, root, inode,
					    start, end, 0, 0, NULL);
		if (ret == 0) {
			extent_clear_unlock_delalloc(inode,
				     &BTRFS_I(inode)->io_tree,
				     start, end, NULL,
				     EXTENT_CLEAR_UNLOCK_PAGE |
				     EXTENT_CLEAR_UNLOCK |
				     EXTENT_CLEAR_DELALLOC |
				     EXTENT_CLEAR_DIRTY |
				     EXTENT_SET_WRITEBACK |
				     EXTENT_END_WRITEBACK);

			*nr_written = *nr_written +
			     (end - start + PAGE_CACHE_SIZE) / PAGE_CACHE_SIZE;
			*page_started = 1;
			ret = 0;
			goto out;
		}
	}

	BUG_ON(disk_num_bytes >
	       btrfs_super_total_bytes(&root->fs_info->super_copy));

	alloc_hint = get_extent_allocation_hint(inode, start, num_bytes);
	btrfs_drop_extent_cache(inode, start, start + num_bytes - 1, 0);

	while (disk_num_bytes > 0) {
		unsigned long op;

		cur_alloc_size = disk_num_bytes;
		ret = btrfs_reserve_extent(trans, root, cur_alloc_size,
					   root->sectorsize, 0, alloc_hint,
					   (u64)-1, &ins, 1);
		BUG_ON(ret);

		em = alloc_extent_map();
		BUG_ON(!em);
		em->start = start;
		em->orig_start = em->start;
		ram_size = ins.offset;
		em->len = ins.offset;

		em->block_start = ins.objectid;
		em->block_len = ins.offset;
		em->bdev = root->fs_info->fs_devices->latest_bdev;
		set_bit(EXTENT_FLAG_PINNED, &em->flags);

		while (1) {
			write_lock(&em_tree->lock);
			ret = add_extent_mapping(em_tree, em);
			write_unlock(&em_tree->lock);
			if (ret != -EEXIST) {
				free_extent_map(em);
				break;
			}
			btrfs_drop_extent_cache(inode, start,
						start + ram_size - 1, 0);
		}

		cur_alloc_size = ins.offset;
		ret = btrfs_add_ordered_extent(inode, start, ins.objectid,
					       ram_size, cur_alloc_size, 0);
		BUG_ON(ret);

		if (root->root_key.objectid ==
		    BTRFS_DATA_RELOC_TREE_OBJECTID) {
			ret = btrfs_reloc_clone_csums(inode, start,
						      cur_alloc_size);
			BUG_ON(ret);
		}

		if (disk_num_bytes < cur_alloc_size)
			break;

		/* we're not doing compressed IO, don't unlock the first
		 * page (which the caller expects to stay locked), don't
		 * clear any dirty bits and don't set any writeback bits
		 *
		 * Do set the Private2 bit so we know this page was properly
		 * setup for writepage
		 */
		op = unlock ? EXTENT_CLEAR_UNLOCK_PAGE : 0;
		op |= EXTENT_CLEAR_UNLOCK | EXTENT_CLEAR_DELALLOC |
			EXTENT_SET_PRIVATE2;

		extent_clear_unlock_delalloc(inode, &BTRFS_I(inode)->io_tree,
					     start, start + ram_size - 1,
					     locked_page, op);
		disk_num_bytes -= cur_alloc_size;
		num_bytes -= cur_alloc_size;
		alloc_hint = ins.objectid + ins.offset;
		start += cur_alloc_size;
	}
out:
	ret = 0;
	btrfs_end_transaction(trans, root);

	return ret;
}

/*
 * work queue call back to started compression on a file and pages
 */
static noinline void async_cow_start(struct btrfs_work *work)
{
	struct async_cow *async_cow;
	int num_added = 0;
	async_cow = container_of(work, struct async_cow, work);

	compress_file_range(async_cow->inode, async_cow->locked_page,
			    async_cow->start, async_cow->end, async_cow,
			    &num_added);
	if (num_added == 0)
		async_cow->inode = NULL;
}

/*
 * work queue call back to submit previously compressed pages
 */
static noinline void async_cow_submit(struct btrfs_work *work)
{
	struct async_cow *async_cow;
	struct btrfs_root *root;
	unsigned long nr_pages;

	async_cow = container_of(work, struct async_cow, work);

	root = async_cow->root;
	nr_pages = (async_cow->end - async_cow->start + PAGE_CACHE_SIZE) >>
		PAGE_CACHE_SHIFT;

	atomic_sub(nr_pages, &root->fs_info->async_delalloc_pages);

	if (atomic_read(&root->fs_info->async_delalloc_pages) <
	    5 * 1042 * 1024 &&
	    waitqueue_active(&root->fs_info->async_submit_wait))
		wake_up(&root->fs_info->async_submit_wait);

	if (async_cow->inode)
		submit_compressed_extents(async_cow->inode, async_cow);
}

static noinline void async_cow_free(struct btrfs_work *work)
{
	struct async_cow *async_cow;
	async_cow = container_of(work, struct async_cow, work);
	kfree(async_cow);
}

static int cow_file_range_async(struct inode *inode, struct page *locked_page,
				u64 start, u64 end, int *page_started,
				unsigned long *nr_written)
{
	struct async_cow *async_cow;
	struct btrfs_root *root = BTRFS_I(inode)->root;
	unsigned long nr_pages;
	u64 cur_end;
	int limit = 10 * 1024 * 1042;

	clear_extent_bit(&BTRFS_I(inode)->io_tree, start, end, EXTENT_LOCKED,
			 1, 0, NULL, GFP_NOFS);
	while (start < end) {
		async_cow = kmalloc(sizeof(*async_cow), GFP_NOFS);
		BUG_ON(!async_cow);
		async_cow->inode = inode;
		async_cow->root = root;
		async_cow->locked_page = locked_page;
		async_cow->start = start;

		if (BTRFS_I(inode)->flags & BTRFS_INODE_NOCOMPRESS)
			cur_end = end;
		else
			cur_end = min(end, start + 512 * 1024 - 1);

		async_cow->end = cur_end;
		INIT_LIST_HEAD(&async_cow->extents);

		async_cow->work.func = async_cow_start;
		async_cow->work.ordered_func = async_cow_submit;
		async_cow->work.ordered_free = async_cow_free;
		async_cow->work.flags = 0;

		nr_pages = (cur_end - start + PAGE_CACHE_SIZE) >>
			PAGE_CACHE_SHIFT;
		atomic_add(nr_pages, &root->fs_info->async_delalloc_pages);

		btrfs_queue_worker(&root->fs_info->delalloc_workers,
				   &async_cow->work);

		if (atomic_read(&root->fs_info->async_delalloc_pages) > limit) {
			wait_event(root->fs_info->async_submit_wait,
			   (atomic_read(&root->fs_info->async_delalloc_pages) <
			    limit));
		}

		while (atomic_read(&root->fs_info->async_submit_draining) &&
		      atomic_read(&root->fs_info->async_delalloc_pages)) {
			wait_event(root->fs_info->async_submit_wait,
			  (atomic_read(&root->fs_info->async_delalloc_pages) ==
			   0));
		}

		*nr_written += nr_pages;
		start = cur_end + 1;
	}
	*page_started = 1;
	return 0;
}

static noinline int csum_exist_in_range(struct btrfs_root *root,
					u64 bytenr, u64 num_bytes)
{
	int ret;
	struct btrfs_ordered_sum *sums;
	LIST_HEAD(list);

	ret = btrfs_lookup_csums_range(root->fs_info->csum_root, bytenr,
				       bytenr + num_bytes - 1, &list);
	if (ret == 0 && list_empty(&list))
		return 0;

	while (!list_empty(&list)) {
		sums = list_entry(list.next, struct btrfs_ordered_sum, list);
		list_del(&sums->list);
		kfree(sums);
	}
	return 1;
}

/*
 * when nowcow writeback call back.  This checks for snapshots or COW copies
 * of the extents that exist in the file, and COWs the file as required.
 *
 * If no cow copies or snapshots exist, we write directly to the existing
 * blocks on disk
 */
static noinline int run_delalloc_nocow(struct inode *inode,
				       struct page *locked_page,
			      u64 start, u64 end, int *page_started, int force,
			      unsigned long *nr_written)
{
	struct btrfs_root *root = BTRFS_I(inode)->root;
	struct btrfs_trans_handle *trans;
	struct extent_buffer *leaf;
	struct btrfs_path *path;
	struct btrfs_file_extent_item *fi;
	struct btrfs_key found_key;
	u64 cow_start;
	u64 cur_offset;
	u64 extent_end;
	u64 extent_offset;
	u64 disk_bytenr;
	u64 num_bytes;
	int extent_type;
	int ret;
	int type;
	int nocow;
	int check_prev = 1;
	bool nolock;
	u64 ino = btrfs_ino(inode);

	path = btrfs_alloc_path();
	BUG_ON(!path);

	nolock = is_free_space_inode(root, inode);

	if (nolock)
		trans = btrfs_join_transaction_nolock(root, 1);
	else
		trans = btrfs_join_transaction(root, 1);
	BUG_ON(IS_ERR(trans));

	cow_start = (u64)-1;
	cur_offset = start;
	while (1) {
		ret = btrfs_lookup_file_extent(trans, root, path, ino,
					       cur_offset, 0);
		BUG_ON(ret < 0);
		if (ret > 0 && path->slots[0] > 0 && check_prev) {
			leaf = path->nodes[0];
			btrfs_item_key_to_cpu(leaf, &found_key,
					      path->slots[0] - 1);
			if (found_key.objectid == ino &&
			    found_key.type == BTRFS_EXTENT_DATA_KEY)
				path->slots[0]--;
		}
		check_prev = 0;
next_slot:
		leaf = path->nodes[0];
		if (path->slots[0] >= btrfs_header_nritems(leaf)) {
			ret = btrfs_next_leaf(root, path);
			if (ret < 0)
				BUG_ON(1);
			if (ret > 0)
				break;
			leaf = path->nodes[0];
		}

		nocow = 0;
		disk_bytenr = 0;
		num_bytes = 0;
		btrfs_item_key_to_cpu(leaf, &found_key, path->slots[0]);

		if (found_key.objectid > ino ||
		    found_key.type > BTRFS_EXTENT_DATA_KEY ||
		    found_key.offset > end)
			break;

		if (found_key.offset > cur_offset) {
			extent_end = found_key.offset;
			extent_type = 0;
			goto out_check;
		}

		fi = btrfs_item_ptr(leaf, path->slots[0],
				    struct btrfs_file_extent_item);
		extent_type = btrfs_file_extent_type(leaf, fi);

		if (extent_type == BTRFS_FILE_EXTENT_REG ||
		    extent_type == BTRFS_FILE_EXTENT_PREALLOC) {
			disk_bytenr = btrfs_file_extent_disk_bytenr(leaf, fi);
			extent_offset = btrfs_file_extent_offset(leaf, fi);
			extent_end = found_key.offset +
				btrfs_file_extent_num_bytes(leaf, fi);
			if (extent_end <= start) {
				path->slots[0]++;
				goto next_slot;
			}
			if (disk_bytenr == 0)
				goto out_check;
			if (btrfs_file_extent_compression(leaf, fi) ||
			    btrfs_file_extent_encryption(leaf, fi) ||
			    btrfs_file_extent_other_encoding(leaf, fi))
				goto out_check;
			if (extent_type == BTRFS_FILE_EXTENT_REG && !force)
				goto out_check;
			if (btrfs_extent_readonly(root, disk_bytenr))
				goto out_check;
			if (btrfs_cross_ref_exist(trans, root, ino,
						  found_key.offset -
						  extent_offset, disk_bytenr))
				goto out_check;
			disk_bytenr += extent_offset;
			disk_bytenr += cur_offset - found_key.offset;
			num_bytes = min(end + 1, extent_end) - cur_offset;
			/*
			 * force cow if csum exists in the range.
			 * this ensure that csum for a given extent are
			 * either valid or do not exist.
			 */
			if (csum_exist_in_range(root, disk_bytenr, num_bytes))
				goto out_check;
			nocow = 1;
		} else if (extent_type == BTRFS_FILE_EXTENT_INLINE) {
			extent_end = found_key.offset +
				btrfs_file_extent_inline_len(leaf, fi);
			extent_end = ALIGN(extent_end, root->sectorsize);
		} else {
			BUG_ON(1);
		}
out_check:
		if (extent_end <= start) {
			path->slots[0]++;
			goto next_slot;
		}
		if (!nocow) {
			if (cow_start == (u64)-1)
				cow_start = cur_offset;
			cur_offset = extent_end;
			if (cur_offset > end)
				break;
			path->slots[0]++;
			goto next_slot;
		}

		btrfs_release_path(path);
		if (cow_start != (u64)-1) {
			ret = cow_file_range(inode, locked_page, cow_start,
					found_key.offset - 1, page_started,
					nr_written, 1);
			BUG_ON(ret);
			cow_start = (u64)-1;
		}

		if (extent_type == BTRFS_FILE_EXTENT_PREALLOC) {
			struct extent_map *em;
			struct extent_map_tree *em_tree;
			em_tree = &BTRFS_I(inode)->extent_tree;
			em = alloc_extent_map();
			BUG_ON(!em);
			em->start = cur_offset;
			em->orig_start = em->start;
			em->len = num_bytes;
			em->block_len = num_bytes;
			em->block_start = disk_bytenr;
			em->bdev = root->fs_info->fs_devices->latest_bdev;
			set_bit(EXTENT_FLAG_PINNED, &em->flags);
			while (1) {
				write_lock(&em_tree->lock);
				ret = add_extent_mapping(em_tree, em);
				write_unlock(&em_tree->lock);
				if (ret != -EEXIST) {
					free_extent_map(em);
					break;
				}
				btrfs_drop_extent_cache(inode, em->start,
						em->start + em->len - 1, 0);
			}
			type = BTRFS_ORDERED_PREALLOC;
		} else {
			type = BTRFS_ORDERED_NOCOW;
		}

		ret = btrfs_add_ordered_extent(inode, cur_offset, disk_bytenr,
					       num_bytes, num_bytes, type);
		BUG_ON(ret);

		if (root->root_key.objectid ==
		    BTRFS_DATA_RELOC_TREE_OBJECTID) {
			ret = btrfs_reloc_clone_csums(inode, cur_offset,
						      num_bytes);
			BUG_ON(ret);
		}

		extent_clear_unlock_delalloc(inode, &BTRFS_I(inode)->io_tree,
				cur_offset, cur_offset + num_bytes - 1,
				locked_page, EXTENT_CLEAR_UNLOCK_PAGE |
				EXTENT_CLEAR_UNLOCK | EXTENT_CLEAR_DELALLOC |
				EXTENT_SET_PRIVATE2);
		cur_offset = extent_end;
		if (cur_offset > end)
			break;
	}
	btrfs_release_path(path);

	if (cur_offset <= end && cow_start == (u64)-1)
		cow_start = cur_offset;
	if (cow_start != (u64)-1) {
		ret = cow_file_range(inode, locked_page, cow_start, end,
				     page_started, nr_written, 1);
		BUG_ON(ret);
	}

	if (nolock) {
		ret = btrfs_end_transaction_nolock(trans, root);
		BUG_ON(ret);
	} else {
		ret = btrfs_end_transaction(trans, root);
		BUG_ON(ret);
	}
	btrfs_free_path(path);
	return 0;
}

/*
 * extent_io.c call back to do delayed allocation processing
 */
static int run_delalloc_range(struct inode *inode, struct page *locked_page,
			      u64 start, u64 end, int *page_started,
			      unsigned long *nr_written)
{
	int ret;
	struct btrfs_root *root = BTRFS_I(inode)->root;

	if (BTRFS_I(inode)->flags & BTRFS_INODE_NODATACOW)
		ret = run_delalloc_nocow(inode, locked_page, start, end,
					 page_started, 1, nr_written);
	else if (BTRFS_I(inode)->flags & BTRFS_INODE_PREALLOC)
		ret = run_delalloc_nocow(inode, locked_page, start, end,
					 page_started, 0, nr_written);
	else if (!btrfs_test_opt(root, COMPRESS) &&
		 !(BTRFS_I(inode)->force_compress) &&
		 !(BTRFS_I(inode)->flags & BTRFS_INODE_COMPRESS))
		ret = cow_file_range(inode, locked_page, start, end,
				      page_started, nr_written, 1);
	else
		ret = cow_file_range_async(inode, locked_page, start, end,
					   page_started, nr_written);
	return ret;
}

static int btrfs_split_extent_hook(struct inode *inode,
				   struct extent_state *orig, u64 split)
{
	/* not delalloc, ignore it */
	if (!(orig->state & EXTENT_DELALLOC))
		return 0;

	atomic_inc(&BTRFS_I(inode)->outstanding_extents);
	return 0;
}

/*
 * extent_io.c merge_extent_hook, used to track merged delayed allocation
 * extents so we can keep track of new extents that are just merged onto old
 * extents, such as when we are doing sequential writes, so we can properly
 * account for the metadata space we'll need.
 */
static int btrfs_merge_extent_hook(struct inode *inode,
				   struct extent_state *new,
				   struct extent_state *other)
{
	/* not delalloc, ignore it */
	if (!(other->state & EXTENT_DELALLOC))
		return 0;

	atomic_dec(&BTRFS_I(inode)->outstanding_extents);
	return 0;
}

/*
 * extent_io.c set_bit_hook, used to track delayed allocation
 * bytes in this file, and to maintain the list of inodes that
 * have pending delalloc work to be done.
 */
static int btrfs_set_bit_hook(struct inode *inode,
			      struct extent_state *state, int *bits)
{

	/*
	 * set_bit and clear bit hooks normally require _irqsave/restore
	 * but in this case, we are only testeing for the DELALLOC
	 * bit, which is only set or cleared with irqs on
	 */
	if (!(state->state & EXTENT_DELALLOC) && (*bits & EXTENT_DELALLOC)) {
		struct btrfs_root *root = BTRFS_I(inode)->root;
		u64 len = state->end + 1 - state->start;
		bool do_list = !is_free_space_inode(root, inode);

		if (*bits & EXTENT_FIRST_DELALLOC)
			*bits &= ~EXTENT_FIRST_DELALLOC;
		else
			atomic_inc(&BTRFS_I(inode)->outstanding_extents);

		spin_lock(&root->fs_info->delalloc_lock);
		BTRFS_I(inode)->delalloc_bytes += len;
		root->fs_info->delalloc_bytes += len;
		if (do_list && list_empty(&BTRFS_I(inode)->delalloc_inodes)) {
			list_add_tail(&BTRFS_I(inode)->delalloc_inodes,
				      &root->fs_info->delalloc_inodes);
		}
		spin_unlock(&root->fs_info->delalloc_lock);
	}
	return 0;
}

/*
 * extent_io.c clear_bit_hook, see set_bit_hook for why
 */
static int btrfs_clear_bit_hook(struct inode *inode,
				struct extent_state *state, int *bits)
{
	/*
	 * set_bit and clear bit hooks normally require _irqsave/restore
	 * but in this case, we are only testeing for the DELALLOC
	 * bit, which is only set or cleared with irqs on
	 */
	if ((state->state & EXTENT_DELALLOC) && (*bits & EXTENT_DELALLOC)) {
		struct btrfs_root *root = BTRFS_I(inode)->root;
		u64 len = state->end + 1 - state->start;
		bool do_list = !is_free_space_inode(root, inode);

		if (*bits & EXTENT_FIRST_DELALLOC)
			*bits &= ~EXTENT_FIRST_DELALLOC;
		else if (!(*bits & EXTENT_DO_ACCOUNTING))
			atomic_dec(&BTRFS_I(inode)->outstanding_extents);

		if (*bits & EXTENT_DO_ACCOUNTING)
			btrfs_delalloc_release_metadata(inode, len);

		if (root->root_key.objectid != BTRFS_DATA_RELOC_TREE_OBJECTID
		    && do_list)
			btrfs_free_reserved_data_space(inode, len);

		spin_lock(&root->fs_info->delalloc_lock);
		root->fs_info->delalloc_bytes -= len;
		BTRFS_I(inode)->delalloc_bytes -= len;

		if (do_list && BTRFS_I(inode)->delalloc_bytes == 0 &&
		    !list_empty(&BTRFS_I(inode)->delalloc_inodes)) {
			list_del_init(&BTRFS_I(inode)->delalloc_inodes);
		}
		spin_unlock(&root->fs_info->delalloc_lock);
	}
	return 0;
}

/*
 * extent_io.c merge_bio_hook, this must check the chunk tree to make sure
 * we don't create bios that span stripes or chunks
 */
int btrfs_merge_bio_hook(struct page *page, unsigned long offset,
			 size_t size, struct bio *bio,
			 unsigned long bio_flags)
{
	struct btrfs_root *root = BTRFS_I(page->mapping->host)->root;
	struct btrfs_mapping_tree *map_tree;
	u64 logical = (u64)bio->bi_sector << 9;
	u64 length = 0;
	u64 map_length;
	int ret;

	if (bio_flags & EXTENT_BIO_COMPRESSED)
		return 0;

	length = bio->bi_size;
	map_tree = &root->fs_info->mapping_tree;
	map_length = length;
	ret = btrfs_map_block(map_tree, READ, logical,
			      &map_length, NULL, 0);

	if (map_length < length + size)
		return 1;
	return ret;
}

/*
 * in order to insert checksums into the metadata in large chunks,
 * we wait until bio submission time.   All the pages in the bio are
 * checksummed and sums are attached onto the ordered extent record.
 *
 * At IO completion time the cums attached on the ordered extent record
 * are inserted into the btree
 */
static int __btrfs_submit_bio_start(struct inode *inode, int rw,
				    struct bio *bio, int mirror_num,
				    unsigned long bio_flags,
				    u64 bio_offset)
{
	struct btrfs_root *root = BTRFS_I(inode)->root;
	int ret = 0;

	ret = btrfs_csum_one_bio(root, inode, bio, 0, 0);
	BUG_ON(ret);
	return 0;
}

/*
 * in order to insert checksums into the metadata in large chunks,
 * we wait until bio submission time.   All the pages in the bio are
 * checksummed and sums are attached onto the ordered extent record.
 *
 * At IO completion time the cums attached on the ordered extent record
 * are inserted into the btree
 */
static int __btrfs_submit_bio_done(struct inode *inode, int rw, struct bio *bio,
			  int mirror_num, unsigned long bio_flags,
			  u64 bio_offset)
{
	struct btrfs_root *root = BTRFS_I(inode)->root;
	return btrfs_map_bio(root, rw, bio, mirror_num, 1);
}

/*
 * extent_io.c submission hook. This does the right thing for csum calculation
 * on write, or reading the csums from the tree before a read
 */
static int btrfs_submit_bio_hook(struct inode *inode, int rw, struct bio *bio,
			  int mirror_num, unsigned long bio_flags,
			  u64 bio_offset)
{
	struct btrfs_root *root = BTRFS_I(inode)->root;
	int ret = 0;
	int skip_sum;

	skip_sum = BTRFS_I(inode)->flags & BTRFS_INODE_NODATASUM;

	if (is_free_space_inode(root, inode))
		ret = btrfs_bio_wq_end_io(root->fs_info, bio, 2);
	else
		ret = btrfs_bio_wq_end_io(root->fs_info, bio, 0);
	BUG_ON(ret);

	if (!(rw & REQ_WRITE)) {
		if (bio_flags & EXTENT_BIO_COMPRESSED) {
			return btrfs_submit_compressed_read(inode, bio,
						    mirror_num, bio_flags);
		} else if (!skip_sum) {
			ret = btrfs_lookup_bio_sums(root, inode, bio, NULL);
			if (ret)
				return ret;
		}
		goto mapit;
	} else if (!skip_sum) {
		/* csum items have already been cloned */
		if (root->root_key.objectid == BTRFS_DATA_RELOC_TREE_OBJECTID)
			goto mapit;
		/* we're doing a write, do the async checksumming */
		return btrfs_wq_submit_bio(BTRFS_I(inode)->root->fs_info,
				   inode, rw, bio, mirror_num,
				   bio_flags, bio_offset,
				   __btrfs_submit_bio_start,
				   __btrfs_submit_bio_done);
	}

mapit:
	return btrfs_map_bio(root, rw, bio, mirror_num, 0);
}

/*
 * given a list of ordered sums record them in the inode.  This happens
 * at IO completion time based on sums calculated at bio submission time.
 */
static noinline int add_pending_csums(struct btrfs_trans_handle *trans,
			     struct inode *inode, u64 file_offset,
			     struct list_head *list)
{
	struct btrfs_ordered_sum *sum;

	btrfs_set_trans_block_group(trans, inode);

	list_for_each_entry(sum, list, list) {
		btrfs_csum_file_blocks(trans,
		       BTRFS_I(inode)->root->fs_info->csum_root, sum);
	}
	return 0;
}

int btrfs_set_extent_delalloc(struct inode *inode, u64 start, u64 end,
			      struct extent_state **cached_state)
{
	if ((end & (PAGE_CACHE_SIZE - 1)) == 0)
		WARN_ON(1);
	return set_extent_delalloc(&BTRFS_I(inode)->io_tree, start, end,
				   cached_state, GFP_NOFS);
}

/* see btrfs_writepage_start_hook for details on why this is required */
struct btrfs_writepage_fixup {
	struct page *page;
	struct btrfs_work work;
};

static void btrfs_writepage_fixup_worker(struct btrfs_work *work)
{
	struct btrfs_writepage_fixup *fixup;
	struct btrfs_ordered_extent *ordered;
	struct extent_state *cached_state = NULL;
	struct page *page;
	struct inode *inode;
	u64 page_start;
	u64 page_end;

	fixup = container_of(work, struct btrfs_writepage_fixup, work);
	page = fixup->page;
again:
	lock_page(page);
	if (!page->mapping || !PageDirty(page) || !PageChecked(page)) {
		ClearPageChecked(page);
		goto out_page;
	}

	inode = page->mapping->host;
	page_start = page_offset(page);
	page_end = page_offset(page) + PAGE_CACHE_SIZE - 1;

	lock_extent_bits(&BTRFS_I(inode)->io_tree, page_start, page_end, 0,
			 &cached_state, GFP_NOFS);

	/* already ordered? We're done */
	if (PagePrivate2(page))
		goto out;

	ordered = btrfs_lookup_ordered_extent(inode, page_start);
	if (ordered) {
		unlock_extent_cached(&BTRFS_I(inode)->io_tree, page_start,
				     page_end, &cached_state, GFP_NOFS);
		unlock_page(page);
		btrfs_start_ordered_extent(inode, ordered, 1);
		goto again;
	}

	BUG();
	btrfs_set_extent_delalloc(inode, page_start, page_end, &cached_state);
	ClearPageChecked(page);
out:
	unlock_extent_cached(&BTRFS_I(inode)->io_tree, page_start, page_end,
			     &cached_state, GFP_NOFS);
out_page:
	unlock_page(page);
	page_cache_release(page);
	kfree(fixup);
}

/*
 * There are a few paths in the higher layers of the kernel that directly
 * set the page dirty bit without asking the filesystem if it is a
 * good idea.  This causes problems because we want to make sure COW
 * properly happens and the data=ordered rules are followed.
 *
 * In our case any range that doesn't have the ORDERED bit set
 * hasn't been properly setup for IO.  We kick off an async process
 * to fix it up.  The async helper will wait for ordered extents, set
 * the delalloc bit and make it safe to write the page.
 */
static int btrfs_writepage_start_hook(struct page *page, u64 start, u64 end)
{
	struct inode *inode = page->mapping->host;
	struct btrfs_writepage_fixup *fixup;
	struct btrfs_root *root = BTRFS_I(inode)->root;

	/* this page is properly in the ordered list */
	if (TestClearPagePrivate2(page))
		return 0;

	if (PageChecked(page))
		return -EAGAIN;

	fixup = kzalloc(sizeof(*fixup), GFP_NOFS);
	if (!fixup)
		return -EAGAIN;

	SetPageChecked(page);
	page_cache_get(page);
	fixup->work.func = btrfs_writepage_fixup_worker;
	fixup->page = page;
	btrfs_queue_worker(&root->fs_info->fixup_workers, &fixup->work);
	return -EAGAIN;
}

static int insert_reserved_file_extent(struct btrfs_trans_handle *trans,
				       struct inode *inode, u64 file_pos,
				       u64 disk_bytenr, u64 disk_num_bytes,
				       u64 num_bytes, u64 ram_bytes,
				       u8 compression, u8 encryption,
				       u16 other_encoding, int extent_type)
{
	struct btrfs_root *root = BTRFS_I(inode)->root;
	struct btrfs_file_extent_item *fi;
	struct btrfs_path *path;
	struct extent_buffer *leaf;
	struct btrfs_key ins;
	u64 hint;
	int ret;

	path = btrfs_alloc_path();
	BUG_ON(!path);

	path->leave_spinning = 1;

	/*
	 * we may be replacing one extent in the tree with another.
	 * The new extent is pinned in the extent map, and we don't want
	 * to drop it from the cache until it is completely in the btree.
	 *
	 * So, tell btrfs_drop_extents to leave this extent in the cache.
	 * the caller is expected to unpin it and allow it to be merged
	 * with the others.
	 */
	ret = btrfs_drop_extents(trans, inode, file_pos, file_pos + num_bytes,
				 &hint, 0);
	BUG_ON(ret);

	ins.objectid = btrfs_ino(inode);
	ins.offset = file_pos;
	ins.type = BTRFS_EXTENT_DATA_KEY;
	ret = btrfs_insert_empty_item(trans, root, path, &ins, sizeof(*fi));
	BUG_ON(ret);
	leaf = path->nodes[0];
	fi = btrfs_item_ptr(leaf, path->slots[0],
			    struct btrfs_file_extent_item);
	btrfs_set_file_extent_generation(leaf, fi, trans->transid);
	btrfs_set_file_extent_type(leaf, fi, extent_type);
	btrfs_set_file_extent_disk_bytenr(leaf, fi, disk_bytenr);
	btrfs_set_file_extent_disk_num_bytes(leaf, fi, disk_num_bytes);
	btrfs_set_file_extent_offset(leaf, fi, 0);
	btrfs_set_file_extent_num_bytes(leaf, fi, num_bytes);
	btrfs_set_file_extent_ram_bytes(leaf, fi, ram_bytes);
	btrfs_set_file_extent_compression(leaf, fi, compression);
	btrfs_set_file_extent_encryption(leaf, fi, encryption);
	btrfs_set_file_extent_other_encoding(leaf, fi, other_encoding);

	btrfs_unlock_up_safe(path, 1);
	btrfs_set_lock_blocking(leaf);

	btrfs_mark_buffer_dirty(leaf);

	inode_add_bytes(inode, num_bytes);

	ins.objectid = disk_bytenr;
	ins.offset = disk_num_bytes;
	ins.type = BTRFS_EXTENT_ITEM_KEY;
	ret = btrfs_alloc_reserved_file_extent(trans, root,
					root->root_key.objectid,
					btrfs_ino(inode), file_pos, &ins);
	BUG_ON(ret);
	btrfs_free_path(path);

	return 0;
}

/*
 * helper function for btrfs_finish_ordered_io, this
 * just reads in some of the csum leaves to prime them into ram
 * before we start the transaction.  It limits the amount of btree
 * reads required while inside the transaction.
 */
/* as ordered data IO finishes, this gets called so we can finish
 * an ordered extent if the range of bytes in the file it covers are
 * fully written.
 */
static int btrfs_finish_ordered_io(struct inode *inode, u64 start, u64 end)
{
	struct btrfs_root *root = BTRFS_I(inode)->root;
	struct btrfs_trans_handle *trans = NULL;
	struct btrfs_ordered_extent *ordered_extent = NULL;
	struct extent_io_tree *io_tree = &BTRFS_I(inode)->io_tree;
	struct extent_state *cached_state = NULL;
	int compress_type = 0;
	int ret;
	bool nolock;

	ret = btrfs_dec_test_ordered_pending(inode, &ordered_extent, start,
					     end - start + 1);
	if (!ret)
		return 0;
	BUG_ON(!ordered_extent);

	nolock = is_free_space_inode(root, inode);

	if (test_bit(BTRFS_ORDERED_NOCOW, &ordered_extent->flags)) {
		BUG_ON(!list_empty(&ordered_extent->list));
		ret = btrfs_ordered_update_i_size(inode, 0, ordered_extent);
		if (!ret) {
			if (nolock)
				trans = btrfs_join_transaction_nolock(root, 1);
			else
				trans = btrfs_join_transaction(root, 1);
			BUG_ON(IS_ERR(trans));
			btrfs_set_trans_block_group(trans, inode);
			trans->block_rsv = &root->fs_info->delalloc_block_rsv;
			ret = btrfs_update_inode(trans, root, inode);
			BUG_ON(ret);
		}
		goto out;
	}

	lock_extent_bits(io_tree, ordered_extent->file_offset,
			 ordered_extent->file_offset + ordered_extent->len - 1,
			 0, &cached_state, GFP_NOFS);

	if (nolock)
		trans = btrfs_join_transaction_nolock(root, 1);
	else
		trans = btrfs_join_transaction(root, 1);
	BUG_ON(IS_ERR(trans));
	btrfs_set_trans_block_group(trans, inode);
	trans->block_rsv = &root->fs_info->delalloc_block_rsv;

	if (test_bit(BTRFS_ORDERED_COMPRESSED, &ordered_extent->flags))
		compress_type = ordered_extent->compress_type;
	if (test_bit(BTRFS_ORDERED_PREALLOC, &ordered_extent->flags)) {
		BUG_ON(compress_type);
		ret = btrfs_mark_extent_written(trans, inode,
						ordered_extent->file_offset,
						ordered_extent->file_offset +
						ordered_extent->len);
		BUG_ON(ret);
	} else {
		BUG_ON(root == root->fs_info->tree_root);
		ret = insert_reserved_file_extent(trans, inode,
						ordered_extent->file_offset,
						ordered_extent->start,
						ordered_extent->disk_len,
						ordered_extent->len,
						ordered_extent->len,
						compress_type, 0, 0,
						BTRFS_FILE_EXTENT_REG);
		unpin_extent_cache(&BTRFS_I(inode)->extent_tree,
				   ordered_extent->file_offset,
				   ordered_extent->len);
		BUG_ON(ret);
	}
	unlock_extent_cached(io_tree, ordered_extent->file_offset,
			     ordered_extent->file_offset +
			     ordered_extent->len - 1, &cached_state, GFP_NOFS);

	add_pending_csums(trans, inode, ordered_extent->file_offset,
			  &ordered_extent->list);

	ret = btrfs_ordered_update_i_size(inode, 0, ordered_extent);
	if (!ret) {
		ret = btrfs_update_inode(trans, root, inode);
		BUG_ON(ret);
	}
	ret = 0;
out:
	if (nolock) {
		if (trans)
			btrfs_end_transaction_nolock(trans, root);
	} else {
		btrfs_delalloc_release_metadata(inode, ordered_extent->len);
		if (trans)
			btrfs_end_transaction(trans, root);
	}

	/* once for us */
	btrfs_put_ordered_extent(ordered_extent);
	/* once for the tree */
	btrfs_put_ordered_extent(ordered_extent);

	return 0;
}

static int btrfs_writepage_end_io_hook(struct page *page, u64 start, u64 end,
				struct extent_state *state, int uptodate)
{
	trace_btrfs_writepage_end_io_hook(page, start, end, uptodate);

	ClearPagePrivate2(page);
	return btrfs_finish_ordered_io(page->mapping->host, start, end);
}

/*
 * When IO fails, either with EIO or csum verification fails, we
 * try other mirrors that might have a good copy of the data.  This
 * io_failure_record is used to record state as we go through all the
 * mirrors.  If another mirror has good data, the page is set up to date
 * and things continue.  If a good mirror can't be found, the original
 * bio end_io callback is called to indicate things have failed.
 */
struct io_failure_record {
	struct page *page;
	u64 start;
	u64 len;
	u64 logical;
	unsigned long bio_flags;
	int last_mirror;
};

static int btrfs_io_failed_hook(struct bio *failed_bio,
			 struct page *page, u64 start, u64 end,
			 struct extent_state *state)
{
	struct io_failure_record *failrec = NULL;
	u64 private;
	struct extent_map *em;
	struct inode *inode = page->mapping->host;
	struct extent_io_tree *failure_tree = &BTRFS_I(inode)->io_failure_tree;
	struct extent_map_tree *em_tree = &BTRFS_I(inode)->extent_tree;
	struct bio *bio;
	int num_copies;
	int ret;
	int rw;
	u64 logical;

	ret = get_state_private(failure_tree, start, &private);
	if (ret) {
		failrec = kmalloc(sizeof(*failrec), GFP_NOFS);
		if (!failrec)
			return -ENOMEM;
		failrec->start = start;
		failrec->len = end - start + 1;
		failrec->last_mirror = 0;
		failrec->bio_flags = 0;

		read_lock(&em_tree->lock);
		em = lookup_extent_mapping(em_tree, start, failrec->len);
		if (em->start > start || em->start + em->len < start) {
			free_extent_map(em);
			em = NULL;
		}
		read_unlock(&em_tree->lock);

		if (IS_ERR_OR_NULL(em)) {
			kfree(failrec);
			return -EIO;
		}
		logical = start - em->start;
		logical = em->block_start + logical;
		if (test_bit(EXTENT_FLAG_COMPRESSED, &em->flags)) {
			logical = em->block_start;
			failrec->bio_flags = EXTENT_BIO_COMPRESSED;
			extent_set_compress_type(&failrec->bio_flags,
						 em->compress_type);
		}
		failrec->logical = logical;
		free_extent_map(em);
		set_extent_bits(failure_tree, start, end, EXTENT_LOCKED |
				EXTENT_DIRTY, GFP_NOFS);
		set_state_private(failure_tree, start,
				 (u64)(unsigned long)failrec);
	} else {
		failrec = (struct io_failure_record *)(unsigned long)private;
	}
	num_copies = btrfs_num_copies(
			      &BTRFS_I(inode)->root->fs_info->mapping_tree,
			      failrec->logical, failrec->len);
	failrec->last_mirror++;
	if (!state) {
		spin_lock(&BTRFS_I(inode)->io_tree.lock);
		state = find_first_extent_bit_state(&BTRFS_I(inode)->io_tree,
						    failrec->start,
						    EXTENT_LOCKED);
		if (state && state->start != failrec->start)
			state = NULL;
		spin_unlock(&BTRFS_I(inode)->io_tree.lock);
	}
	if (!state || failrec->last_mirror > num_copies) {
		set_state_private(failure_tree, failrec->start, 0);
		clear_extent_bits(failure_tree, failrec->start,
				  failrec->start + failrec->len - 1,
				  EXTENT_LOCKED | EXTENT_DIRTY, GFP_NOFS);
		kfree(failrec);
		return -EIO;
	}
	bio = bio_alloc(GFP_NOFS, 1);
	bio->bi_private = state;
	bio->bi_end_io = failed_bio->bi_end_io;
	bio->bi_sector = failrec->logical >> 9;
	bio->bi_bdev = failed_bio->bi_bdev;
	bio->bi_size = 0;

	bio_add_page(bio, page, failrec->len, start - page_offset(page));
	if (failed_bio->bi_rw & REQ_WRITE)
		rw = WRITE;
	else
		rw = READ;

	ret = BTRFS_I(inode)->io_tree.ops->submit_bio_hook(inode, rw, bio,
						      failrec->last_mirror,
						      failrec->bio_flags, 0);
	return ret;
}

/*
 * each time an IO finishes, we do a fast check in the IO failure tree
 * to see if we need to process or clean up an io_failure_record
 */
static int btrfs_clean_io_failures(struct inode *inode, u64 start)
{
	u64 private;
	u64 private_failure;
	struct io_failure_record *failure;
	int ret;

	private = 0;
	if (count_range_bits(&BTRFS_I(inode)->io_failure_tree, &private,
			     (u64)-1, 1, EXTENT_DIRTY, 0)) {
		ret = get_state_private(&BTRFS_I(inode)->io_failure_tree,
					start, &private_failure);
		if (ret == 0) {
			failure = (struct io_failure_record *)(unsigned long)
				   private_failure;
			set_state_private(&BTRFS_I(inode)->io_failure_tree,
					  failure->start, 0);
			clear_extent_bits(&BTRFS_I(inode)->io_failure_tree,
					  failure->start,
					  failure->start + failure->len - 1,
					  EXTENT_DIRTY | EXTENT_LOCKED,
					  GFP_NOFS);
			kfree(failure);
		}
	}
	return 0;
}

/*
 * when reads are done, we need to check csums to verify the data is correct
 * if there's a match, we allow the bio to finish.  If not, we go through
 * the io_failure_record routines to find good copies
 */
static int btrfs_readpage_end_io_hook(struct page *page, u64 start, u64 end,
			       struct extent_state *state)
{
	size_t offset = start - ((u64)page->index << PAGE_CACHE_SHIFT);
	struct inode *inode = page->mapping->host;
	struct extent_io_tree *io_tree = &BTRFS_I(inode)->io_tree;
	char *kaddr;
	u64 private = ~(u32)0;
	int ret;
	struct btrfs_root *root = BTRFS_I(inode)->root;
	u32 csum = ~(u32)0;

	if (PageChecked(page)) {
		ClearPageChecked(page);
		goto good;
	}

	if (BTRFS_I(inode)->flags & BTRFS_INODE_NODATASUM)
		return 0;

	if (root->root_key.objectid == BTRFS_DATA_RELOC_TREE_OBJECTID &&
	    test_range_bit(io_tree, start, end, EXTENT_NODATASUM, 1, NULL)) {
		clear_extent_bits(io_tree, start, end, EXTENT_NODATASUM,
				  GFP_NOFS);
		return 0;
	}

	if (state && state->start == start) {
		private = state->private;
		ret = 0;
	} else {
		ret = get_state_private(io_tree, start, &private);
	}
	kaddr = kmap_atomic(page, KM_USER0);
	if (ret)
		goto zeroit;

	csum = btrfs_csum_data(root, kaddr + offset, csum,  end - start + 1);
	btrfs_csum_final(csum, (char *)&csum);
	if (csum != private)
		goto zeroit;

	kunmap_atomic(kaddr, KM_USER0);
good:
	/* if the io failure tree for this inode is non-empty,
	 * check to see if we've recovered from a failed IO
	 */
	btrfs_clean_io_failures(inode, start);
	return 0;

zeroit:
<<<<<<< HEAD
	if (printk_ratelimit()) {
		printk(KERN_INFO "btrfs csum failed ino %llu off %llu csum %u "
		       "private %llu\n",
		       (unsigned long long)btrfs_ino(page->mapping->host),
=======
	printk_ratelimited(KERN_INFO "btrfs csum failed ino %lu off %llu csum %u "
		       "private %llu\n", page->mapping->host->i_ino,
>>>>>>> 4ea02885
		       (unsigned long long)start, csum,
		       (unsigned long long)private);
	memset(kaddr + offset, 1, end - start + 1);
	flush_dcache_page(page);
	kunmap_atomic(kaddr, KM_USER0);
	if (private == 0)
		return 0;
	return -EIO;
}

struct delayed_iput {
	struct list_head list;
	struct inode *inode;
};

void btrfs_add_delayed_iput(struct inode *inode)
{
	struct btrfs_fs_info *fs_info = BTRFS_I(inode)->root->fs_info;
	struct delayed_iput *delayed;

	if (atomic_add_unless(&inode->i_count, -1, 1))
		return;

	delayed = kmalloc(sizeof(*delayed), GFP_NOFS | __GFP_NOFAIL);
	delayed->inode = inode;

	spin_lock(&fs_info->delayed_iput_lock);
	list_add_tail(&delayed->list, &fs_info->delayed_iputs);
	spin_unlock(&fs_info->delayed_iput_lock);
}

void btrfs_run_delayed_iputs(struct btrfs_root *root)
{
	LIST_HEAD(list);
	struct btrfs_fs_info *fs_info = root->fs_info;
	struct delayed_iput *delayed;
	int empty;

	spin_lock(&fs_info->delayed_iput_lock);
	empty = list_empty(&fs_info->delayed_iputs);
	spin_unlock(&fs_info->delayed_iput_lock);
	if (empty)
		return;

	down_read(&root->fs_info->cleanup_work_sem);
	spin_lock(&fs_info->delayed_iput_lock);
	list_splice_init(&fs_info->delayed_iputs, &list);
	spin_unlock(&fs_info->delayed_iput_lock);

	while (!list_empty(&list)) {
		delayed = list_entry(list.next, struct delayed_iput, list);
		list_del(&delayed->list);
		iput(delayed->inode);
		kfree(delayed);
	}
	up_read(&root->fs_info->cleanup_work_sem);
}

/*
 * calculate extra metadata reservation when snapshotting a subvolume
 * contains orphan files.
 */
void btrfs_orphan_pre_snapshot(struct btrfs_trans_handle *trans,
				struct btrfs_pending_snapshot *pending,
				u64 *bytes_to_reserve)
{
	struct btrfs_root *root;
	struct btrfs_block_rsv *block_rsv;
	u64 num_bytes;
	int index;

	root = pending->root;
	if (!root->orphan_block_rsv || list_empty(&root->orphan_list))
		return;

	block_rsv = root->orphan_block_rsv;

	/* orphan block reservation for the snapshot */
	num_bytes = block_rsv->size;

	/*
	 * after the snapshot is created, COWing tree blocks may use more
	 * space than it frees. So we should make sure there is enough
	 * reserved space.
	 */
	index = trans->transid & 0x1;
	if (block_rsv->reserved + block_rsv->freed[index] < block_rsv->size) {
		num_bytes += block_rsv->size -
			     (block_rsv->reserved + block_rsv->freed[index]);
	}

	*bytes_to_reserve += num_bytes;
}

void btrfs_orphan_post_snapshot(struct btrfs_trans_handle *trans,
				struct btrfs_pending_snapshot *pending)
{
	struct btrfs_root *root = pending->root;
	struct btrfs_root *snap = pending->snap;
	struct btrfs_block_rsv *block_rsv;
	u64 num_bytes;
	int index;
	int ret;

	if (!root->orphan_block_rsv || list_empty(&root->orphan_list))
		return;

	/* refill source subvolume's orphan block reservation */
	block_rsv = root->orphan_block_rsv;
	index = trans->transid & 0x1;
	if (block_rsv->reserved + block_rsv->freed[index] < block_rsv->size) {
		num_bytes = block_rsv->size -
			    (block_rsv->reserved + block_rsv->freed[index]);
		ret = btrfs_block_rsv_migrate(&pending->block_rsv,
					      root->orphan_block_rsv,
					      num_bytes);
		BUG_ON(ret);
	}

	/* setup orphan block reservation for the snapshot */
	block_rsv = btrfs_alloc_block_rsv(snap);
	BUG_ON(!block_rsv);

	btrfs_add_durable_block_rsv(root->fs_info, block_rsv);
	snap->orphan_block_rsv = block_rsv;

	num_bytes = root->orphan_block_rsv->size;
	ret = btrfs_block_rsv_migrate(&pending->block_rsv,
				      block_rsv, num_bytes);
	BUG_ON(ret);

#if 0
	/* insert orphan item for the snapshot */
	WARN_ON(!root->orphan_item_inserted);
	ret = btrfs_insert_orphan_item(trans, root->fs_info->tree_root,
				       snap->root_key.objectid);
	BUG_ON(ret);
	snap->orphan_item_inserted = 1;
#endif
}

enum btrfs_orphan_cleanup_state {
	ORPHAN_CLEANUP_STARTED	= 1,
	ORPHAN_CLEANUP_DONE	= 2,
};

/*
 * This is called in transaction commmit time. If there are no orphan
 * files in the subvolume, it removes orphan item and frees block_rsv
 * structure.
 */
void btrfs_orphan_commit_root(struct btrfs_trans_handle *trans,
			      struct btrfs_root *root)
{
	int ret;

	if (!list_empty(&root->orphan_list) ||
	    root->orphan_cleanup_state != ORPHAN_CLEANUP_DONE)
		return;

	if (root->orphan_item_inserted &&
	    btrfs_root_refs(&root->root_item) > 0) {
		ret = btrfs_del_orphan_item(trans, root->fs_info->tree_root,
					    root->root_key.objectid);
		BUG_ON(ret);
		root->orphan_item_inserted = 0;
	}

	if (root->orphan_block_rsv) {
		WARN_ON(root->orphan_block_rsv->size > 0);
		btrfs_free_block_rsv(root, root->orphan_block_rsv);
		root->orphan_block_rsv = NULL;
	}
}

/*
 * This creates an orphan entry for the given inode in case something goes
 * wrong in the middle of an unlink/truncate.
 *
 * NOTE: caller of this function should reserve 5 units of metadata for
 *	 this function.
 */
int btrfs_orphan_add(struct btrfs_trans_handle *trans, struct inode *inode)
{
	struct btrfs_root *root = BTRFS_I(inode)->root;
	struct btrfs_block_rsv *block_rsv = NULL;
	int reserve = 0;
	int insert = 0;
	int ret;

	if (!root->orphan_block_rsv) {
		block_rsv = btrfs_alloc_block_rsv(root);
		BUG_ON(!block_rsv);
	}

	spin_lock(&root->orphan_lock);
	if (!root->orphan_block_rsv) {
		root->orphan_block_rsv = block_rsv;
	} else if (block_rsv) {
		btrfs_free_block_rsv(root, block_rsv);
		block_rsv = NULL;
	}

	if (list_empty(&BTRFS_I(inode)->i_orphan)) {
		list_add(&BTRFS_I(inode)->i_orphan, &root->orphan_list);
#if 0
		/*
		 * For proper ENOSPC handling, we should do orphan
		 * cleanup when mounting. But this introduces backward
		 * compatibility issue.
		 */
		if (!xchg(&root->orphan_item_inserted, 1))
			insert = 2;
		else
			insert = 1;
#endif
		insert = 1;
	}

	if (!BTRFS_I(inode)->orphan_meta_reserved) {
		BTRFS_I(inode)->orphan_meta_reserved = 1;
		reserve = 1;
	}
	spin_unlock(&root->orphan_lock);

	if (block_rsv)
		btrfs_add_durable_block_rsv(root->fs_info, block_rsv);

	/* grab metadata reservation from transaction handle */
	if (reserve) {
		ret = btrfs_orphan_reserve_metadata(trans, inode);
		BUG_ON(ret);
	}

	/* insert an orphan item to track this unlinked/truncated file */
	if (insert >= 1) {
		ret = btrfs_insert_orphan_item(trans, root, btrfs_ino(inode));
		BUG_ON(ret);
	}

	/* insert an orphan item to track subvolume contains orphan files */
	if (insert >= 2) {
		ret = btrfs_insert_orphan_item(trans, root->fs_info->tree_root,
					       root->root_key.objectid);
		BUG_ON(ret);
	}
	return 0;
}

/*
 * We have done the truncate/delete so we can go ahead and remove the orphan
 * item for this particular inode.
 */
int btrfs_orphan_del(struct btrfs_trans_handle *trans, struct inode *inode)
{
	struct btrfs_root *root = BTRFS_I(inode)->root;
	int delete_item = 0;
	int release_rsv = 0;
	int ret = 0;

	spin_lock(&root->orphan_lock);
	if (!list_empty(&BTRFS_I(inode)->i_orphan)) {
		list_del_init(&BTRFS_I(inode)->i_orphan);
		delete_item = 1;
	}

	if (BTRFS_I(inode)->orphan_meta_reserved) {
		BTRFS_I(inode)->orphan_meta_reserved = 0;
		release_rsv = 1;
	}
	spin_unlock(&root->orphan_lock);

	if (trans && delete_item) {
		ret = btrfs_del_orphan_item(trans, root, btrfs_ino(inode));
		BUG_ON(ret);
	}

	if (release_rsv)
		btrfs_orphan_release_metadata(inode);

	return 0;
}

/*
 * this cleans up any orphans that may be left on the list from the last use
 * of this root.
 */
int btrfs_orphan_cleanup(struct btrfs_root *root)
{
	struct btrfs_path *path;
	struct extent_buffer *leaf;
	struct btrfs_key key, found_key;
	struct btrfs_trans_handle *trans;
	struct inode *inode;
	int ret = 0, nr_unlink = 0, nr_truncate = 0;

	if (cmpxchg(&root->orphan_cleanup_state, 0, ORPHAN_CLEANUP_STARTED))
		return 0;

	path = btrfs_alloc_path();
	if (!path) {
		ret = -ENOMEM;
		goto out;
	}
	path->reada = -1;

	key.objectid = BTRFS_ORPHAN_OBJECTID;
	btrfs_set_key_type(&key, BTRFS_ORPHAN_ITEM_KEY);
	key.offset = (u64)-1;

	while (1) {
		ret = btrfs_search_slot(NULL, root, &key, path, 0, 0);
		if (ret < 0)
			goto out;

		/*
		 * if ret == 0 means we found what we were searching for, which
		 * is weird, but possible, so only screw with path if we didn't
		 * find the key and see if we have stuff that matches
		 */
		if (ret > 0) {
			ret = 0;
			if (path->slots[0] == 0)
				break;
			path->slots[0]--;
		}

		/* pull out the item */
		leaf = path->nodes[0];
		btrfs_item_key_to_cpu(leaf, &found_key, path->slots[0]);

		/* make sure the item matches what we want */
		if (found_key.objectid != BTRFS_ORPHAN_OBJECTID)
			break;
		if (btrfs_key_type(&found_key) != BTRFS_ORPHAN_ITEM_KEY)
			break;

		/* release the path since we're done with it */
		btrfs_release_path(path);

		/*
		 * this is where we are basically btrfs_lookup, without the
		 * crossing root thing.  we store the inode number in the
		 * offset of the orphan item.
		 */
		found_key.objectid = found_key.offset;
		found_key.type = BTRFS_INODE_ITEM_KEY;
		found_key.offset = 0;
		inode = btrfs_iget(root->fs_info->sb, &found_key, root, NULL);
		if (IS_ERR(inode)) {
			ret = PTR_ERR(inode);
			goto out;
		}

		/*
		 * add this inode to the orphan list so btrfs_orphan_del does
		 * the proper thing when we hit it
		 */
		spin_lock(&root->orphan_lock);
		list_add(&BTRFS_I(inode)->i_orphan, &root->orphan_list);
		spin_unlock(&root->orphan_lock);

		/*
		 * if this is a bad inode, means we actually succeeded in
		 * removing the inode, but not the orphan record, which means
		 * we need to manually delete the orphan since iput will just
		 * do a destroy_inode
		 */
		if (is_bad_inode(inode)) {
			trans = btrfs_start_transaction(root, 0);
			if (IS_ERR(trans)) {
				ret = PTR_ERR(trans);
				goto out;
			}
			btrfs_orphan_del(trans, inode);
			btrfs_end_transaction(trans, root);
			iput(inode);
			continue;
		}

		/* if we have links, this was a truncate, lets do that */
		if (inode->i_nlink) {
			if (!S_ISREG(inode->i_mode)) {
				WARN_ON(1);
				iput(inode);
				continue;
			}
			nr_truncate++;
			ret = btrfs_truncate(inode);
		} else {
			nr_unlink++;
		}

		/* this will do delete_inode and everything for us */
		iput(inode);
		if (ret)
			goto out;
	}
	root->orphan_cleanup_state = ORPHAN_CLEANUP_DONE;

	if (root->orphan_block_rsv)
		btrfs_block_rsv_release(root, root->orphan_block_rsv,
					(u64)-1);

	if (root->orphan_block_rsv || root->orphan_item_inserted) {
		trans = btrfs_join_transaction(root, 1);
		if (!IS_ERR(trans))
			btrfs_end_transaction(trans, root);
	}

	if (nr_unlink)
		printk(KERN_INFO "btrfs: unlinked %d orphans\n", nr_unlink);
	if (nr_truncate)
		printk(KERN_INFO "btrfs: truncated %d orphans\n", nr_truncate);

out:
	if (ret)
		printk(KERN_CRIT "btrfs: could not do orphan cleanup %d\n", ret);
	btrfs_free_path(path);
	return ret;
}

/*
 * very simple check to peek ahead in the leaf looking for xattrs.  If we
 * don't find any xattrs, we know there can't be any acls.
 *
 * slot is the slot the inode is in, objectid is the objectid of the inode
 */
static noinline int acls_after_inode_item(struct extent_buffer *leaf,
					  int slot, u64 objectid)
{
	u32 nritems = btrfs_header_nritems(leaf);
	struct btrfs_key found_key;
	int scanned = 0;

	slot++;
	while (slot < nritems) {
		btrfs_item_key_to_cpu(leaf, &found_key, slot);

		/* we found a different objectid, there must not be acls */
		if (found_key.objectid != objectid)
			return 0;

		/* we found an xattr, assume we've got an acl */
		if (found_key.type == BTRFS_XATTR_ITEM_KEY)
			return 1;

		/*
		 * we found a key greater than an xattr key, there can't
		 * be any acls later on
		 */
		if (found_key.type > BTRFS_XATTR_ITEM_KEY)
			return 0;

		slot++;
		scanned++;

		/*
		 * it goes inode, inode backrefs, xattrs, extents,
		 * so if there are a ton of hard links to an inode there can
		 * be a lot of backrefs.  Don't waste time searching too hard,
		 * this is just an optimization
		 */
		if (scanned >= 8)
			break;
	}
	/* we hit the end of the leaf before we found an xattr or
	 * something larger than an xattr.  We have to assume the inode
	 * has acls
	 */
	return 1;
}

/*
 * read an inode from the btree into the in-memory inode
 */
static void btrfs_read_locked_inode(struct inode *inode)
{
	struct btrfs_path *path;
	struct extent_buffer *leaf;
	struct btrfs_inode_item *inode_item;
	struct btrfs_timespec *tspec;
	struct btrfs_root *root = BTRFS_I(inode)->root;
	struct btrfs_key location;
	int maybe_acls;
	u64 alloc_group_block;
	u32 rdev;
	int ret;

	path = btrfs_alloc_path();
	BUG_ON(!path);
	memcpy(&location, &BTRFS_I(inode)->location, sizeof(location));

	ret = btrfs_lookup_inode(NULL, root, path, &location, 0);
	if (ret)
		goto make_bad;

	leaf = path->nodes[0];
	inode_item = btrfs_item_ptr(leaf, path->slots[0],
				    struct btrfs_inode_item);

	inode->i_mode = btrfs_inode_mode(leaf, inode_item);
	inode->i_nlink = btrfs_inode_nlink(leaf, inode_item);
	inode->i_uid = btrfs_inode_uid(leaf, inode_item);
	inode->i_gid = btrfs_inode_gid(leaf, inode_item);
	btrfs_i_size_write(inode, btrfs_inode_size(leaf, inode_item));

	tspec = btrfs_inode_atime(inode_item);
	inode->i_atime.tv_sec = btrfs_timespec_sec(leaf, tspec);
	inode->i_atime.tv_nsec = btrfs_timespec_nsec(leaf, tspec);

	tspec = btrfs_inode_mtime(inode_item);
	inode->i_mtime.tv_sec = btrfs_timespec_sec(leaf, tspec);
	inode->i_mtime.tv_nsec = btrfs_timespec_nsec(leaf, tspec);

	tspec = btrfs_inode_ctime(inode_item);
	inode->i_ctime.tv_sec = btrfs_timespec_sec(leaf, tspec);
	inode->i_ctime.tv_nsec = btrfs_timespec_nsec(leaf, tspec);

	inode_set_bytes(inode, btrfs_inode_nbytes(leaf, inode_item));
	BTRFS_I(inode)->generation = btrfs_inode_generation(leaf, inode_item);
	BTRFS_I(inode)->sequence = btrfs_inode_sequence(leaf, inode_item);
	inode->i_generation = BTRFS_I(inode)->generation;
	inode->i_rdev = 0;
	rdev = btrfs_inode_rdev(leaf, inode_item);

	BTRFS_I(inode)->index_cnt = (u64)-1;
	BTRFS_I(inode)->flags = btrfs_inode_flags(leaf, inode_item);

	alloc_group_block = btrfs_inode_block_group(leaf, inode_item);

	/*
	 * try to precache a NULL acl entry for files that don't have
	 * any xattrs or acls
	 */
	maybe_acls = acls_after_inode_item(leaf, path->slots[0],
					   btrfs_ino(inode));
	if (!maybe_acls)
		cache_no_acl(inode);

	BTRFS_I(inode)->block_group = btrfs_find_block_group(root, 0,
						alloc_group_block, 0);
	btrfs_free_path(path);
	inode_item = NULL;

	switch (inode->i_mode & S_IFMT) {
	case S_IFREG:
		inode->i_mapping->a_ops = &btrfs_aops;
		inode->i_mapping->backing_dev_info = &root->fs_info->bdi;
		BTRFS_I(inode)->io_tree.ops = &btrfs_extent_io_ops;
		inode->i_fop = &btrfs_file_operations;
		inode->i_op = &btrfs_file_inode_operations;
		break;
	case S_IFDIR:
		inode->i_fop = &btrfs_dir_file_operations;
		if (root == root->fs_info->tree_root)
			inode->i_op = &btrfs_dir_ro_inode_operations;
		else
			inode->i_op = &btrfs_dir_inode_operations;
		break;
	case S_IFLNK:
		inode->i_op = &btrfs_symlink_inode_operations;
		inode->i_mapping->a_ops = &btrfs_symlink_aops;
		inode->i_mapping->backing_dev_info = &root->fs_info->bdi;
		break;
	default:
		inode->i_op = &btrfs_special_inode_operations;
		init_special_inode(inode, inode->i_mode, rdev);
		break;
	}

	btrfs_update_iflags(inode);
	return;

make_bad:
	btrfs_free_path(path);
	make_bad_inode(inode);
}

/*
 * given a leaf and an inode, copy the inode fields into the leaf
 */
static void fill_inode_item(struct btrfs_trans_handle *trans,
			    struct extent_buffer *leaf,
			    struct btrfs_inode_item *item,
			    struct inode *inode)
{
	if (!leaf->map_token)
		map_private_extent_buffer(leaf, (unsigned long)item,
					  sizeof(struct btrfs_inode_item),
					  &leaf->map_token, &leaf->kaddr,
					  &leaf->map_start, &leaf->map_len,
					  KM_USER1);

	btrfs_set_inode_uid(leaf, item, inode->i_uid);
	btrfs_set_inode_gid(leaf, item, inode->i_gid);
	btrfs_set_inode_size(leaf, item, BTRFS_I(inode)->disk_i_size);
	btrfs_set_inode_mode(leaf, item, inode->i_mode);
	btrfs_set_inode_nlink(leaf, item, inode->i_nlink);

	btrfs_set_timespec_sec(leaf, btrfs_inode_atime(item),
			       inode->i_atime.tv_sec);
	btrfs_set_timespec_nsec(leaf, btrfs_inode_atime(item),
				inode->i_atime.tv_nsec);

	btrfs_set_timespec_sec(leaf, btrfs_inode_mtime(item),
			       inode->i_mtime.tv_sec);
	btrfs_set_timespec_nsec(leaf, btrfs_inode_mtime(item),
				inode->i_mtime.tv_nsec);

	btrfs_set_timespec_sec(leaf, btrfs_inode_ctime(item),
			       inode->i_ctime.tv_sec);
	btrfs_set_timespec_nsec(leaf, btrfs_inode_ctime(item),
				inode->i_ctime.tv_nsec);

	btrfs_set_inode_nbytes(leaf, item, inode_get_bytes(inode));
	btrfs_set_inode_generation(leaf, item, BTRFS_I(inode)->generation);
	btrfs_set_inode_sequence(leaf, item, BTRFS_I(inode)->sequence);
	btrfs_set_inode_transid(leaf, item, trans->transid);
	btrfs_set_inode_rdev(leaf, item, inode->i_rdev);
	btrfs_set_inode_flags(leaf, item, BTRFS_I(inode)->flags);
	btrfs_set_inode_block_group(leaf, item, BTRFS_I(inode)->block_group);

	if (leaf->map_token) {
		unmap_extent_buffer(leaf, leaf->map_token, KM_USER1);
		leaf->map_token = NULL;
	}
}

/*
 * copy everything in the in-memory inode into the btree.
 */
noinline int btrfs_update_inode(struct btrfs_trans_handle *trans,
				struct btrfs_root *root, struct inode *inode)
{
	struct btrfs_inode_item *inode_item;
	struct btrfs_path *path;
	struct extent_buffer *leaf;
	int ret;

	/*
	 * If root is tree root, it means this inode is used to
	 * store free space information. And these inodes are updated
	 * when committing the transaction, so they needn't delaye to
	 * be updated, or deadlock will occured.
	 */
	if (!is_free_space_inode(root, inode)) {
		ret = btrfs_delayed_update_inode(trans, root, inode);
		if (!ret)
			btrfs_set_inode_last_trans(trans, inode);
		return ret;
	}

	path = btrfs_alloc_path();
	if (!path)
		return -ENOMEM;

	path->leave_spinning = 1;
	ret = btrfs_lookup_inode(trans, root, path, &BTRFS_I(inode)->location,
				 1);
	if (ret) {
		if (ret > 0)
			ret = -ENOENT;
		goto failed;
	}

	btrfs_unlock_up_safe(path, 1);
	leaf = path->nodes[0];
	inode_item = btrfs_item_ptr(leaf, path->slots[0],
				    struct btrfs_inode_item);

	fill_inode_item(trans, leaf, inode_item, inode);
	btrfs_mark_buffer_dirty(leaf);
	btrfs_set_inode_last_trans(trans, inode);
	ret = 0;
failed:
	btrfs_free_path(path);
	return ret;
}

/*
 * unlink helper that gets used here in inode.c and in the tree logging
 * recovery code.  It remove a link in a directory with a given name, and
 * also drops the back refs in the inode to the directory
 */
static int __btrfs_unlink_inode(struct btrfs_trans_handle *trans,
				struct btrfs_root *root,
				struct inode *dir, struct inode *inode,
				const char *name, int name_len)
{
	struct btrfs_path *path;
	int ret = 0;
	struct extent_buffer *leaf;
	struct btrfs_dir_item *di;
	struct btrfs_key key;
	u64 index;
	u64 ino = btrfs_ino(inode);
	u64 dir_ino = btrfs_ino(dir);

	path = btrfs_alloc_path();
	if (!path) {
		ret = -ENOMEM;
		goto out;
	}

	path->leave_spinning = 1;
	di = btrfs_lookup_dir_item(trans, root, path, dir_ino,
				    name, name_len, -1);
	if (IS_ERR(di)) {
		ret = PTR_ERR(di);
		goto err;
	}
	if (!di) {
		ret = -ENOENT;
		goto err;
	}
	leaf = path->nodes[0];
	btrfs_dir_item_key_to_cpu(leaf, di, &key);
	ret = btrfs_delete_one_dir_name(trans, root, path, di);
	if (ret)
		goto err;
	btrfs_release_path(path);

	ret = btrfs_del_inode_ref(trans, root, name, name_len, ino,
				  dir_ino, &index);
	if (ret) {
		printk(KERN_INFO "btrfs failed to delete reference to %.*s, "
		       "inode %llu parent %llu\n", name_len, name,
		       (unsigned long long)ino, (unsigned long long)dir_ino);
		goto err;
	}

	ret = btrfs_delete_delayed_dir_index(trans, root, dir, index);
	if (ret)
		goto err;
<<<<<<< HEAD
=======
	}
	ret = btrfs_delete_one_dir_name(trans, root, path, di);
	btrfs_release_path(path);
>>>>>>> 4ea02885

	ret = btrfs_del_inode_ref_in_log(trans, root, name, name_len,
					 inode, dir_ino);
	BUG_ON(ret != 0 && ret != -ENOENT);

	ret = btrfs_del_dir_entries_in_log(trans, root, name, name_len,
					   dir, index);
	if (ret == -ENOENT)
		ret = 0;
err:
	btrfs_free_path(path);
	if (ret)
		goto out;

	btrfs_i_size_write(dir, dir->i_size - name_len * 2);
	inode->i_ctime = dir->i_mtime = dir->i_ctime = CURRENT_TIME;
	btrfs_update_inode(trans, root, dir);
out:
	return ret;
}

int btrfs_unlink_inode(struct btrfs_trans_handle *trans,
		       struct btrfs_root *root,
		       struct inode *dir, struct inode *inode,
		       const char *name, int name_len)
{
	int ret;
	ret = __btrfs_unlink_inode(trans, root, dir, inode, name, name_len);
	if (!ret) {
		btrfs_drop_nlink(inode);
		ret = btrfs_update_inode(trans, root, inode);
	}
	return ret;
}
		

/* helper to check if there is any shared block in the path */
static int check_path_shared(struct btrfs_root *root,
			     struct btrfs_path *path)
{
	struct extent_buffer *eb;
	int level;
	u64 refs = 1;

	for (level = 0; level < BTRFS_MAX_LEVEL; level++) {
		int ret;

		if (!path->nodes[level])
			break;
		eb = path->nodes[level];
		if (!btrfs_block_can_be_shared(root, eb))
			continue;
		ret = btrfs_lookup_extent_info(NULL, root, eb->start, eb->len,
					       &refs, NULL);
		if (refs > 1)
			return 1;
	}
	return 0;
}

/*
 * helper to start transaction for unlink and rmdir.
 *
 * unlink and rmdir are special in btrfs, they do not always free space.
 * so in enospc case, we should make sure they will free space before
 * allowing them to use the global metadata reservation.
 */
static struct btrfs_trans_handle *__unlink_start_trans(struct inode *dir,
						       struct dentry *dentry)
{
	struct btrfs_trans_handle *trans;
	struct btrfs_root *root = BTRFS_I(dir)->root;
	struct btrfs_path *path;
	struct btrfs_inode_ref *ref;
	struct btrfs_dir_item *di;
	struct inode *inode = dentry->d_inode;
	u64 index;
	int check_link = 1;
	int err = -ENOSPC;
	int ret;
	u64 ino = btrfs_ino(inode);
	u64 dir_ino = btrfs_ino(dir);

	trans = btrfs_start_transaction(root, 10);
	if (!IS_ERR(trans) || PTR_ERR(trans) != -ENOSPC)
		return trans;

	if (ino == BTRFS_EMPTY_SUBVOL_DIR_OBJECTID)
		return ERR_PTR(-ENOSPC);

	/* check if there is someone else holds reference */
	if (S_ISDIR(inode->i_mode) && atomic_read(&inode->i_count) > 1)
		return ERR_PTR(-ENOSPC);

	if (atomic_read(&inode->i_count) > 2)
		return ERR_PTR(-ENOSPC);

	if (xchg(&root->fs_info->enospc_unlink, 1))
		return ERR_PTR(-ENOSPC);

	path = btrfs_alloc_path();
	if (!path) {
		root->fs_info->enospc_unlink = 0;
		return ERR_PTR(-ENOMEM);
	}

	trans = btrfs_start_transaction(root, 0);
	if (IS_ERR(trans)) {
		btrfs_free_path(path);
		root->fs_info->enospc_unlink = 0;
		return trans;
	}

	path->skip_locking = 1;
	path->search_commit_root = 1;

	ret = btrfs_lookup_inode(trans, root, path,
				&BTRFS_I(dir)->location, 0);
	if (ret < 0) {
		err = ret;
		goto out;
	}
	if (ret == 0) {
		if (check_path_shared(root, path))
			goto out;
	} else {
		check_link = 0;
	}
	btrfs_release_path(path);

	ret = btrfs_lookup_inode(trans, root, path,
				&BTRFS_I(inode)->location, 0);
	if (ret < 0) {
		err = ret;
		goto out;
	}
	if (ret == 0) {
		if (check_path_shared(root, path))
			goto out;
	} else {
		check_link = 0;
	}
	btrfs_release_path(path);

	if (ret == 0 && S_ISREG(inode->i_mode)) {
		ret = btrfs_lookup_file_extent(trans, root, path,
					       ino, (u64)-1, 0);
		if (ret < 0) {
			err = ret;
			goto out;
		}
		BUG_ON(ret == 0);
		if (check_path_shared(root, path))
			goto out;
		btrfs_release_path(path);
	}

	if (!check_link) {
		err = 0;
		goto out;
	}

	di = btrfs_lookup_dir_item(trans, root, path, dir_ino,
				dentry->d_name.name, dentry->d_name.len, 0);
	if (IS_ERR(di)) {
		err = PTR_ERR(di);
		goto out;
	}
	if (di) {
		if (check_path_shared(root, path))
			goto out;
	} else {
		err = 0;
		goto out;
	}
	btrfs_release_path(path);

	ref = btrfs_lookup_inode_ref(trans, root, path,
				dentry->d_name.name, dentry->d_name.len,
				ino, dir_ino, 0);
	if (IS_ERR(ref)) {
		err = PTR_ERR(ref);
		goto out;
	}
	BUG_ON(!ref);
	if (check_path_shared(root, path))
		goto out;
	index = btrfs_inode_ref_index(path->nodes[0], ref);
	btrfs_release_path(path);

	/*
	 * This is a commit root search, if we can lookup inode item and other
	 * relative items in the commit root, it means the transaction of
	 * dir/file creation has been committed, and the dir index item that we
	 * delay to insert has also been inserted into the commit root. So
	 * we needn't worry about the delayed insertion of the dir index item
	 * here.
	 */
	di = btrfs_lookup_dir_index_item(trans, root, path, dir_ino, index,
				dentry->d_name.name, dentry->d_name.len, 0);
	if (IS_ERR(di)) {
		err = PTR_ERR(di);
		goto out;
	}
	BUG_ON(ret == -ENOENT);
	if (check_path_shared(root, path))
		goto out;

	err = 0;
out:
	btrfs_free_path(path);
	if (err) {
		btrfs_end_transaction(trans, root);
		root->fs_info->enospc_unlink = 0;
		return ERR_PTR(err);
	}

	trans->block_rsv = &root->fs_info->global_block_rsv;
	return trans;
}

static void __unlink_end_trans(struct btrfs_trans_handle *trans,
			       struct btrfs_root *root)
{
	if (trans->block_rsv == &root->fs_info->global_block_rsv) {
		BUG_ON(!root->fs_info->enospc_unlink);
		root->fs_info->enospc_unlink = 0;
	}
	btrfs_end_transaction_throttle(trans, root);
}

static int btrfs_unlink(struct inode *dir, struct dentry *dentry)
{
	struct btrfs_root *root = BTRFS_I(dir)->root;
	struct btrfs_trans_handle *trans;
	struct inode *inode = dentry->d_inode;
	int ret;
	unsigned long nr = 0;

	trans = __unlink_start_trans(dir, dentry);
	if (IS_ERR(trans))
		return PTR_ERR(trans);

	btrfs_set_trans_block_group(trans, dir);

	btrfs_record_unlink_dir(trans, dir, dentry->d_inode, 0);

	ret = btrfs_unlink_inode(trans, root, dir, dentry->d_inode,
				 dentry->d_name.name, dentry->d_name.len);
	BUG_ON(ret);

	if (inode->i_nlink == 0) {
		ret = btrfs_orphan_add(trans, inode);
		BUG_ON(ret);
	}

	nr = trans->blocks_used;
	__unlink_end_trans(trans, root);
	btrfs_btree_balance_dirty(root, nr);
	return ret;
}

int btrfs_unlink_subvol(struct btrfs_trans_handle *trans,
			struct btrfs_root *root,
			struct inode *dir, u64 objectid,
			const char *name, int name_len)
{
	struct btrfs_path *path;
	struct extent_buffer *leaf;
	struct btrfs_dir_item *di;
	struct btrfs_key key;
	u64 index;
	int ret;
	u64 dir_ino = btrfs_ino(dir);

	path = btrfs_alloc_path();
	if (!path)
		return -ENOMEM;

	di = btrfs_lookup_dir_item(trans, root, path, dir_ino,
				   name, name_len, -1);
	BUG_ON(IS_ERR_OR_NULL(di));

	leaf = path->nodes[0];
	btrfs_dir_item_key_to_cpu(leaf, di, &key);
	WARN_ON(key.type != BTRFS_ROOT_ITEM_KEY || key.objectid != objectid);
	ret = btrfs_delete_one_dir_name(trans, root, path, di);
	BUG_ON(ret);
	btrfs_release_path(path);

	ret = btrfs_del_root_ref(trans, root->fs_info->tree_root,
				 objectid, root->root_key.objectid,
				 dir_ino, &index, name, name_len);
	if (ret < 0) {
		BUG_ON(ret != -ENOENT);
		di = btrfs_search_dir_index_item(root, path, dir_ino,
						 name, name_len);
		BUG_ON(IS_ERR_OR_NULL(di));

		leaf = path->nodes[0];
		btrfs_item_key_to_cpu(leaf, &key, path->slots[0]);
		btrfs_release_path(path);
		index = key.offset;
	}
	btrfs_release_path(root, path);

<<<<<<< HEAD
	ret = btrfs_delete_delayed_dir_index(trans, root, dir, index);
	BUG_ON(ret);
=======
	di = btrfs_lookup_dir_index_item(trans, root, path, dir->i_ino,
					 index, name, name_len, -1);
	BUG_ON(IS_ERR_OR_NULL(di));

	leaf = path->nodes[0];
	btrfs_dir_item_key_to_cpu(leaf, di, &key);
	WARN_ON(key.type != BTRFS_ROOT_ITEM_KEY || key.objectid != objectid);
	ret = btrfs_delete_one_dir_name(trans, root, path, di);
	BUG_ON(ret);
	btrfs_release_path(path);
>>>>>>> 4ea02885

	btrfs_i_size_write(dir, dir->i_size - name_len * 2);
	dir->i_mtime = dir->i_ctime = CURRENT_TIME;
	ret = btrfs_update_inode(trans, root, dir);
	BUG_ON(ret);

	return 0;
}

static int btrfs_rmdir(struct inode *dir, struct dentry *dentry)
{
	struct inode *inode = dentry->d_inode;
	int err = 0;
	struct btrfs_root *root = BTRFS_I(dir)->root;
	struct btrfs_trans_handle *trans;
	unsigned long nr = 0;

	if (inode->i_size > BTRFS_EMPTY_DIR_SIZE ||
	    btrfs_ino(inode) == BTRFS_FIRST_FREE_OBJECTID)
		return -ENOTEMPTY;

	trans = __unlink_start_trans(dir, dentry);
	if (IS_ERR(trans))
		return PTR_ERR(trans);

	btrfs_set_trans_block_group(trans, dir);

	if (unlikely(btrfs_ino(inode) == BTRFS_EMPTY_SUBVOL_DIR_OBJECTID)) {
		err = btrfs_unlink_subvol(trans, root, dir,
					  BTRFS_I(inode)->location.objectid,
					  dentry->d_name.name,
					  dentry->d_name.len);
		goto out;
	}

	err = btrfs_orphan_add(trans, inode);
	if (err)
		goto out;

	/* now the directory is empty */
	err = btrfs_unlink_inode(trans, root, dir, dentry->d_inode,
				 dentry->d_name.name, dentry->d_name.len);
	if (!err)
		btrfs_i_size_write(inode, 0);
out:
	nr = trans->blocks_used;
	__unlink_end_trans(trans, root);
	btrfs_btree_balance_dirty(root, nr);

	return err;
}

/*
 * this can truncate away extent items, csum items and directory items.
 * It starts at a high offset and removes keys until it can't find
 * any higher than new_size
 *
 * csum items that cross the new i_size are truncated to the new size
 * as well.
 *
 * min_type is the minimum key type to truncate down to.  If set to 0, this
 * will kill all the items on this inode, including the INODE_ITEM_KEY.
 */
int btrfs_truncate_inode_items(struct btrfs_trans_handle *trans,
			       struct btrfs_root *root,
			       struct inode *inode,
			       u64 new_size, u32 min_type)
{
	struct btrfs_path *path;
	struct extent_buffer *leaf;
	struct btrfs_file_extent_item *fi;
	struct btrfs_key key;
	struct btrfs_key found_key;
	u64 extent_start = 0;
	u64 extent_num_bytes = 0;
	u64 extent_offset = 0;
	u64 item_end = 0;
	u64 mask = root->sectorsize - 1;
	u32 found_type = (u8)-1;
	int found_extent;
	int del_item;
	int pending_del_nr = 0;
	int pending_del_slot = 0;
	int extent_type = -1;
	int encoding;
	int ret;
	int err = 0;
	u64 ino = btrfs_ino(inode);

	BUG_ON(new_size > 0 && min_type != BTRFS_EXTENT_DATA_KEY);

	if (root->ref_cows || root == root->fs_info->tree_root)
		btrfs_drop_extent_cache(inode, new_size & (~mask), (u64)-1, 0);

	/*
	 * This function is also used to drop the items in the log tree before
	 * we relog the inode, so if root != BTRFS_I(inode)->root, it means
	 * it is used to drop the loged items. So we shouldn't kill the delayed
	 * items.
	 */
	if (min_type == 0 && root == BTRFS_I(inode)->root)
		btrfs_kill_delayed_inode_items(inode);

	path = btrfs_alloc_path();
	BUG_ON(!path);
	path->reada = -1;

	key.objectid = ino;
	key.offset = (u64)-1;
	key.type = (u8)-1;

search_again:
	path->leave_spinning = 1;
	ret = btrfs_search_slot(trans, root, &key, path, -1, 1);
	if (ret < 0) {
		err = ret;
		goto out;
	}

	if (ret > 0) {
		/* there are no items in the tree for us to truncate, we're
		 * done
		 */
		if (path->slots[0] == 0)
			goto out;
		path->slots[0]--;
	}

	while (1) {
		fi = NULL;
		leaf = path->nodes[0];
		btrfs_item_key_to_cpu(leaf, &found_key, path->slots[0]);
		found_type = btrfs_key_type(&found_key);
		encoding = 0;

		if (found_key.objectid != ino)
			break;

		if (found_type < min_type)
			break;

		item_end = found_key.offset;
		if (found_type == BTRFS_EXTENT_DATA_KEY) {
			fi = btrfs_item_ptr(leaf, path->slots[0],
					    struct btrfs_file_extent_item);
			extent_type = btrfs_file_extent_type(leaf, fi);
			encoding = btrfs_file_extent_compression(leaf, fi);
			encoding |= btrfs_file_extent_encryption(leaf, fi);
			encoding |= btrfs_file_extent_other_encoding(leaf, fi);

			if (extent_type != BTRFS_FILE_EXTENT_INLINE) {
				item_end +=
				    btrfs_file_extent_num_bytes(leaf, fi);
			} else if (extent_type == BTRFS_FILE_EXTENT_INLINE) {
				item_end += btrfs_file_extent_inline_len(leaf,
									 fi);
			}
			item_end--;
		}
		if (found_type > min_type) {
			del_item = 1;
		} else {
			if (item_end < new_size)
				break;
			if (found_key.offset >= new_size)
				del_item = 1;
			else
				del_item = 0;
		}
		found_extent = 0;
		/* FIXME, shrink the extent if the ref count is only 1 */
		if (found_type != BTRFS_EXTENT_DATA_KEY)
			goto delete;

		if (extent_type != BTRFS_FILE_EXTENT_INLINE) {
			u64 num_dec;
			extent_start = btrfs_file_extent_disk_bytenr(leaf, fi);
			if (!del_item && !encoding) {
				u64 orig_num_bytes =
					btrfs_file_extent_num_bytes(leaf, fi);
				extent_num_bytes = new_size -
					found_key.offset + root->sectorsize - 1;
				extent_num_bytes = extent_num_bytes &
					~((u64)root->sectorsize - 1);
				btrfs_set_file_extent_num_bytes(leaf, fi,
							 extent_num_bytes);
				num_dec = (orig_num_bytes -
					   extent_num_bytes);
				if (root->ref_cows && extent_start != 0)
					inode_sub_bytes(inode, num_dec);
				btrfs_mark_buffer_dirty(leaf);
			} else {
				extent_num_bytes =
					btrfs_file_extent_disk_num_bytes(leaf,
									 fi);
				extent_offset = found_key.offset -
					btrfs_file_extent_offset(leaf, fi);

				/* FIXME blocksize != 4096 */
				num_dec = btrfs_file_extent_num_bytes(leaf, fi);
				if (extent_start != 0) {
					found_extent = 1;
					if (root->ref_cows)
						inode_sub_bytes(inode, num_dec);
				}
			}
		} else if (extent_type == BTRFS_FILE_EXTENT_INLINE) {
			/*
			 * we can't truncate inline items that have had
			 * special encodings
			 */
			if (!del_item &&
			    btrfs_file_extent_compression(leaf, fi) == 0 &&
			    btrfs_file_extent_encryption(leaf, fi) == 0 &&
			    btrfs_file_extent_other_encoding(leaf, fi) == 0) {
				u32 size = new_size - found_key.offset;

				if (root->ref_cows) {
					inode_sub_bytes(inode, item_end + 1 -
							new_size);
				}
				size =
				    btrfs_file_extent_calc_inline_size(size);
				ret = btrfs_truncate_item(trans, root, path,
							  size, 1);
				BUG_ON(ret);
			} else if (root->ref_cows) {
				inode_sub_bytes(inode, item_end + 1 -
						found_key.offset);
			}
		}
delete:
		if (del_item) {
			if (!pending_del_nr) {
				/* no pending yet, add ourselves */
				pending_del_slot = path->slots[0];
				pending_del_nr = 1;
			} else if (pending_del_nr &&
				   path->slots[0] + 1 == pending_del_slot) {
				/* hop on the pending chunk */
				pending_del_nr++;
				pending_del_slot = path->slots[0];
			} else {
				BUG();
			}
		} else {
			break;
		}
		if (found_extent && (root->ref_cows ||
				     root == root->fs_info->tree_root)) {
			btrfs_set_path_blocking(path);
			ret = btrfs_free_extent(trans, root, extent_start,
						extent_num_bytes, 0,
						btrfs_header_owner(leaf),
						ino, extent_offset);
			BUG_ON(ret);
		}

		if (found_type == BTRFS_INODE_ITEM_KEY)
			break;

		if (path->slots[0] == 0 ||
		    path->slots[0] != pending_del_slot) {
			if (root->ref_cows &&
			    BTRFS_I(inode)->location.objectid !=
						BTRFS_FREE_INO_OBJECTID) {
				err = -EAGAIN;
				goto out;
			}
			if (pending_del_nr) {
				ret = btrfs_del_items(trans, root, path,
						pending_del_slot,
						pending_del_nr);
				BUG_ON(ret);
				pending_del_nr = 0;
			}
			btrfs_release_path(path);
			goto search_again;
		} else {
			path->slots[0]--;
		}
	}
out:
	if (pending_del_nr) {
		ret = btrfs_del_items(trans, root, path, pending_del_slot,
				      pending_del_nr);
		BUG_ON(ret);
	}
	btrfs_free_path(path);
	return err;
}

/*
 * taken from block_truncate_page, but does cow as it zeros out
 * any bytes left in the last page in the file.
 */
static int btrfs_truncate_page(struct address_space *mapping, loff_t from)
{
	struct inode *inode = mapping->host;
	struct btrfs_root *root = BTRFS_I(inode)->root;
	struct extent_io_tree *io_tree = &BTRFS_I(inode)->io_tree;
	struct btrfs_ordered_extent *ordered;
	struct extent_state *cached_state = NULL;
	char *kaddr;
	u32 blocksize = root->sectorsize;
	pgoff_t index = from >> PAGE_CACHE_SHIFT;
	unsigned offset = from & (PAGE_CACHE_SIZE-1);
	struct page *page;
	int ret = 0;
	u64 page_start;
	u64 page_end;

	if ((offset & (blocksize - 1)) == 0)
		goto out;
	ret = btrfs_delalloc_reserve_space(inode, PAGE_CACHE_SIZE);
	if (ret)
		goto out;

	ret = -ENOMEM;
again:
	page = grab_cache_page(mapping, index);
	if (!page) {
		btrfs_delalloc_release_space(inode, PAGE_CACHE_SIZE);
		goto out;
	}

	page_start = page_offset(page);
	page_end = page_start + PAGE_CACHE_SIZE - 1;

	if (!PageUptodate(page)) {
		ret = btrfs_readpage(NULL, page);
		lock_page(page);
		if (page->mapping != mapping) {
			unlock_page(page);
			page_cache_release(page);
			goto again;
		}
		if (!PageUptodate(page)) {
			ret = -EIO;
			goto out_unlock;
		}
	}
	wait_on_page_writeback(page);

	lock_extent_bits(io_tree, page_start, page_end, 0, &cached_state,
			 GFP_NOFS);
	set_page_extent_mapped(page);

	ordered = btrfs_lookup_ordered_extent(inode, page_start);
	if (ordered) {
		unlock_extent_cached(io_tree, page_start, page_end,
				     &cached_state, GFP_NOFS);
		unlock_page(page);
		page_cache_release(page);
		btrfs_start_ordered_extent(inode, ordered, 1);
		btrfs_put_ordered_extent(ordered);
		goto again;
	}

	clear_extent_bit(&BTRFS_I(inode)->io_tree, page_start, page_end,
			  EXTENT_DIRTY | EXTENT_DELALLOC | EXTENT_DO_ACCOUNTING,
			  0, 0, &cached_state, GFP_NOFS);

	ret = btrfs_set_extent_delalloc(inode, page_start, page_end,
					&cached_state);
	if (ret) {
		unlock_extent_cached(io_tree, page_start, page_end,
				     &cached_state, GFP_NOFS);
		goto out_unlock;
	}

	ret = 0;
	if (offset != PAGE_CACHE_SIZE) {
		kaddr = kmap(page);
		memset(kaddr + offset, 0, PAGE_CACHE_SIZE - offset);
		flush_dcache_page(page);
		kunmap(page);
	}
	ClearPageChecked(page);
	set_page_dirty(page);
	unlock_extent_cached(io_tree, page_start, page_end, &cached_state,
			     GFP_NOFS);

out_unlock:
	if (ret)
		btrfs_delalloc_release_space(inode, PAGE_CACHE_SIZE);
	unlock_page(page);
	page_cache_release(page);
out:
	return ret;
}

/*
 * This function puts in dummy file extents for the area we're creating a hole
 * for.  So if we are truncating this file to a larger size we need to insert
 * these file extents so that btrfs_get_extent will return a EXTENT_MAP_HOLE for
 * the range between oldsize and size
 */
int btrfs_cont_expand(struct inode *inode, loff_t oldsize, loff_t size)
{
	struct btrfs_trans_handle *trans;
	struct btrfs_root *root = BTRFS_I(inode)->root;
	struct extent_io_tree *io_tree = &BTRFS_I(inode)->io_tree;
	struct extent_map *em = NULL;
	struct extent_state *cached_state = NULL;
	u64 mask = root->sectorsize - 1;
	u64 hole_start = (oldsize + mask) & ~mask;
	u64 block_end = (size + mask) & ~mask;
	u64 last_byte;
	u64 cur_offset;
	u64 hole_size;
	int err = 0;

	if (size <= hole_start)
		return 0;

	while (1) {
		struct btrfs_ordered_extent *ordered;
		btrfs_wait_ordered_range(inode, hole_start,
					 block_end - hole_start);
		lock_extent_bits(io_tree, hole_start, block_end - 1, 0,
				 &cached_state, GFP_NOFS);
		ordered = btrfs_lookup_ordered_extent(inode, hole_start);
		if (!ordered)
			break;
		unlock_extent_cached(io_tree, hole_start, block_end - 1,
				     &cached_state, GFP_NOFS);
		btrfs_put_ordered_extent(ordered);
	}

	cur_offset = hole_start;
	while (1) {
		em = btrfs_get_extent(inode, NULL, 0, cur_offset,
				block_end - cur_offset, 0);
		BUG_ON(IS_ERR_OR_NULL(em));
		last_byte = min(extent_map_end(em), block_end);
		last_byte = (last_byte + mask) & ~mask;
		if (!test_bit(EXTENT_FLAG_PREALLOC, &em->flags)) {
			u64 hint_byte = 0;
			hole_size = last_byte - cur_offset;

			trans = btrfs_start_transaction(root, 2);
			if (IS_ERR(trans)) {
				err = PTR_ERR(trans);
				break;
			}
			btrfs_set_trans_block_group(trans, inode);

			err = btrfs_drop_extents(trans, inode, cur_offset,
						 cur_offset + hole_size,
						 &hint_byte, 1);
			if (err)
				break;

			err = btrfs_insert_file_extent(trans, root,
					btrfs_ino(inode), cur_offset, 0,
					0, hole_size, 0, hole_size,
					0, 0, 0);
			if (err)
				break;

			btrfs_drop_extent_cache(inode, hole_start,
					last_byte - 1, 0);

			btrfs_end_transaction(trans, root);
		}
		free_extent_map(em);
		em = NULL;
		cur_offset = last_byte;
		if (cur_offset >= block_end)
			break;
	}

	free_extent_map(em);
	unlock_extent_cached(io_tree, hole_start, block_end - 1, &cached_state,
			     GFP_NOFS);
	return err;
}

static int btrfs_setsize(struct inode *inode, loff_t newsize)
{
	loff_t oldsize = i_size_read(inode);
	int ret;

	if (newsize == oldsize)
		return 0;

	if (newsize > oldsize) {
		i_size_write(inode, newsize);
		btrfs_ordered_update_i_size(inode, i_size_read(inode), NULL);
		truncate_pagecache(inode, oldsize, newsize);
		ret = btrfs_cont_expand(inode, oldsize, newsize);
		if (ret) {
			btrfs_setsize(inode, oldsize);
			return ret;
		}

		mark_inode_dirty(inode);
	} else {

		/*
		 * We're truncating a file that used to have good data down to
		 * zero. Make sure it gets into the ordered flush list so that
		 * any new writes get down to disk quickly.
		 */
		if (newsize == 0)
			BTRFS_I(inode)->ordered_data_close = 1;

		/* we don't support swapfiles, so vmtruncate shouldn't fail */
		truncate_setsize(inode, newsize);
		ret = btrfs_truncate(inode);
	}

	return ret;
}

static int btrfs_setattr(struct dentry *dentry, struct iattr *attr)
{
	struct inode *inode = dentry->d_inode;
	struct btrfs_root *root = BTRFS_I(inode)->root;
	int err;

	if (btrfs_root_readonly(root))
		return -EROFS;

	err = inode_change_ok(inode, attr);
	if (err)
		return err;

	if (S_ISREG(inode->i_mode) && (attr->ia_valid & ATTR_SIZE)) {
		err = btrfs_setsize(inode, attr->ia_size);
		if (err)
			return err;
	}

	if (attr->ia_valid) {
		setattr_copy(inode, attr);
		mark_inode_dirty(inode);

		if (attr->ia_valid & ATTR_MODE)
			err = btrfs_acl_chmod(inode);
	}

	return err;
}

void btrfs_evict_inode(struct inode *inode)
{
	struct btrfs_trans_handle *trans;
	struct btrfs_root *root = BTRFS_I(inode)->root;
	unsigned long nr;
	int ret;

	trace_btrfs_inode_evict(inode);

	truncate_inode_pages(&inode->i_data, 0);
	if (inode->i_nlink && (btrfs_root_refs(&root->root_item) != 0 ||
			       is_free_space_inode(root, inode)))
		goto no_delete;

	if (is_bad_inode(inode)) {
		btrfs_orphan_del(NULL, inode);
		goto no_delete;
	}
	/* do we really want it for ->i_nlink > 0 and zero btrfs_root_refs? */
	btrfs_wait_ordered_range(inode, 0, (u64)-1);

	if (root->fs_info->log_root_recovering) {
		BUG_ON(!list_empty(&BTRFS_I(inode)->i_orphan));
		goto no_delete;
	}

	if (inode->i_nlink > 0) {
		BUG_ON(btrfs_root_refs(&root->root_item) != 0);
		goto no_delete;
	}

	btrfs_i_size_write(inode, 0);

	while (1) {
		trans = btrfs_start_transaction(root, 0);
		BUG_ON(IS_ERR(trans));
		btrfs_set_trans_block_group(trans, inode);
		trans->block_rsv = root->orphan_block_rsv;

		ret = btrfs_block_rsv_check(trans, root,
					    root->orphan_block_rsv, 0, 5);
		if (ret) {
			BUG_ON(ret != -EAGAIN);
			ret = btrfs_commit_transaction(trans, root);
			BUG_ON(ret);
			continue;
		}

		ret = btrfs_truncate_inode_items(trans, root, inode, 0, 0);
		if (ret != -EAGAIN)
			break;

		nr = trans->blocks_used;
		btrfs_end_transaction(trans, root);
		trans = NULL;
		btrfs_btree_balance_dirty(root, nr);

	}

	if (ret == 0) {
		ret = btrfs_orphan_del(trans, inode);
		BUG_ON(ret);
	}

	if (!(root == root->fs_info->tree_root ||
	      root->root_key.objectid == BTRFS_TREE_RELOC_OBJECTID))
		btrfs_return_ino(root, btrfs_ino(inode));

	nr = trans->blocks_used;
	btrfs_end_transaction(trans, root);
	btrfs_btree_balance_dirty(root, nr);
no_delete:
	end_writeback(inode);
	return;
}

/*
 * this returns the key found in the dir entry in the location pointer.
 * If no dir entries were found, location->objectid is 0.
 */
static int btrfs_inode_by_name(struct inode *dir, struct dentry *dentry,
			       struct btrfs_key *location)
{
	const char *name = dentry->d_name.name;
	int namelen = dentry->d_name.len;
	struct btrfs_dir_item *di;
	struct btrfs_path *path;
	struct btrfs_root *root = BTRFS_I(dir)->root;
	int ret = 0;

	path = btrfs_alloc_path();
	BUG_ON(!path);

	di = btrfs_lookup_dir_item(NULL, root, path, btrfs_ino(dir), name,
				    namelen, 0);
	if (IS_ERR(di))
		ret = PTR_ERR(di);

	if (IS_ERR_OR_NULL(di))
		goto out_err;

	btrfs_dir_item_key_to_cpu(path->nodes[0], di, location);
out:
	btrfs_free_path(path);
	return ret;
out_err:
	location->objectid = 0;
	goto out;
}

/*
 * when we hit a tree root in a directory, the btrfs part of the inode
 * needs to be changed to reflect the root directory of the tree root.  This
 * is kind of like crossing a mount point.
 */
static int fixup_tree_root_location(struct btrfs_root *root,
				    struct inode *dir,
				    struct dentry *dentry,
				    struct btrfs_key *location,
				    struct btrfs_root **sub_root)
{
	struct btrfs_path *path;
	struct btrfs_root *new_root;
	struct btrfs_root_ref *ref;
	struct extent_buffer *leaf;
	int ret;
	int err = 0;

	path = btrfs_alloc_path();
	if (!path) {
		err = -ENOMEM;
		goto out;
	}

	err = -ENOENT;
	ret = btrfs_find_root_ref(root->fs_info->tree_root, path,
				  BTRFS_I(dir)->root->root_key.objectid,
				  location->objectid);
	if (ret) {
		if (ret < 0)
			err = ret;
		goto out;
	}

	leaf = path->nodes[0];
	ref = btrfs_item_ptr(leaf, path->slots[0], struct btrfs_root_ref);
	if (btrfs_root_ref_dirid(leaf, ref) != btrfs_ino(dir) ||
	    btrfs_root_ref_name_len(leaf, ref) != dentry->d_name.len)
		goto out;

	ret = memcmp_extent_buffer(leaf, dentry->d_name.name,
				   (unsigned long)(ref + 1),
				   dentry->d_name.len);
	if (ret)
		goto out;

	btrfs_release_path(path);

	new_root = btrfs_read_fs_root_no_name(root->fs_info, location);
	if (IS_ERR(new_root)) {
		err = PTR_ERR(new_root);
		goto out;
	}

	if (btrfs_root_refs(&new_root->root_item) == 0) {
		err = -ENOENT;
		goto out;
	}

	*sub_root = new_root;
	location->objectid = btrfs_root_dirid(&new_root->root_item);
	location->type = BTRFS_INODE_ITEM_KEY;
	location->offset = 0;
	err = 0;
out:
	btrfs_free_path(path);
	return err;
}

static void inode_tree_add(struct inode *inode)
{
	struct btrfs_root *root = BTRFS_I(inode)->root;
	struct btrfs_inode *entry;
	struct rb_node **p;
	struct rb_node *parent;
	u64 ino = btrfs_ino(inode);
again:
	p = &root->inode_tree.rb_node;
	parent = NULL;

	if (inode_unhashed(inode))
		return;

	spin_lock(&root->inode_lock);
	while (*p) {
		parent = *p;
		entry = rb_entry(parent, struct btrfs_inode, rb_node);

		if (ino < btrfs_ino(&entry->vfs_inode))
			p = &parent->rb_left;
		else if (ino > btrfs_ino(&entry->vfs_inode))
			p = &parent->rb_right;
		else {
			WARN_ON(!(entry->vfs_inode.i_state &
				  (I_WILL_FREE | I_FREEING)));
			rb_erase(parent, &root->inode_tree);
			RB_CLEAR_NODE(parent);
			spin_unlock(&root->inode_lock);
			goto again;
		}
	}
	rb_link_node(&BTRFS_I(inode)->rb_node, parent, p);
	rb_insert_color(&BTRFS_I(inode)->rb_node, &root->inode_tree);
	spin_unlock(&root->inode_lock);
}

static void inode_tree_del(struct inode *inode)
{
	struct btrfs_root *root = BTRFS_I(inode)->root;
	int empty = 0;

	spin_lock(&root->inode_lock);
	if (!RB_EMPTY_NODE(&BTRFS_I(inode)->rb_node)) {
		rb_erase(&BTRFS_I(inode)->rb_node, &root->inode_tree);
		RB_CLEAR_NODE(&BTRFS_I(inode)->rb_node);
		empty = RB_EMPTY_ROOT(&root->inode_tree);
	}
	spin_unlock(&root->inode_lock);

	/*
	 * Free space cache has inodes in the tree root, but the tree root has a
	 * root_refs of 0, so this could end up dropping the tree root as a
	 * snapshot, so we need the extra !root->fs_info->tree_root check to
	 * make sure we don't drop it.
	 */
	if (empty && btrfs_root_refs(&root->root_item) == 0 &&
	    root != root->fs_info->tree_root) {
		synchronize_srcu(&root->fs_info->subvol_srcu);
		spin_lock(&root->inode_lock);
		empty = RB_EMPTY_ROOT(&root->inode_tree);
		spin_unlock(&root->inode_lock);
		if (empty)
			btrfs_add_dead_root(root);
	}
}

int btrfs_invalidate_inodes(struct btrfs_root *root)
{
	struct rb_node *node;
	struct rb_node *prev;
	struct btrfs_inode *entry;
	struct inode *inode;
	u64 objectid = 0;

	WARN_ON(btrfs_root_refs(&root->root_item) != 0);

	spin_lock(&root->inode_lock);
again:
	node = root->inode_tree.rb_node;
	prev = NULL;
	while (node) {
		prev = node;
		entry = rb_entry(node, struct btrfs_inode, rb_node);

		if (objectid < btrfs_ino(&entry->vfs_inode))
			node = node->rb_left;
		else if (objectid > btrfs_ino(&entry->vfs_inode))
			node = node->rb_right;
		else
			break;
	}
	if (!node) {
		while (prev) {
			entry = rb_entry(prev, struct btrfs_inode, rb_node);
			if (objectid <= btrfs_ino(&entry->vfs_inode)) {
				node = prev;
				break;
			}
			prev = rb_next(prev);
		}
	}
	while (node) {
		entry = rb_entry(node, struct btrfs_inode, rb_node);
		objectid = btrfs_ino(&entry->vfs_inode) + 1;
		inode = igrab(&entry->vfs_inode);
		if (inode) {
			spin_unlock(&root->inode_lock);
			if (atomic_read(&inode->i_count) > 1)
				d_prune_aliases(inode);
			/*
			 * btrfs_drop_inode will have it removed from
			 * the inode cache when its usage count
			 * hits zero.
			 */
			iput(inode);
			cond_resched();
			spin_lock(&root->inode_lock);
			goto again;
		}

		if (cond_resched_lock(&root->inode_lock))
			goto again;

		node = rb_next(node);
	}
	spin_unlock(&root->inode_lock);
	return 0;
}

static int btrfs_init_locked_inode(struct inode *inode, void *p)
{
	struct btrfs_iget_args *args = p;
	inode->i_ino = args->ino;
	BTRFS_I(inode)->root = args->root;
	btrfs_set_inode_space_info(args->root, inode);
	return 0;
}

static int btrfs_find_actor(struct inode *inode, void *opaque)
{
	struct btrfs_iget_args *args = opaque;
	return args->ino == btrfs_ino(inode) &&
		args->root == BTRFS_I(inode)->root;
}

static struct inode *btrfs_iget_locked(struct super_block *s,
				       u64 objectid,
				       struct btrfs_root *root)
{
	struct inode *inode;
	struct btrfs_iget_args args;
	args.ino = objectid;
	args.root = root;

	inode = iget5_locked(s, objectid, btrfs_find_actor,
			     btrfs_init_locked_inode,
			     (void *)&args);
	return inode;
}

/* Get an inode object given its location and corresponding root.
 * Returns in *is_new if the inode was read from disk
 */
struct inode *btrfs_iget(struct super_block *s, struct btrfs_key *location,
			 struct btrfs_root *root, int *new)
{
	struct inode *inode;

	inode = btrfs_iget_locked(s, location->objectid, root);
	if (!inode)
		return ERR_PTR(-ENOMEM);

	if (inode->i_state & I_NEW) {
		BTRFS_I(inode)->root = root;
		memcpy(&BTRFS_I(inode)->location, location, sizeof(*location));
		btrfs_read_locked_inode(inode);
		inode_tree_add(inode);
		unlock_new_inode(inode);
		if (new)
			*new = 1;
	}

	return inode;
}

static struct inode *new_simple_dir(struct super_block *s,
				    struct btrfs_key *key,
				    struct btrfs_root *root)
{
	struct inode *inode = new_inode(s);

	if (!inode)
		return ERR_PTR(-ENOMEM);

	BTRFS_I(inode)->root = root;
	memcpy(&BTRFS_I(inode)->location, key, sizeof(*key));
	BTRFS_I(inode)->dummy_inode = 1;

	inode->i_ino = BTRFS_EMPTY_SUBVOL_DIR_OBJECTID;
	inode->i_op = &simple_dir_inode_operations;
	inode->i_fop = &simple_dir_operations;
	inode->i_mode = S_IFDIR | S_IRUGO | S_IWUSR | S_IXUGO;
	inode->i_mtime = inode->i_atime = inode->i_ctime = CURRENT_TIME;

	return inode;
}

struct inode *btrfs_lookup_dentry(struct inode *dir, struct dentry *dentry)
{
	struct inode *inode;
	struct btrfs_root *root = BTRFS_I(dir)->root;
	struct btrfs_root *sub_root = root;
	struct btrfs_key location;
	int index;
	int ret;

	if (dentry->d_name.len > BTRFS_NAME_LEN)
		return ERR_PTR(-ENAMETOOLONG);

	ret = btrfs_inode_by_name(dir, dentry, &location);

	if (ret < 0)
		return ERR_PTR(ret);

	if (location.objectid == 0)
		return NULL;

	if (location.type == BTRFS_INODE_ITEM_KEY) {
		inode = btrfs_iget(dir->i_sb, &location, root, NULL);
		return inode;
	}

	BUG_ON(location.type != BTRFS_ROOT_ITEM_KEY);

	index = srcu_read_lock(&root->fs_info->subvol_srcu);
	ret = fixup_tree_root_location(root, dir, dentry,
				       &location, &sub_root);
	if (ret < 0) {
		if (ret != -ENOENT)
			inode = ERR_PTR(ret);
		else
			inode = new_simple_dir(dir->i_sb, &location, sub_root);
	} else {
		inode = btrfs_iget(dir->i_sb, &location, sub_root, NULL);
	}
	srcu_read_unlock(&root->fs_info->subvol_srcu, index);

	if (!IS_ERR(inode) && root != sub_root) {
		down_read(&root->fs_info->cleanup_work_sem);
		if (!(inode->i_sb->s_flags & MS_RDONLY))
			ret = btrfs_orphan_cleanup(sub_root);
		up_read(&root->fs_info->cleanup_work_sem);
		if (ret)
			inode = ERR_PTR(ret);
	}

	return inode;
}

static int btrfs_dentry_delete(const struct dentry *dentry)
{
	struct btrfs_root *root;

	if (!dentry->d_inode && !IS_ROOT(dentry))
		dentry = dentry->d_parent;

	if (dentry->d_inode) {
		root = BTRFS_I(dentry->d_inode)->root;
		if (btrfs_root_refs(&root->root_item) == 0)
			return 1;
	}
	return 0;
}

static struct dentry *btrfs_lookup(struct inode *dir, struct dentry *dentry,
				   struct nameidata *nd)
{
	struct inode *inode;

	inode = btrfs_lookup_dentry(dir, dentry);
	if (IS_ERR(inode))
		return ERR_CAST(inode);

	return d_splice_alias(inode, dentry);
}

unsigned char btrfs_filetype_table[] = {
	DT_UNKNOWN, DT_REG, DT_DIR, DT_CHR, DT_BLK, DT_FIFO, DT_SOCK, DT_LNK
};

static int btrfs_real_readdir(struct file *filp, void *dirent,
			      filldir_t filldir)
{
	struct inode *inode = filp->f_dentry->d_inode;
	struct btrfs_root *root = BTRFS_I(inode)->root;
	struct btrfs_item *item;
	struct btrfs_dir_item *di;
	struct btrfs_key key;
	struct btrfs_key found_key;
	struct btrfs_path *path;
	struct list_head ins_list;
	struct list_head del_list;
	int ret;
	struct extent_buffer *leaf;
	int slot;
	unsigned char d_type;
	int over = 0;
	u32 di_cur;
	u32 di_total;
	u32 di_len;
	int key_type = BTRFS_DIR_INDEX_KEY;
	char tmp_name[32];
	char *name_ptr;
	int name_len;
	int is_curr = 0;	/* filp->f_pos points to the current index? */

	/* FIXME, use a real flag for deciding about the key type */
	if (root->fs_info->tree_root == root)
		key_type = BTRFS_DIR_ITEM_KEY;

	/* special case for "." */
	if (filp->f_pos == 0) {
		over = filldir(dirent, ".", 1, 1, btrfs_ino(inode), DT_DIR);
		if (over)
			return 0;
		filp->f_pos = 1;
	}
	/* special case for .., just use the back ref */
	if (filp->f_pos == 1) {
		u64 pino = parent_ino(filp->f_path.dentry);
		over = filldir(dirent, "..", 2,
			       2, pino, DT_DIR);
		if (over)
			return 0;
		filp->f_pos = 2;
	}
	path = btrfs_alloc_path();
	if (!path)
		return -ENOMEM;
	path->reada = 2;

	if (key_type == BTRFS_DIR_INDEX_KEY) {
		INIT_LIST_HEAD(&ins_list);
		INIT_LIST_HEAD(&del_list);
		btrfs_get_delayed_items(inode, &ins_list, &del_list);
	}

	btrfs_set_key_type(&key, key_type);
	key.offset = filp->f_pos;
	key.objectid = btrfs_ino(inode);

	ret = btrfs_search_slot(NULL, root, &key, path, 0, 0);
	if (ret < 0)
		goto err;

	while (1) {
		leaf = path->nodes[0];
		slot = path->slots[0];
		if (slot >= btrfs_header_nritems(leaf)) {
			ret = btrfs_next_leaf(root, path);
			if (ret < 0)
				goto err;
			else if (ret > 0)
				break;
			continue;
		}

		item = btrfs_item_nr(leaf, slot);
		btrfs_item_key_to_cpu(leaf, &found_key, slot);

		if (found_key.objectid != key.objectid)
			break;
		if (btrfs_key_type(&found_key) != key_type)
			break;
		if (found_key.offset < filp->f_pos)
			goto next;
		if (key_type == BTRFS_DIR_INDEX_KEY &&
		    btrfs_should_delete_dir_index(&del_list,
						  found_key.offset))
			goto next;

		filp->f_pos = found_key.offset;
		is_curr = 1;

		di = btrfs_item_ptr(leaf, slot, struct btrfs_dir_item);
		di_cur = 0;
		di_total = btrfs_item_size(leaf, item);

		while (di_cur < di_total) {
			struct btrfs_key location;

			if (verify_dir_item(root, leaf, di))
				break;

			name_len = btrfs_dir_name_len(leaf, di);
			if (name_len <= sizeof(tmp_name)) {
				name_ptr = tmp_name;
			} else {
				name_ptr = kmalloc(name_len, GFP_NOFS);
				if (!name_ptr) {
					ret = -ENOMEM;
					goto err;
				}
			}
			read_extent_buffer(leaf, name_ptr,
					   (unsigned long)(di + 1), name_len);

			d_type = btrfs_filetype_table[btrfs_dir_type(leaf, di)];
			btrfs_dir_item_key_to_cpu(leaf, di, &location);

			/* is this a reference to our own snapshot? If so
			 * skip it
			 */
			if (location.type == BTRFS_ROOT_ITEM_KEY &&
			    location.objectid == root->root_key.objectid) {
				over = 0;
				goto skip;
			}
			over = filldir(dirent, name_ptr, name_len,
				       found_key.offset, location.objectid,
				       d_type);

skip:
			if (name_ptr != tmp_name)
				kfree(name_ptr);

			if (over)
				goto nopos;
			di_len = btrfs_dir_name_len(leaf, di) +
				 btrfs_dir_data_len(leaf, di) + sizeof(*di);
			di_cur += di_len;
			di = (struct btrfs_dir_item *)((char *)di + di_len);
		}
next:
		path->slots[0]++;
	}

	if (key_type == BTRFS_DIR_INDEX_KEY) {
		if (is_curr)
			filp->f_pos++;
		ret = btrfs_readdir_delayed_dir_index(filp, dirent, filldir,
						      &ins_list);
		if (ret)
			goto nopos;
	}

	/* Reached end of directory/root. Bump pos past the last item. */
	if (key_type == BTRFS_DIR_INDEX_KEY)
		/*
		 * 32-bit glibc will use getdents64, but then strtol -
		 * so the last number we can serve is this.
		 */
		filp->f_pos = 0x7fffffff;
	else
		filp->f_pos++;
nopos:
	ret = 0;
err:
	if (key_type == BTRFS_DIR_INDEX_KEY)
		btrfs_put_delayed_items(&ins_list, &del_list);
	btrfs_free_path(path);
	return ret;
}

int btrfs_write_inode(struct inode *inode, struct writeback_control *wbc)
{
	struct btrfs_root *root = BTRFS_I(inode)->root;
	struct btrfs_trans_handle *trans;
	int ret = 0;
	bool nolock = false;

	if (BTRFS_I(inode)->dummy_inode)
		return 0;

	smp_mb();
	if (root->fs_info->closing && is_free_space_inode(root, inode))
		nolock = true;

	if (wbc->sync_mode == WB_SYNC_ALL) {
		if (nolock)
			trans = btrfs_join_transaction_nolock(root, 1);
		else
			trans = btrfs_join_transaction(root, 1);
		if (IS_ERR(trans))
			return PTR_ERR(trans);
		btrfs_set_trans_block_group(trans, inode);
		if (nolock)
			ret = btrfs_end_transaction_nolock(trans, root);
		else
			ret = btrfs_commit_transaction(trans, root);
	}
	return ret;
}

/*
 * This is somewhat expensive, updating the tree every time the
 * inode changes.  But, it is most likely to find the inode in cache.
 * FIXME, needs more benchmarking...there are no reasons other than performance
 * to keep or drop this code.
 */
void btrfs_dirty_inode(struct inode *inode)
{
	struct btrfs_root *root = BTRFS_I(inode)->root;
	struct btrfs_trans_handle *trans;
	int ret;

	if (BTRFS_I(inode)->dummy_inode)
		return;

	trans = btrfs_join_transaction(root, 1);
	BUG_ON(IS_ERR(trans));
	btrfs_set_trans_block_group(trans, inode);

	ret = btrfs_update_inode(trans, root, inode);
	if (ret && ret == -ENOSPC) {
		/* whoops, lets try again with the full transaction */
		btrfs_end_transaction(trans, root);
		trans = btrfs_start_transaction(root, 1);
		if (IS_ERR(trans)) {
<<<<<<< HEAD
			if (printk_ratelimit()) {
				printk(KERN_ERR "btrfs: fail to "
				       "dirty  inode %llu error %ld\n",
				       (unsigned long long)btrfs_ino(inode),
				       PTR_ERR(trans));
			}
=======
			printk_ratelimited(KERN_ERR "btrfs: fail to "
				       "dirty  inode %lu error %ld\n",
				       inode->i_ino, PTR_ERR(trans));
>>>>>>> 4ea02885
			return;
		}
		btrfs_set_trans_block_group(trans, inode);

		ret = btrfs_update_inode(trans, root, inode);
		if (ret) {
<<<<<<< HEAD
			if (printk_ratelimit()) {
				printk(KERN_ERR "btrfs: fail to "
				       "dirty  inode %llu error %d\n",
				       (unsigned long long)btrfs_ino(inode),
				       ret);
			}
=======
			printk_ratelimited(KERN_ERR "btrfs: fail to "
				       "dirty  inode %lu error %d\n",
				       inode->i_ino, ret);
>>>>>>> 4ea02885
		}
	}
	btrfs_end_transaction(trans, root);
	if (BTRFS_I(inode)->delayed_node)
		btrfs_balance_delayed_items(root);
}

/*
 * find the highest existing sequence number in a directory
 * and then set the in-memory index_cnt variable to reflect
 * free sequence numbers
 */
static int btrfs_set_inode_index_count(struct inode *inode)
{
	struct btrfs_root *root = BTRFS_I(inode)->root;
	struct btrfs_key key, found_key;
	struct btrfs_path *path;
	struct extent_buffer *leaf;
	int ret;

	key.objectid = btrfs_ino(inode);
	btrfs_set_key_type(&key, BTRFS_DIR_INDEX_KEY);
	key.offset = (u64)-1;

	path = btrfs_alloc_path();
	if (!path)
		return -ENOMEM;

	ret = btrfs_search_slot(NULL, root, &key, path, 0, 0);
	if (ret < 0)
		goto out;
	/* FIXME: we should be able to handle this */
	if (ret == 0)
		goto out;
	ret = 0;

	/*
	 * MAGIC NUMBER EXPLANATION:
	 * since we search a directory based on f_pos we have to start at 2
	 * since '.' and '..' have f_pos of 0 and 1 respectively, so everybody
	 * else has to start at 2
	 */
	if (path->slots[0] == 0) {
		BTRFS_I(inode)->index_cnt = 2;
		goto out;
	}

	path->slots[0]--;

	leaf = path->nodes[0];
	btrfs_item_key_to_cpu(leaf, &found_key, path->slots[0]);

	if (found_key.objectid != btrfs_ino(inode) ||
	    btrfs_key_type(&found_key) != BTRFS_DIR_INDEX_KEY) {
		BTRFS_I(inode)->index_cnt = 2;
		goto out;
	}

	BTRFS_I(inode)->index_cnt = found_key.offset + 1;
out:
	btrfs_free_path(path);
	return ret;
}

/*
 * helper to find a free sequence number in a given directory.  This current
 * code is very simple, later versions will do smarter things in the btree
 */
int btrfs_set_inode_index(struct inode *dir, u64 *index)
{
	int ret = 0;

	if (BTRFS_I(dir)->index_cnt == (u64)-1) {
		ret = btrfs_inode_delayed_dir_index_count(dir);
		if (ret) {
			ret = btrfs_set_inode_index_count(dir);
			if (ret)
				return ret;
		}
	}

	*index = BTRFS_I(dir)->index_cnt;
	BTRFS_I(dir)->index_cnt++;

	return ret;
}

static struct inode *btrfs_new_inode(struct btrfs_trans_handle *trans,
				     struct btrfs_root *root,
				     struct inode *dir,
				     const char *name, int name_len,
				     u64 ref_objectid, u64 objectid,
				     u64 alloc_hint, int mode, u64 *index)
{
	struct inode *inode;
	struct btrfs_inode_item *inode_item;
	struct btrfs_key *location;
	struct btrfs_path *path;
	struct btrfs_inode_ref *ref;
	struct btrfs_key key[2];
	u32 sizes[2];
	unsigned long ptr;
	int ret;
	int owner;

	path = btrfs_alloc_path();
	BUG_ON(!path);

	inode = new_inode(root->fs_info->sb);
	if (!inode) {
		btrfs_free_path(path);
		return ERR_PTR(-ENOMEM);
	}

	/*
	 * we have to initialize this early, so we can reclaim the inode
	 * number if we fail afterwards in this function.
	 */
	inode->i_ino = objectid;

	if (dir) {
		trace_btrfs_inode_request(dir);

		ret = btrfs_set_inode_index(dir, index);
		if (ret) {
			btrfs_free_path(path);
			iput(inode);
			return ERR_PTR(ret);
		}
	}
	/*
	 * index_cnt is ignored for everything but a dir,
	 * btrfs_get_inode_index_count has an explanation for the magic
	 * number
	 */
	BTRFS_I(inode)->index_cnt = 2;
	BTRFS_I(inode)->root = root;
	BTRFS_I(inode)->generation = trans->transid;
	inode->i_generation = BTRFS_I(inode)->generation;
	btrfs_set_inode_space_info(root, inode);

	if (mode & S_IFDIR)
		owner = 0;
	else
		owner = 1;
	BTRFS_I(inode)->block_group =
			btrfs_find_block_group(root, 0, alloc_hint, owner);

	key[0].objectid = objectid;
	btrfs_set_key_type(&key[0], BTRFS_INODE_ITEM_KEY);
	key[0].offset = 0;

	key[1].objectid = objectid;
	btrfs_set_key_type(&key[1], BTRFS_INODE_REF_KEY);
	key[1].offset = ref_objectid;

	sizes[0] = sizeof(struct btrfs_inode_item);
	sizes[1] = name_len + sizeof(*ref);

	path->leave_spinning = 1;
	ret = btrfs_insert_empty_items(trans, root, path, key, sizes, 2);
	if (ret != 0)
		goto fail;

	inode_init_owner(inode, dir, mode);
	inode_set_bytes(inode, 0);
	inode->i_mtime = inode->i_atime = inode->i_ctime = CURRENT_TIME;
	inode_item = btrfs_item_ptr(path->nodes[0], path->slots[0],
				  struct btrfs_inode_item);
	fill_inode_item(trans, path->nodes[0], inode_item, inode);

	ref = btrfs_item_ptr(path->nodes[0], path->slots[0] + 1,
			     struct btrfs_inode_ref);
	btrfs_set_inode_ref_name_len(path->nodes[0], ref, name_len);
	btrfs_set_inode_ref_index(path->nodes[0], ref, *index);
	ptr = (unsigned long)(ref + 1);
	write_extent_buffer(path->nodes[0], name, ptr, name_len);

	btrfs_mark_buffer_dirty(path->nodes[0]);
	btrfs_free_path(path);

	location = &BTRFS_I(inode)->location;
	location->objectid = objectid;
	location->offset = 0;
	btrfs_set_key_type(location, BTRFS_INODE_ITEM_KEY);

	btrfs_inherit_iflags(inode, dir);

	if ((mode & S_IFREG)) {
		if (btrfs_test_opt(root, NODATASUM))
			BTRFS_I(inode)->flags |= BTRFS_INODE_NODATASUM;
		if (btrfs_test_opt(root, NODATACOW) ||
		    (BTRFS_I(dir)->flags & BTRFS_INODE_NODATACOW))
			BTRFS_I(inode)->flags |= BTRFS_INODE_NODATACOW;
	}

	insert_inode_hash(inode);
	inode_tree_add(inode);

	trace_btrfs_inode_new(inode);

	return inode;
fail:
	if (dir)
		BTRFS_I(dir)->index_cnt--;
	btrfs_free_path(path);
	iput(inode);
	return ERR_PTR(ret);
}

static inline u8 btrfs_inode_type(struct inode *inode)
{
	return btrfs_type_by_mode[(inode->i_mode & S_IFMT) >> S_SHIFT];
}

/*
 * utility function to add 'inode' into 'parent_inode' with
 * a give name and a given sequence number.
 * if 'add_backref' is true, also insert a backref from the
 * inode to the parent directory.
 */
int btrfs_add_link(struct btrfs_trans_handle *trans,
		   struct inode *parent_inode, struct inode *inode,
		   const char *name, int name_len, int add_backref, u64 index)
{
	int ret = 0;
	struct btrfs_key key;
	struct btrfs_root *root = BTRFS_I(parent_inode)->root;
	u64 ino = btrfs_ino(inode);
	u64 parent_ino = btrfs_ino(parent_inode);

	if (unlikely(ino == BTRFS_FIRST_FREE_OBJECTID)) {
		memcpy(&key, &BTRFS_I(inode)->root->root_key, sizeof(key));
	} else {
		key.objectid = ino;
		btrfs_set_key_type(&key, BTRFS_INODE_ITEM_KEY);
		key.offset = 0;
	}

	if (unlikely(ino == BTRFS_FIRST_FREE_OBJECTID)) {
		ret = btrfs_add_root_ref(trans, root->fs_info->tree_root,
					 key.objectid, root->root_key.objectid,
					 parent_ino, index, name, name_len);
	} else if (add_backref) {
		ret = btrfs_insert_inode_ref(trans, root, name, name_len, ino,
					     parent_ino, index);
	}

	if (ret == 0) {
		ret = btrfs_insert_dir_item(trans, root, name, name_len,
					    parent_inode, &key,
					    btrfs_inode_type(inode), index);
		BUG_ON(ret);

		btrfs_i_size_write(parent_inode, parent_inode->i_size +
				   name_len * 2);
		parent_inode->i_mtime = parent_inode->i_ctime = CURRENT_TIME;
		ret = btrfs_update_inode(trans, root, parent_inode);
	}
	return ret;
}

static int btrfs_add_nondir(struct btrfs_trans_handle *trans,
			    struct inode *dir, struct dentry *dentry,
			    struct inode *inode, int backref, u64 index)
{
	int err = btrfs_add_link(trans, dir, inode,
				 dentry->d_name.name, dentry->d_name.len,
				 backref, index);
	if (!err) {
		d_instantiate(dentry, inode);
		return 0;
	}
	if (err > 0)
		err = -EEXIST;
	return err;
}

static int btrfs_mknod(struct inode *dir, struct dentry *dentry,
			int mode, dev_t rdev)
{
	struct btrfs_trans_handle *trans;
	struct btrfs_root *root = BTRFS_I(dir)->root;
	struct inode *inode = NULL;
	int err;
	int drop_inode = 0;
	u64 objectid;
	unsigned long nr = 0;
	u64 index = 0;

	if (!new_valid_dev(rdev))
		return -EINVAL;

	/*
	 * 2 for inode item and ref
	 * 2 for dir items
	 * 1 for xattr if selinux is on
	 */
	trans = btrfs_start_transaction(root, 5);
	if (IS_ERR(trans))
		return PTR_ERR(trans);

	btrfs_set_trans_block_group(trans, dir);

	err = btrfs_find_free_ino(root, &objectid);
	if (err)
		goto out_unlock;

	inode = btrfs_new_inode(trans, root, dir, dentry->d_name.name,
				dentry->d_name.len, btrfs_ino(dir), objectid,
				BTRFS_I(dir)->block_group, mode, &index);
	if (IS_ERR(inode)) {
		err = PTR_ERR(inode);
		goto out_unlock;
	}

	err = btrfs_init_inode_security(trans, inode, dir, &dentry->d_name);
	if (err) {
		drop_inode = 1;
		goto out_unlock;
	}

	btrfs_set_trans_block_group(trans, inode);
	err = btrfs_add_nondir(trans, dir, dentry, inode, 0, index);
	if (err)
		drop_inode = 1;
	else {
		inode->i_op = &btrfs_special_inode_operations;
		init_special_inode(inode, inode->i_mode, rdev);
		btrfs_update_inode(trans, root, inode);
	}
	btrfs_update_inode_block_group(trans, inode);
	btrfs_update_inode_block_group(trans, dir);
out_unlock:
	nr = trans->blocks_used;
	btrfs_end_transaction_throttle(trans, root);
	btrfs_btree_balance_dirty(root, nr);
	if (drop_inode) {
		inode_dec_link_count(inode);
		iput(inode);
	}
	return err;
}

static int btrfs_create(struct inode *dir, struct dentry *dentry,
			int mode, struct nameidata *nd)
{
	struct btrfs_trans_handle *trans;
	struct btrfs_root *root = BTRFS_I(dir)->root;
	struct inode *inode = NULL;
	int drop_inode = 0;
	int err;
	unsigned long nr = 0;
	u64 objectid;
	u64 index = 0;

	/*
	 * 2 for inode item and ref
	 * 2 for dir items
	 * 1 for xattr if selinux is on
	 */
	trans = btrfs_start_transaction(root, 5);
	if (IS_ERR(trans))
		return PTR_ERR(trans);

	btrfs_set_trans_block_group(trans, dir);

	err = btrfs_find_free_ino(root, &objectid);
	if (err)
		goto out_unlock;

	inode = btrfs_new_inode(trans, root, dir, dentry->d_name.name,
				dentry->d_name.len, btrfs_ino(dir), objectid,
				BTRFS_I(dir)->block_group, mode, &index);
	if (IS_ERR(inode)) {
		err = PTR_ERR(inode);
		goto out_unlock;
	}

	err = btrfs_init_inode_security(trans, inode, dir, &dentry->d_name);
	if (err) {
		drop_inode = 1;
		goto out_unlock;
	}

	btrfs_set_trans_block_group(trans, inode);
	err = btrfs_add_nondir(trans, dir, dentry, inode, 0, index);
	if (err)
		drop_inode = 1;
	else {
		inode->i_mapping->a_ops = &btrfs_aops;
		inode->i_mapping->backing_dev_info = &root->fs_info->bdi;
		inode->i_fop = &btrfs_file_operations;
		inode->i_op = &btrfs_file_inode_operations;
		BTRFS_I(inode)->io_tree.ops = &btrfs_extent_io_ops;
	}
	btrfs_update_inode_block_group(trans, inode);
	btrfs_update_inode_block_group(trans, dir);
out_unlock:
	nr = trans->blocks_used;
	btrfs_end_transaction_throttle(trans, root);
	if (drop_inode) {
		inode_dec_link_count(inode);
		iput(inode);
	}
	btrfs_btree_balance_dirty(root, nr);
	return err;
}

static int btrfs_link(struct dentry *old_dentry, struct inode *dir,
		      struct dentry *dentry)
{
	struct btrfs_trans_handle *trans;
	struct btrfs_root *root = BTRFS_I(dir)->root;
	struct inode *inode = old_dentry->d_inode;
	u64 index;
	unsigned long nr = 0;
	int err;
	int drop_inode = 0;

	/* do not allow sys_link's with other subvols of the same device */
	if (root->objectid != BTRFS_I(inode)->root->objectid)
		return -EXDEV;

	if (inode->i_nlink == ~0U)
		return -EMLINK;

	err = btrfs_set_inode_index(dir, &index);
	if (err)
		goto fail;

	/*
	 * 2 items for inode and inode ref
	 * 2 items for dir items
	 * 1 item for parent inode
	 */
	trans = btrfs_start_transaction(root, 5);
	if (IS_ERR(trans)) {
		err = PTR_ERR(trans);
		goto fail;
	}

	btrfs_inc_nlink(inode);
	inode->i_ctime = CURRENT_TIME;

	btrfs_set_trans_block_group(trans, dir);
	ihold(inode);

	err = btrfs_add_nondir(trans, dir, dentry, inode, 1, index);

	if (err) {
		drop_inode = 1;
	} else {
		struct dentry *parent = dget_parent(dentry);
		btrfs_update_inode_block_group(trans, dir);
		err = btrfs_update_inode(trans, root, inode);
		BUG_ON(err);
		btrfs_log_new_name(trans, inode, NULL, parent);
		dput(parent);
	}

	nr = trans->blocks_used;
	btrfs_end_transaction_throttle(trans, root);
fail:
	if (drop_inode) {
		inode_dec_link_count(inode);
		iput(inode);
	}
	btrfs_btree_balance_dirty(root, nr);
	return err;
}

static int btrfs_mkdir(struct inode *dir, struct dentry *dentry, int mode)
{
	struct inode *inode = NULL;
	struct btrfs_trans_handle *trans;
	struct btrfs_root *root = BTRFS_I(dir)->root;
	int err = 0;
	int drop_on_err = 0;
	u64 objectid = 0;
	u64 index = 0;
	unsigned long nr = 1;

	/*
	 * 2 items for inode and ref
	 * 2 items for dir items
	 * 1 for xattr if selinux is on
	 */
	trans = btrfs_start_transaction(root, 5);
	if (IS_ERR(trans))
		return PTR_ERR(trans);
	btrfs_set_trans_block_group(trans, dir);

	err = btrfs_find_free_ino(root, &objectid);
	if (err)
		goto out_fail;

	inode = btrfs_new_inode(trans, root, dir, dentry->d_name.name,
				dentry->d_name.len, btrfs_ino(dir), objectid,
				BTRFS_I(dir)->block_group, S_IFDIR | mode,
				&index);
	if (IS_ERR(inode)) {
		err = PTR_ERR(inode);
		goto out_fail;
	}

	drop_on_err = 1;

	err = btrfs_init_inode_security(trans, inode, dir, &dentry->d_name);
	if (err)
		goto out_fail;

	inode->i_op = &btrfs_dir_inode_operations;
	inode->i_fop = &btrfs_dir_file_operations;
	btrfs_set_trans_block_group(trans, inode);

	btrfs_i_size_write(inode, 0);
	err = btrfs_update_inode(trans, root, inode);
	if (err)
		goto out_fail;

	err = btrfs_add_link(trans, dir, inode, dentry->d_name.name,
			     dentry->d_name.len, 0, index);
	if (err)
		goto out_fail;

	d_instantiate(dentry, inode);
	drop_on_err = 0;
	btrfs_update_inode_block_group(trans, inode);
	btrfs_update_inode_block_group(trans, dir);

out_fail:
	nr = trans->blocks_used;
	btrfs_end_transaction_throttle(trans, root);
	if (drop_on_err)
		iput(inode);
	btrfs_btree_balance_dirty(root, nr);
	return err;
}

/* helper for btfs_get_extent.  Given an existing extent in the tree,
 * and an extent that you want to insert, deal with overlap and insert
 * the new extent into the tree.
 */
static int merge_extent_mapping(struct extent_map_tree *em_tree,
				struct extent_map *existing,
				struct extent_map *em,
				u64 map_start, u64 map_len)
{
	u64 start_diff;

	BUG_ON(map_start < em->start || map_start >= extent_map_end(em));
	start_diff = map_start - em->start;
	em->start = map_start;
	em->len = map_len;
	if (em->block_start < EXTENT_MAP_LAST_BYTE &&
	    !test_bit(EXTENT_FLAG_COMPRESSED, &em->flags)) {
		em->block_start += start_diff;
		em->block_len -= start_diff;
	}
	return add_extent_mapping(em_tree, em);
}

static noinline int uncompress_inline(struct btrfs_path *path,
				      struct inode *inode, struct page *page,
				      size_t pg_offset, u64 extent_offset,
				      struct btrfs_file_extent_item *item)
{
	int ret;
	struct extent_buffer *leaf = path->nodes[0];
	char *tmp;
	size_t max_size;
	unsigned long inline_size;
	unsigned long ptr;
	int compress_type;

	WARN_ON(pg_offset != 0);
	compress_type = btrfs_file_extent_compression(leaf, item);
	max_size = btrfs_file_extent_ram_bytes(leaf, item);
	inline_size = btrfs_file_extent_inline_item_len(leaf,
					btrfs_item_nr(leaf, path->slots[0]));
	tmp = kmalloc(inline_size, GFP_NOFS);
	if (!tmp)
		return -ENOMEM;
	ptr = btrfs_file_extent_inline_start(item);

	read_extent_buffer(leaf, tmp, ptr, inline_size);

	max_size = min_t(unsigned long, PAGE_CACHE_SIZE, max_size);
	ret = btrfs_decompress(compress_type, tmp, page,
			       extent_offset, inline_size, max_size);
	if (ret) {
		char *kaddr = kmap_atomic(page, KM_USER0);
		unsigned long copy_size = min_t(u64,
				  PAGE_CACHE_SIZE - pg_offset,
				  max_size - extent_offset);
		memset(kaddr + pg_offset, 0, copy_size);
		kunmap_atomic(kaddr, KM_USER0);
	}
	kfree(tmp);
	return 0;
}

/*
 * a bit scary, this does extent mapping from logical file offset to the disk.
 * the ugly parts come from merging extents from the disk with the in-ram
 * representation.  This gets more complex because of the data=ordered code,
 * where the in-ram extents might be locked pending data=ordered completion.
 *
 * This also copies inline extents directly into the page.
 */

struct extent_map *btrfs_get_extent(struct inode *inode, struct page *page,
				    size_t pg_offset, u64 start, u64 len,
				    int create)
{
	int ret;
	int err = 0;
	u64 bytenr;
	u64 extent_start = 0;
	u64 extent_end = 0;
	u64 objectid = btrfs_ino(inode);
	u32 found_type;
	struct btrfs_path *path = NULL;
	struct btrfs_root *root = BTRFS_I(inode)->root;
	struct btrfs_file_extent_item *item;
	struct extent_buffer *leaf;
	struct btrfs_key found_key;
	struct extent_map *em = NULL;
	struct extent_map_tree *em_tree = &BTRFS_I(inode)->extent_tree;
	struct extent_io_tree *io_tree = &BTRFS_I(inode)->io_tree;
	struct btrfs_trans_handle *trans = NULL;
	int compress_type;

again:
	read_lock(&em_tree->lock);
	em = lookup_extent_mapping(em_tree, start, len);
	if (em)
		em->bdev = root->fs_info->fs_devices->latest_bdev;
	read_unlock(&em_tree->lock);

	if (em) {
		if (em->start > start || em->start + em->len <= start)
			free_extent_map(em);
		else if (em->block_start == EXTENT_MAP_INLINE && page)
			free_extent_map(em);
		else
			goto out;
	}
	em = alloc_extent_map();
	if (!em) {
		err = -ENOMEM;
		goto out;
	}
	em->bdev = root->fs_info->fs_devices->latest_bdev;
	em->start = EXTENT_MAP_HOLE;
	em->orig_start = EXTENT_MAP_HOLE;
	em->len = (u64)-1;
	em->block_len = (u64)-1;

	if (!path) {
		path = btrfs_alloc_path();
		BUG_ON(!path);
	}

	ret = btrfs_lookup_file_extent(trans, root, path,
				       objectid, start, trans != NULL);
	if (ret < 0) {
		err = ret;
		goto out;
	}

	if (ret != 0) {
		if (path->slots[0] == 0)
			goto not_found;
		path->slots[0]--;
	}

	leaf = path->nodes[0];
	item = btrfs_item_ptr(leaf, path->slots[0],
			      struct btrfs_file_extent_item);
	/* are we inside the extent that was found? */
	btrfs_item_key_to_cpu(leaf, &found_key, path->slots[0]);
	found_type = btrfs_key_type(&found_key);
	if (found_key.objectid != objectid ||
	    found_type != BTRFS_EXTENT_DATA_KEY) {
		goto not_found;
	}

	found_type = btrfs_file_extent_type(leaf, item);
	extent_start = found_key.offset;
	compress_type = btrfs_file_extent_compression(leaf, item);
	if (found_type == BTRFS_FILE_EXTENT_REG ||
	    found_type == BTRFS_FILE_EXTENT_PREALLOC) {
		extent_end = extent_start +
		       btrfs_file_extent_num_bytes(leaf, item);
	} else if (found_type == BTRFS_FILE_EXTENT_INLINE) {
		size_t size;
		size = btrfs_file_extent_inline_len(leaf, item);
		extent_end = (extent_start + size + root->sectorsize - 1) &
			~((u64)root->sectorsize - 1);
	}

	if (start >= extent_end) {
		path->slots[0]++;
		if (path->slots[0] >= btrfs_header_nritems(leaf)) {
			ret = btrfs_next_leaf(root, path);
			if (ret < 0) {
				err = ret;
				goto out;
			}
			if (ret > 0)
				goto not_found;
			leaf = path->nodes[0];
		}
		btrfs_item_key_to_cpu(leaf, &found_key, path->slots[0]);
		if (found_key.objectid != objectid ||
		    found_key.type != BTRFS_EXTENT_DATA_KEY)
			goto not_found;
		if (start + len <= found_key.offset)
			goto not_found;
		em->start = start;
		em->len = found_key.offset - start;
		goto not_found_em;
	}

	if (found_type == BTRFS_FILE_EXTENT_REG ||
	    found_type == BTRFS_FILE_EXTENT_PREALLOC) {
		em->start = extent_start;
		em->len = extent_end - extent_start;
		em->orig_start = extent_start -
				 btrfs_file_extent_offset(leaf, item);
		bytenr = btrfs_file_extent_disk_bytenr(leaf, item);
		if (bytenr == 0) {
			em->block_start = EXTENT_MAP_HOLE;
			goto insert;
		}
		if (compress_type != BTRFS_COMPRESS_NONE) {
			set_bit(EXTENT_FLAG_COMPRESSED, &em->flags);
			em->compress_type = compress_type;
			em->block_start = bytenr;
			em->block_len = btrfs_file_extent_disk_num_bytes(leaf,
									 item);
		} else {
			bytenr += btrfs_file_extent_offset(leaf, item);
			em->block_start = bytenr;
			em->block_len = em->len;
			if (found_type == BTRFS_FILE_EXTENT_PREALLOC)
				set_bit(EXTENT_FLAG_PREALLOC, &em->flags);
		}
		goto insert;
	} else if (found_type == BTRFS_FILE_EXTENT_INLINE) {
		unsigned long ptr;
		char *map;
		size_t size;
		size_t extent_offset;
		size_t copy_size;

		em->block_start = EXTENT_MAP_INLINE;
		if (!page || create) {
			em->start = extent_start;
			em->len = extent_end - extent_start;
			goto out;
		}

		size = btrfs_file_extent_inline_len(leaf, item);
		extent_offset = page_offset(page) + pg_offset - extent_start;
		copy_size = min_t(u64, PAGE_CACHE_SIZE - pg_offset,
				size - extent_offset);
		em->start = extent_start + extent_offset;
		em->len = (copy_size + root->sectorsize - 1) &
			~((u64)root->sectorsize - 1);
		em->orig_start = EXTENT_MAP_INLINE;
		if (compress_type) {
			set_bit(EXTENT_FLAG_COMPRESSED, &em->flags);
			em->compress_type = compress_type;
		}
		ptr = btrfs_file_extent_inline_start(item) + extent_offset;
		if (create == 0 && !PageUptodate(page)) {
			if (btrfs_file_extent_compression(leaf, item) !=
			    BTRFS_COMPRESS_NONE) {
				ret = uncompress_inline(path, inode, page,
							pg_offset,
							extent_offset, item);
				BUG_ON(ret);
			} else {
				map = kmap(page);
				read_extent_buffer(leaf, map + pg_offset, ptr,
						   copy_size);
				if (pg_offset + copy_size < PAGE_CACHE_SIZE) {
					memset(map + pg_offset + copy_size, 0,
					       PAGE_CACHE_SIZE - pg_offset -
					       copy_size);
				}
				kunmap(page);
			}
			flush_dcache_page(page);
		} else if (create && PageUptodate(page)) {
			WARN_ON(1);
			if (!trans) {
				kunmap(page);
				free_extent_map(em);
				em = NULL;
				btrfs_release_path(path);
				trans = btrfs_join_transaction(root, 1);
				if (IS_ERR(trans))
					return ERR_CAST(trans);
				goto again;
			}
			map = kmap(page);
			write_extent_buffer(leaf, map + pg_offset, ptr,
					    copy_size);
			kunmap(page);
			btrfs_mark_buffer_dirty(leaf);
		}
		set_extent_uptodate(io_tree, em->start,
				    extent_map_end(em) - 1, NULL, GFP_NOFS);
		goto insert;
	} else {
		printk(KERN_ERR "btrfs unknown found_type %d\n", found_type);
		WARN_ON(1);
	}
not_found:
	em->start = start;
	em->len = len;
not_found_em:
	em->block_start = EXTENT_MAP_HOLE;
	set_bit(EXTENT_FLAG_VACANCY, &em->flags);
insert:
	btrfs_release_path(path);
	if (em->start > start || extent_map_end(em) <= start) {
		printk(KERN_ERR "Btrfs: bad extent! em: [%llu %llu] passed "
		       "[%llu %llu]\n", (unsigned long long)em->start,
		       (unsigned long long)em->len,
		       (unsigned long long)start,
		       (unsigned long long)len);
		err = -EIO;
		goto out;
	}

	err = 0;
	write_lock(&em_tree->lock);
	ret = add_extent_mapping(em_tree, em);
	/* it is possible that someone inserted the extent into the tree
	 * while we had the lock dropped.  It is also possible that
	 * an overlapping map exists in the tree
	 */
	if (ret == -EEXIST) {
		struct extent_map *existing;

		ret = 0;

		existing = lookup_extent_mapping(em_tree, start, len);
		if (existing && (existing->start > start ||
		    existing->start + existing->len <= start)) {
			free_extent_map(existing);
			existing = NULL;
		}
		if (!existing) {
			existing = lookup_extent_mapping(em_tree, em->start,
							 em->len);
			if (existing) {
				err = merge_extent_mapping(em_tree, existing,
							   em, start,
							   root->sectorsize);
				free_extent_map(existing);
				if (err) {
					free_extent_map(em);
					em = NULL;
				}
			} else {
				err = -EIO;
				free_extent_map(em);
				em = NULL;
			}
		} else {
			free_extent_map(em);
			em = existing;
			err = 0;
		}
	}
	write_unlock(&em_tree->lock);
out:

	trace_btrfs_get_extent(root, em);

	if (path)
		btrfs_free_path(path);
	if (trans) {
		ret = btrfs_end_transaction(trans, root);
		if (!err)
			err = ret;
	}
	if (err) {
		free_extent_map(em);
		return ERR_PTR(err);
	}
	return em;
}

struct extent_map *btrfs_get_extent_fiemap(struct inode *inode, struct page *page,
					   size_t pg_offset, u64 start, u64 len,
					   int create)
{
	struct extent_map *em;
	struct extent_map *hole_em = NULL;
	u64 range_start = start;
	u64 end;
	u64 found;
	u64 found_end;
	int err = 0;

	em = btrfs_get_extent(inode, page, pg_offset, start, len, create);
	if (IS_ERR(em))
		return em;
	if (em) {
		/*
		 * if our em maps to a hole, there might
		 * actually be delalloc bytes behind it
		 */
		if (em->block_start != EXTENT_MAP_HOLE)
			return em;
		else
			hole_em = em;
	}

	/* check to see if we've wrapped (len == -1 or similar) */
	end = start + len;
	if (end < start)
		end = (u64)-1;
	else
		end -= 1;

	em = NULL;

	/* ok, we didn't find anything, lets look for delalloc */
	found = count_range_bits(&BTRFS_I(inode)->io_tree, &range_start,
				 end, len, EXTENT_DELALLOC, 1);
	found_end = range_start + found;
	if (found_end < range_start)
		found_end = (u64)-1;

	/*
	 * we didn't find anything useful, return
	 * the original results from get_extent()
	 */
	if (range_start > end || found_end <= start) {
		em = hole_em;
		hole_em = NULL;
		goto out;
	}

	/* adjust the range_start to make sure it doesn't
	 * go backwards from the start they passed in
	 */
	range_start = max(start,range_start);
	found = found_end - range_start;

	if (found > 0) {
		u64 hole_start = start;
		u64 hole_len = len;

		em = alloc_extent_map();
		if (!em) {
			err = -ENOMEM;
			goto out;
		}
		/*
		 * when btrfs_get_extent can't find anything it
		 * returns one huge hole
		 *
		 * make sure what it found really fits our range, and
		 * adjust to make sure it is based on the start from
		 * the caller
		 */
		if (hole_em) {
			u64 calc_end = extent_map_end(hole_em);

			if (calc_end <= start || (hole_em->start > end)) {
				free_extent_map(hole_em);
				hole_em = NULL;
			} else {
				hole_start = max(hole_em->start, start);
				hole_len = calc_end - hole_start;
			}
		}
		em->bdev = NULL;
		if (hole_em && range_start > hole_start) {
			/* our hole starts before our delalloc, so we
			 * have to return just the parts of the hole
			 * that go until  the delalloc starts
			 */
			em->len = min(hole_len,
				      range_start - hole_start);
			em->start = hole_start;
			em->orig_start = hole_start;
			/*
			 * don't adjust block start at all,
			 * it is fixed at EXTENT_MAP_HOLE
			 */
			em->block_start = hole_em->block_start;
			em->block_len = hole_len;
		} else {
			em->start = range_start;
			em->len = found;
			em->orig_start = range_start;
			em->block_start = EXTENT_MAP_DELALLOC;
			em->block_len = found;
		}
	} else if (hole_em) {
		return hole_em;
	}
out:

	free_extent_map(hole_em);
	if (err) {
		free_extent_map(em);
		return ERR_PTR(err);
	}
	return em;
}

static struct extent_map *btrfs_new_extent_direct(struct inode *inode,
						  struct extent_map *em,
						  u64 start, u64 len)
{
	struct btrfs_root *root = BTRFS_I(inode)->root;
	struct btrfs_trans_handle *trans;
	struct extent_map_tree *em_tree = &BTRFS_I(inode)->extent_tree;
	struct btrfs_key ins;
	u64 alloc_hint;
	int ret;
	bool insert = false;

	/*
	 * Ok if the extent map we looked up is a hole and is for the exact
	 * range we want, there is no reason to allocate a new one, however if
	 * it is not right then we need to free this one and drop the cache for
	 * our range.
	 */
	if (em->block_start != EXTENT_MAP_HOLE || em->start != start ||
	    em->len != len) {
		free_extent_map(em);
		em = NULL;
		insert = true;
		btrfs_drop_extent_cache(inode, start, start + len - 1, 0);
	}

	trans = btrfs_join_transaction(root, 0);
	if (IS_ERR(trans))
		return ERR_CAST(trans);

	trans->block_rsv = &root->fs_info->delalloc_block_rsv;

	alloc_hint = get_extent_allocation_hint(inode, start, len);
	ret = btrfs_reserve_extent(trans, root, len, root->sectorsize, 0,
				   alloc_hint, (u64)-1, &ins, 1);
	if (ret) {
		em = ERR_PTR(ret);
		goto out;
	}

	if (!em) {
		em = alloc_extent_map();
		if (!em) {
			em = ERR_PTR(-ENOMEM);
			goto out;
		}
	}

	em->start = start;
	em->orig_start = em->start;
	em->len = ins.offset;

	em->block_start = ins.objectid;
	em->block_len = ins.offset;
	em->bdev = root->fs_info->fs_devices->latest_bdev;

	/*
	 * We need to do this because if we're using the original em we searched
	 * for, we could have EXTENT_FLAG_VACANCY set, and we don't want that.
	 */
	em->flags = 0;
	set_bit(EXTENT_FLAG_PINNED, &em->flags);

	while (insert) {
		write_lock(&em_tree->lock);
		ret = add_extent_mapping(em_tree, em);
		write_unlock(&em_tree->lock);
		if (ret != -EEXIST)
			break;
		btrfs_drop_extent_cache(inode, start, start + em->len - 1, 0);
	}

	ret = btrfs_add_ordered_extent_dio(inode, start, ins.objectid,
					   ins.offset, ins.offset, 0);
	if (ret) {
		btrfs_free_reserved_extent(root, ins.objectid, ins.offset);
		em = ERR_PTR(ret);
	}
out:
	btrfs_end_transaction(trans, root);
	return em;
}

/*
 * returns 1 when the nocow is safe, < 1 on error, 0 if the
 * block must be cow'd
 */
static noinline int can_nocow_odirect(struct btrfs_trans_handle *trans,
				      struct inode *inode, u64 offset, u64 len)
{
	struct btrfs_path *path;
	int ret;
	struct extent_buffer *leaf;
	struct btrfs_root *root = BTRFS_I(inode)->root;
	struct btrfs_file_extent_item *fi;
	struct btrfs_key key;
	u64 disk_bytenr;
	u64 backref_offset;
	u64 extent_end;
	u64 num_bytes;
	int slot;
	int found_type;

	path = btrfs_alloc_path();
	if (!path)
		return -ENOMEM;

	ret = btrfs_lookup_file_extent(trans, root, path, btrfs_ino(inode),
				       offset, 0);
	if (ret < 0)
		goto out;

	slot = path->slots[0];
	if (ret == 1) {
		if (slot == 0) {
			/* can't find the item, must cow */
			ret = 0;
			goto out;
		}
		slot--;
	}
	ret = 0;
	leaf = path->nodes[0];
	btrfs_item_key_to_cpu(leaf, &key, slot);
	if (key.objectid != btrfs_ino(inode) ||
	    key.type != BTRFS_EXTENT_DATA_KEY) {
		/* not our file or wrong item type, must cow */
		goto out;
	}

	if (key.offset > offset) {
		/* Wrong offset, must cow */
		goto out;
	}

	fi = btrfs_item_ptr(leaf, slot, struct btrfs_file_extent_item);
	found_type = btrfs_file_extent_type(leaf, fi);
	if (found_type != BTRFS_FILE_EXTENT_REG &&
	    found_type != BTRFS_FILE_EXTENT_PREALLOC) {
		/* not a regular extent, must cow */
		goto out;
	}
	disk_bytenr = btrfs_file_extent_disk_bytenr(leaf, fi);
	backref_offset = btrfs_file_extent_offset(leaf, fi);

	extent_end = key.offset + btrfs_file_extent_num_bytes(leaf, fi);
	if (extent_end < offset + len) {
		/* extent doesn't include our full range, must cow */
		goto out;
	}

	if (btrfs_extent_readonly(root, disk_bytenr))
		goto out;

	/*
	 * look for other files referencing this extent, if we
	 * find any we must cow
	 */
	if (btrfs_cross_ref_exist(trans, root, btrfs_ino(inode),
				  key.offset - backref_offset, disk_bytenr))
		goto out;

	/*
	 * adjust disk_bytenr and num_bytes to cover just the bytes
	 * in this extent we are about to write.  If there
	 * are any csums in that range we have to cow in order
	 * to keep the csums correct
	 */
	disk_bytenr += backref_offset;
	disk_bytenr += offset - key.offset;
	num_bytes = min(offset + len, extent_end) - offset;
	if (csum_exist_in_range(root, disk_bytenr, num_bytes))
				goto out;
	/*
	 * all of the above have passed, it is safe to overwrite this extent
	 * without cow
	 */
	ret = 1;
out:
	btrfs_free_path(path);
	return ret;
}

static int btrfs_get_blocks_direct(struct inode *inode, sector_t iblock,
				   struct buffer_head *bh_result, int create)
{
	struct extent_map *em;
	struct btrfs_root *root = BTRFS_I(inode)->root;
	u64 start = iblock << inode->i_blkbits;
	u64 len = bh_result->b_size;
	struct btrfs_trans_handle *trans;

	em = btrfs_get_extent(inode, NULL, 0, start, len, 0);
	if (IS_ERR(em))
		return PTR_ERR(em);

	/*
	 * Ok for INLINE and COMPRESSED extents we need to fallback on buffered
	 * io.  INLINE is special, and we could probably kludge it in here, but
	 * it's still buffered so for safety lets just fall back to the generic
	 * buffered path.
	 *
	 * For COMPRESSED we _have_ to read the entire extent in so we can
	 * decompress it, so there will be buffering required no matter what we
	 * do, so go ahead and fallback to buffered.
	 *
	 * We return -ENOTBLK because thats what makes DIO go ahead and go back
	 * to buffered IO.  Don't blame me, this is the price we pay for using
	 * the generic code.
	 */
	if (test_bit(EXTENT_FLAG_COMPRESSED, &em->flags) ||
	    em->block_start == EXTENT_MAP_INLINE) {
		free_extent_map(em);
		return -ENOTBLK;
	}

	/* Just a good old fashioned hole, return */
	if (!create && (em->block_start == EXTENT_MAP_HOLE ||
			test_bit(EXTENT_FLAG_PREALLOC, &em->flags))) {
		free_extent_map(em);
		/* DIO will do one hole at a time, so just unlock a sector */
		unlock_extent(&BTRFS_I(inode)->io_tree, start,
			      start + root->sectorsize - 1, GFP_NOFS);
		return 0;
	}

	/*
	 * We don't allocate a new extent in the following cases
	 *
	 * 1) The inode is marked as NODATACOW.  In this case we'll just use the
	 * existing extent.
	 * 2) The extent is marked as PREALLOC.  We're good to go here and can
	 * just use the extent.
	 *
	 */
	if (!create) {
		len = em->len - (start - em->start);
		goto map;
	}

	if (test_bit(EXTENT_FLAG_PREALLOC, &em->flags) ||
	    ((BTRFS_I(inode)->flags & BTRFS_INODE_NODATACOW) &&
	     em->block_start != EXTENT_MAP_HOLE)) {
		int type;
		int ret;
		u64 block_start;

		if (test_bit(EXTENT_FLAG_PREALLOC, &em->flags))
			type = BTRFS_ORDERED_PREALLOC;
		else
			type = BTRFS_ORDERED_NOCOW;
		len = min(len, em->len - (start - em->start));
		block_start = em->block_start + (start - em->start);

		/*
		 * we're not going to log anything, but we do need
		 * to make sure the current transaction stays open
		 * while we look for nocow cross refs
		 */
		trans = btrfs_join_transaction(root, 0);
		if (IS_ERR(trans))
			goto must_cow;

		if (can_nocow_odirect(trans, inode, start, len) == 1) {
			ret = btrfs_add_ordered_extent_dio(inode, start,
					   block_start, len, len, type);
			btrfs_end_transaction(trans, root);
			if (ret) {
				free_extent_map(em);
				return ret;
			}
			goto unlock;
		}
		btrfs_end_transaction(trans, root);
	}
must_cow:
	/*
	 * this will cow the extent, reset the len in case we changed
	 * it above
	 */
	len = bh_result->b_size;
	em = btrfs_new_extent_direct(inode, em, start, len);
	if (IS_ERR(em))
		return PTR_ERR(em);
	len = min(len, em->len - (start - em->start));
unlock:
	clear_extent_bit(&BTRFS_I(inode)->io_tree, start, start + len - 1,
			  EXTENT_LOCKED | EXTENT_DELALLOC | EXTENT_DIRTY, 1,
			  0, NULL, GFP_NOFS);
map:
	bh_result->b_blocknr = (em->block_start + (start - em->start)) >>
		inode->i_blkbits;
	bh_result->b_size = len;
	bh_result->b_bdev = em->bdev;
	set_buffer_mapped(bh_result);
	if (create && !test_bit(EXTENT_FLAG_PREALLOC, &em->flags))
		set_buffer_new(bh_result);

	free_extent_map(em);

	return 0;
}

struct btrfs_dio_private {
	struct inode *inode;
	u64 logical_offset;
	u64 disk_bytenr;
	u64 bytes;
	u32 *csums;
	void *private;

	/* number of bios pending for this dio */
	atomic_t pending_bios;

	/* IO errors */
	int errors;

	struct bio *orig_bio;
};

static void btrfs_endio_direct_read(struct bio *bio, int err)
{
	struct btrfs_dio_private *dip = bio->bi_private;
	struct bio_vec *bvec_end = bio->bi_io_vec + bio->bi_vcnt - 1;
	struct bio_vec *bvec = bio->bi_io_vec;
	struct inode *inode = dip->inode;
	struct btrfs_root *root = BTRFS_I(inode)->root;
	u64 start;
	u32 *private = dip->csums;

	start = dip->logical_offset;
	do {
		if (!(BTRFS_I(inode)->flags & BTRFS_INODE_NODATASUM)) {
			struct page *page = bvec->bv_page;
			char *kaddr;
			u32 csum = ~(u32)0;
			unsigned long flags;

			local_irq_save(flags);
			kaddr = kmap_atomic(page, KM_IRQ0);
			csum = btrfs_csum_data(root, kaddr + bvec->bv_offset,
					       csum, bvec->bv_len);
			btrfs_csum_final(csum, (char *)&csum);
			kunmap_atomic(kaddr, KM_IRQ0);
			local_irq_restore(flags);

			flush_dcache_page(bvec->bv_page);
			if (csum != *private) {
				printk(KERN_ERR "btrfs csum failed ino %llu off"
				      " %llu csum %u private %u\n",
				      (unsigned long long)btrfs_ino(inode),
				      (unsigned long long)start,
				      csum, *private);
				err = -EIO;
			}
		}

		start += bvec->bv_len;
		private++;
		bvec++;
	} while (bvec <= bvec_end);

	unlock_extent(&BTRFS_I(inode)->io_tree, dip->logical_offset,
		      dip->logical_offset + dip->bytes - 1, GFP_NOFS);
	bio->bi_private = dip->private;

	kfree(dip->csums);
	kfree(dip);

	/* If we had a csum failure make sure to clear the uptodate flag */
	if (err)
		clear_bit(BIO_UPTODATE, &bio->bi_flags);
	dio_end_io(bio, err);
}

static void btrfs_endio_direct_write(struct bio *bio, int err)
{
	struct btrfs_dio_private *dip = bio->bi_private;
	struct inode *inode = dip->inode;
	struct btrfs_root *root = BTRFS_I(inode)->root;
	struct btrfs_trans_handle *trans;
	struct btrfs_ordered_extent *ordered = NULL;
	struct extent_state *cached_state = NULL;
	u64 ordered_offset = dip->logical_offset;
	u64 ordered_bytes = dip->bytes;
	int ret;

	if (err)
		goto out_done;
again:
	ret = btrfs_dec_test_first_ordered_pending(inode, &ordered,
						   &ordered_offset,
						   ordered_bytes);
	if (!ret)
		goto out_test;

	BUG_ON(!ordered);

	trans = btrfs_join_transaction(root, 1);
	if (IS_ERR(trans)) {
		err = -ENOMEM;
		goto out;
	}
	trans->block_rsv = &root->fs_info->delalloc_block_rsv;

	if (test_bit(BTRFS_ORDERED_NOCOW, &ordered->flags)) {
		ret = btrfs_ordered_update_i_size(inode, 0, ordered);
		if (!ret)
			ret = btrfs_update_inode(trans, root, inode);
		err = ret;
		goto out;
	}

	lock_extent_bits(&BTRFS_I(inode)->io_tree, ordered->file_offset,
			 ordered->file_offset + ordered->len - 1, 0,
			 &cached_state, GFP_NOFS);

	if (test_bit(BTRFS_ORDERED_PREALLOC, &ordered->flags)) {
		ret = btrfs_mark_extent_written(trans, inode,
						ordered->file_offset,
						ordered->file_offset +
						ordered->len);
		if (ret) {
			err = ret;
			goto out_unlock;
		}
	} else {
		ret = insert_reserved_file_extent(trans, inode,
						  ordered->file_offset,
						  ordered->start,
						  ordered->disk_len,
						  ordered->len,
						  ordered->len,
						  0, 0, 0,
						  BTRFS_FILE_EXTENT_REG);
		unpin_extent_cache(&BTRFS_I(inode)->extent_tree,
				   ordered->file_offset, ordered->len);
		if (ret) {
			err = ret;
			WARN_ON(1);
			goto out_unlock;
		}
	}

	add_pending_csums(trans, inode, ordered->file_offset, &ordered->list);
	ret = btrfs_ordered_update_i_size(inode, 0, ordered);
	if (!ret)
		btrfs_update_inode(trans, root, inode);
	ret = 0;
out_unlock:
	unlock_extent_cached(&BTRFS_I(inode)->io_tree, ordered->file_offset,
			     ordered->file_offset + ordered->len - 1,
			     &cached_state, GFP_NOFS);
out:
	btrfs_delalloc_release_metadata(inode, ordered->len);
	btrfs_end_transaction(trans, root);
	ordered_offset = ordered->file_offset + ordered->len;
	btrfs_put_ordered_extent(ordered);
	btrfs_put_ordered_extent(ordered);

out_test:
	/*
	 * our bio might span multiple ordered extents.  If we haven't
	 * completed the accounting for the whole dio, go back and try again
	 */
	if (ordered_offset < dip->logical_offset + dip->bytes) {
		ordered_bytes = dip->logical_offset + dip->bytes -
			ordered_offset;
		goto again;
	}
out_done:
	bio->bi_private = dip->private;

	kfree(dip->csums);
	kfree(dip);

	/* If we had an error make sure to clear the uptodate flag */
	if (err)
		clear_bit(BIO_UPTODATE, &bio->bi_flags);
	dio_end_io(bio, err);
}

static int __btrfs_submit_bio_start_direct_io(struct inode *inode, int rw,
				    struct bio *bio, int mirror_num,
				    unsigned long bio_flags, u64 offset)
{
	int ret;
	struct btrfs_root *root = BTRFS_I(inode)->root;
	ret = btrfs_csum_one_bio(root, inode, bio, offset, 1);
	BUG_ON(ret);
	return 0;
}

static void btrfs_end_dio_bio(struct bio *bio, int err)
{
	struct btrfs_dio_private *dip = bio->bi_private;

	if (err) {
		printk(KERN_ERR "btrfs direct IO failed ino %llu rw %lu "
		      "sector %#Lx len %u err no %d\n",
		      (unsigned long long)btrfs_ino(dip->inode), bio->bi_rw,
		      (unsigned long long)bio->bi_sector, bio->bi_size, err);
		dip->errors = 1;

		/*
		 * before atomic variable goto zero, we must make sure
		 * dip->errors is perceived to be set.
		 */
		smp_mb__before_atomic_dec();
	}

	/* if there are more bios still pending for this dio, just exit */
	if (!atomic_dec_and_test(&dip->pending_bios))
		goto out;

	if (dip->errors)
		bio_io_error(dip->orig_bio);
	else {
		set_bit(BIO_UPTODATE, &dip->orig_bio->bi_flags);
		bio_endio(dip->orig_bio, 0);
	}
out:
	bio_put(bio);
}

static struct bio *btrfs_dio_bio_alloc(struct block_device *bdev,
				       u64 first_sector, gfp_t gfp_flags)
{
	int nr_vecs = bio_get_nr_vecs(bdev);
	return btrfs_bio_alloc(bdev, first_sector, nr_vecs, gfp_flags);
}

static inline int __btrfs_submit_dio_bio(struct bio *bio, struct inode *inode,
					 int rw, u64 file_offset, int skip_sum,
					 u32 *csums, int async_submit)
{
	int write = rw & REQ_WRITE;
	struct btrfs_root *root = BTRFS_I(inode)->root;
	int ret;

	bio_get(bio);
	ret = btrfs_bio_wq_end_io(root->fs_info, bio, 0);
	if (ret)
		goto err;

	if (skip_sum)
		goto map;

	if (write && async_submit) {
		ret = btrfs_wq_submit_bio(root->fs_info,
				   inode, rw, bio, 0, 0,
				   file_offset,
				   __btrfs_submit_bio_start_direct_io,
				   __btrfs_submit_bio_done);
		goto err;
	} else if (write) {
		/*
		 * If we aren't doing async submit, calculate the csum of the
		 * bio now.
		 */
		ret = btrfs_csum_one_bio(root, inode, bio, file_offset, 1);
		if (ret)
			goto err;
	} else if (!skip_sum) {
		ret = btrfs_lookup_bio_sums_dio(root, inode, bio,
					  file_offset, csums);
		if (ret)
			goto err;
	}

map:
	ret = btrfs_map_bio(root, rw, bio, 0, async_submit);
err:
	bio_put(bio);
	return ret;
}

static int btrfs_submit_direct_hook(int rw, struct btrfs_dio_private *dip,
				    int skip_sum)
{
	struct inode *inode = dip->inode;
	struct btrfs_root *root = BTRFS_I(inode)->root;
	struct btrfs_mapping_tree *map_tree = &root->fs_info->mapping_tree;
	struct bio *bio;
	struct bio *orig_bio = dip->orig_bio;
	struct bio_vec *bvec = orig_bio->bi_io_vec;
	u64 start_sector = orig_bio->bi_sector;
	u64 file_offset = dip->logical_offset;
	u64 submit_len = 0;
	u64 map_length;
	int nr_pages = 0;
	u32 *csums = dip->csums;
	int ret = 0;
	int async_submit = 0;
	int write = rw & REQ_WRITE;

	map_length = orig_bio->bi_size;
	ret = btrfs_map_block(map_tree, READ, start_sector << 9,
			      &map_length, NULL, 0);
	if (ret) {
		bio_put(orig_bio);
		return -EIO;
	}

	if (map_length >= orig_bio->bi_size) {
		bio = orig_bio;
		goto submit;
	}

	async_submit = 1;
	bio = btrfs_dio_bio_alloc(orig_bio->bi_bdev, start_sector, GFP_NOFS);
	if (!bio)
		return -ENOMEM;
	bio->bi_private = dip;
	bio->bi_end_io = btrfs_end_dio_bio;
	atomic_inc(&dip->pending_bios);

	while (bvec <= (orig_bio->bi_io_vec + orig_bio->bi_vcnt - 1)) {
		if (unlikely(map_length < submit_len + bvec->bv_len ||
		    bio_add_page(bio, bvec->bv_page, bvec->bv_len,
				 bvec->bv_offset) < bvec->bv_len)) {
			/*
			 * inc the count before we submit the bio so
			 * we know the end IO handler won't happen before
			 * we inc the count. Otherwise, the dip might get freed
			 * before we're done setting it up
			 */
			atomic_inc(&dip->pending_bios);
			ret = __btrfs_submit_dio_bio(bio, inode, rw,
						     file_offset, skip_sum,
						     csums, async_submit);
			if (ret) {
				bio_put(bio);
				atomic_dec(&dip->pending_bios);
				goto out_err;
			}

			/* Write's use the ordered csums */
			if (!write && !skip_sum)
				csums = csums + nr_pages;
			start_sector += submit_len >> 9;
			file_offset += submit_len;

			submit_len = 0;
			nr_pages = 0;

			bio = btrfs_dio_bio_alloc(orig_bio->bi_bdev,
						  start_sector, GFP_NOFS);
			if (!bio)
				goto out_err;
			bio->bi_private = dip;
			bio->bi_end_io = btrfs_end_dio_bio;

			map_length = orig_bio->bi_size;
			ret = btrfs_map_block(map_tree, READ, start_sector << 9,
					      &map_length, NULL, 0);
			if (ret) {
				bio_put(bio);
				goto out_err;
			}
		} else {
			submit_len += bvec->bv_len;
			nr_pages ++;
			bvec++;
		}
	}

submit:
	ret = __btrfs_submit_dio_bio(bio, inode, rw, file_offset, skip_sum,
				     csums, async_submit);
	if (!ret)
		return 0;

	bio_put(bio);
out_err:
	dip->errors = 1;
	/*
	 * before atomic variable goto zero, we must
	 * make sure dip->errors is perceived to be set.
	 */
	smp_mb__before_atomic_dec();
	if (atomic_dec_and_test(&dip->pending_bios))
		bio_io_error(dip->orig_bio);

	/* bio_end_io() will handle error, so we needn't return it */
	return 0;
}

static void btrfs_submit_direct(int rw, struct bio *bio, struct inode *inode,
				loff_t file_offset)
{
	struct btrfs_root *root = BTRFS_I(inode)->root;
	struct btrfs_dio_private *dip;
	struct bio_vec *bvec = bio->bi_io_vec;
	int skip_sum;
	int write = rw & REQ_WRITE;
	int ret = 0;

	skip_sum = BTRFS_I(inode)->flags & BTRFS_INODE_NODATASUM;

	dip = kmalloc(sizeof(*dip), GFP_NOFS);
	if (!dip) {
		ret = -ENOMEM;
		goto free_ordered;
	}
	dip->csums = NULL;

	/* Write's use the ordered csum stuff, so we don't need dip->csums */
	if (!write && !skip_sum) {
		dip->csums = kmalloc(sizeof(u32) * bio->bi_vcnt, GFP_NOFS);
		if (!dip->csums) {
			kfree(dip);
			ret = -ENOMEM;
			goto free_ordered;
		}
	}

	dip->private = bio->bi_private;
	dip->inode = inode;
	dip->logical_offset = file_offset;

	dip->bytes = 0;
	do {
		dip->bytes += bvec->bv_len;
		bvec++;
	} while (bvec <= (bio->bi_io_vec + bio->bi_vcnt - 1));

	dip->disk_bytenr = (u64)bio->bi_sector << 9;
	bio->bi_private = dip;
	dip->errors = 0;
	dip->orig_bio = bio;
	atomic_set(&dip->pending_bios, 0);

	if (write)
		bio->bi_end_io = btrfs_endio_direct_write;
	else
		bio->bi_end_io = btrfs_endio_direct_read;

	ret = btrfs_submit_direct_hook(rw, dip, skip_sum);
	if (!ret)
		return;
free_ordered:
	/*
	 * If this is a write, we need to clean up the reserved space and kill
	 * the ordered extent.
	 */
	if (write) {
		struct btrfs_ordered_extent *ordered;
		ordered = btrfs_lookup_ordered_extent(inode, file_offset);
		if (!test_bit(BTRFS_ORDERED_PREALLOC, &ordered->flags) &&
		    !test_bit(BTRFS_ORDERED_NOCOW, &ordered->flags))
			btrfs_free_reserved_extent(root, ordered->start,
						   ordered->disk_len);
		btrfs_put_ordered_extent(ordered);
		btrfs_put_ordered_extent(ordered);
	}
	bio_endio(bio, ret);
}

static ssize_t check_direct_IO(struct btrfs_root *root, int rw, struct kiocb *iocb,
			const struct iovec *iov, loff_t offset,
			unsigned long nr_segs)
{
	int seg;
	int i;
	size_t size;
	unsigned long addr;
	unsigned blocksize_mask = root->sectorsize - 1;
	ssize_t retval = -EINVAL;
	loff_t end = offset;

	if (offset & blocksize_mask)
		goto out;

	/* Check the memory alignment.  Blocks cannot straddle pages */
	for (seg = 0; seg < nr_segs; seg++) {
		addr = (unsigned long)iov[seg].iov_base;
		size = iov[seg].iov_len;
		end += size;
		if ((addr & blocksize_mask) || (size & blocksize_mask))
			goto out;

		/* If this is a write we don't need to check anymore */
		if (rw & WRITE)
			continue;

		/*
		 * Check to make sure we don't have duplicate iov_base's in this
		 * iovec, if so return EINVAL, otherwise we'll get csum errors
		 * when reading back.
		 */
		for (i = seg + 1; i < nr_segs; i++) {
			if (iov[seg].iov_base == iov[i].iov_base)
				goto out;
		}
	}
	retval = 0;
out:
	return retval;
}
static ssize_t btrfs_direct_IO(int rw, struct kiocb *iocb,
			const struct iovec *iov, loff_t offset,
			unsigned long nr_segs)
{
	struct file *file = iocb->ki_filp;
	struct inode *inode = file->f_mapping->host;
	struct btrfs_ordered_extent *ordered;
	struct extent_state *cached_state = NULL;
	u64 lockstart, lockend;
	ssize_t ret;
	int writing = rw & WRITE;
	int write_bits = 0;
	size_t count = iov_length(iov, nr_segs);

	if (check_direct_IO(BTRFS_I(inode)->root, rw, iocb, iov,
			    offset, nr_segs)) {
		return 0;
	}

	lockstart = offset;
	lockend = offset + count - 1;

	if (writing) {
		ret = btrfs_delalloc_reserve_space(inode, count);
		if (ret)
			goto out;
	}

	while (1) {
		lock_extent_bits(&BTRFS_I(inode)->io_tree, lockstart, lockend,
				 0, &cached_state, GFP_NOFS);
		/*
		 * We're concerned with the entire range that we're going to be
		 * doing DIO to, so we need to make sure theres no ordered
		 * extents in this range.
		 */
		ordered = btrfs_lookup_ordered_range(inode, lockstart,
						     lockend - lockstart + 1);
		if (!ordered)
			break;
		unlock_extent_cached(&BTRFS_I(inode)->io_tree, lockstart, lockend,
				     &cached_state, GFP_NOFS);
		btrfs_start_ordered_extent(inode, ordered, 1);
		btrfs_put_ordered_extent(ordered);
		cond_resched();
	}

	/*
	 * we don't use btrfs_set_extent_delalloc because we don't want
	 * the dirty or uptodate bits
	 */
	if (writing) {
		write_bits = EXTENT_DELALLOC | EXTENT_DO_ACCOUNTING;
		ret = set_extent_bit(&BTRFS_I(inode)->io_tree, lockstart, lockend,
				     EXTENT_DELALLOC, 0, NULL, &cached_state,
				     GFP_NOFS);
		if (ret) {
			clear_extent_bit(&BTRFS_I(inode)->io_tree, lockstart,
					 lockend, EXTENT_LOCKED | write_bits,
					 1, 0, &cached_state, GFP_NOFS);
			goto out;
		}
	}

	free_extent_state(cached_state);
	cached_state = NULL;

	ret = __blockdev_direct_IO(rw, iocb, inode,
		   BTRFS_I(inode)->root->fs_info->fs_devices->latest_bdev,
		   iov, offset, nr_segs, btrfs_get_blocks_direct, NULL,
		   btrfs_submit_direct, 0);

	if (ret < 0 && ret != -EIOCBQUEUED) {
		clear_extent_bit(&BTRFS_I(inode)->io_tree, offset,
			      offset + iov_length(iov, nr_segs) - 1,
			      EXTENT_LOCKED | write_bits, 1, 0,
			      &cached_state, GFP_NOFS);
	} else if (ret >= 0 && ret < iov_length(iov, nr_segs)) {
		/*
		 * We're falling back to buffered, unlock the section we didn't
		 * do IO on.
		 */
		clear_extent_bit(&BTRFS_I(inode)->io_tree, offset + ret,
			      offset + iov_length(iov, nr_segs) - 1,
			      EXTENT_LOCKED | write_bits, 1, 0,
			      &cached_state, GFP_NOFS);
	}
out:
	free_extent_state(cached_state);
	return ret;
}

static int btrfs_fiemap(struct inode *inode, struct fiemap_extent_info *fieinfo,
		__u64 start, __u64 len)
{
	return extent_fiemap(inode, fieinfo, start, len, btrfs_get_extent_fiemap);
}

int btrfs_readpage(struct file *file, struct page *page)
{
	struct extent_io_tree *tree;
	tree = &BTRFS_I(page->mapping->host)->io_tree;
	return extent_read_full_page(tree, page, btrfs_get_extent);
}

static int btrfs_writepage(struct page *page, struct writeback_control *wbc)
{
	struct extent_io_tree *tree;


	if (current->flags & PF_MEMALLOC) {
		redirty_page_for_writepage(wbc, page);
		unlock_page(page);
		return 0;
	}
	tree = &BTRFS_I(page->mapping->host)->io_tree;
	return extent_write_full_page(tree, page, btrfs_get_extent, wbc);
}

int btrfs_writepages(struct address_space *mapping,
		     struct writeback_control *wbc)
{
	struct extent_io_tree *tree;

	tree = &BTRFS_I(mapping->host)->io_tree;
	return extent_writepages(tree, mapping, btrfs_get_extent, wbc);
}

static int
btrfs_readpages(struct file *file, struct address_space *mapping,
		struct list_head *pages, unsigned nr_pages)
{
	struct extent_io_tree *tree;
	tree = &BTRFS_I(mapping->host)->io_tree;
	return extent_readpages(tree, mapping, pages, nr_pages,
				btrfs_get_extent);
}
static int __btrfs_releasepage(struct page *page, gfp_t gfp_flags)
{
	struct extent_io_tree *tree;
	struct extent_map_tree *map;
	int ret;

	tree = &BTRFS_I(page->mapping->host)->io_tree;
	map = &BTRFS_I(page->mapping->host)->extent_tree;
	ret = try_release_extent_mapping(map, tree, page, gfp_flags);
	if (ret == 1) {
		ClearPagePrivate(page);
		set_page_private(page, 0);
		page_cache_release(page);
	}
	return ret;
}

static int btrfs_releasepage(struct page *page, gfp_t gfp_flags)
{
	if (PageWriteback(page) || PageDirty(page))
		return 0;
	return __btrfs_releasepage(page, gfp_flags & GFP_NOFS);
}

static void btrfs_invalidatepage(struct page *page, unsigned long offset)
{
	struct extent_io_tree *tree;
	struct btrfs_ordered_extent *ordered;
	struct extent_state *cached_state = NULL;
	u64 page_start = page_offset(page);
	u64 page_end = page_start + PAGE_CACHE_SIZE - 1;


	/*
	 * we have the page locked, so new writeback can't start,
	 * and the dirty bit won't be cleared while we are here.
	 *
	 * Wait for IO on this page so that we can safely clear
	 * the PagePrivate2 bit and do ordered accounting
	 */
	wait_on_page_writeback(page);

	tree = &BTRFS_I(page->mapping->host)->io_tree;
	if (offset) {
		btrfs_releasepage(page, GFP_NOFS);
		return;
	}
	lock_extent_bits(tree, page_start, page_end, 0, &cached_state,
			 GFP_NOFS);
	ordered = btrfs_lookup_ordered_extent(page->mapping->host,
					   page_offset(page));
	if (ordered) {
		/*
		 * IO on this page will never be started, so we need
		 * to account for any ordered extents now
		 */
		clear_extent_bit(tree, page_start, page_end,
				 EXTENT_DIRTY | EXTENT_DELALLOC |
				 EXTENT_LOCKED | EXTENT_DO_ACCOUNTING, 1, 0,
				 &cached_state, GFP_NOFS);
		/*
		 * whoever cleared the private bit is responsible
		 * for the finish_ordered_io
		 */
		if (TestClearPagePrivate2(page)) {
			btrfs_finish_ordered_io(page->mapping->host,
						page_start, page_end);
		}
		btrfs_put_ordered_extent(ordered);
		cached_state = NULL;
		lock_extent_bits(tree, page_start, page_end, 0, &cached_state,
				 GFP_NOFS);
	}
	clear_extent_bit(tree, page_start, page_end,
		 EXTENT_LOCKED | EXTENT_DIRTY | EXTENT_DELALLOC |
		 EXTENT_DO_ACCOUNTING, 1, 1, &cached_state, GFP_NOFS);
	__btrfs_releasepage(page, GFP_NOFS);

	ClearPageChecked(page);
	if (PagePrivate(page)) {
		ClearPagePrivate(page);
		set_page_private(page, 0);
		page_cache_release(page);
	}
}

/*
 * btrfs_page_mkwrite() is not allowed to change the file size as it gets
 * called from a page fault handler when a page is first dirtied. Hence we must
 * be careful to check for EOF conditions here. We set the page up correctly
 * for a written page which means we get ENOSPC checking when writing into
 * holes and correct delalloc and unwritten extent mapping on filesystems that
 * support these features.
 *
 * We are not allowed to take the i_mutex here so we have to play games to
 * protect against truncate races as the page could now be beyond EOF.  Because
 * vmtruncate() writes the inode size before removing pages, once we have the
 * page lock we can determine safely if the page is beyond EOF. If it is not
 * beyond EOF, then the page is guaranteed safe against truncation until we
 * unlock the page.
 */
int btrfs_page_mkwrite(struct vm_area_struct *vma, struct vm_fault *vmf)
{
	struct page *page = vmf->page;
	struct inode *inode = fdentry(vma->vm_file)->d_inode;
	struct btrfs_root *root = BTRFS_I(inode)->root;
	struct extent_io_tree *io_tree = &BTRFS_I(inode)->io_tree;
	struct btrfs_ordered_extent *ordered;
	struct extent_state *cached_state = NULL;
	char *kaddr;
	unsigned long zero_start;
	loff_t size;
	int ret;
	u64 page_start;
	u64 page_end;

	ret  = btrfs_delalloc_reserve_space(inode, PAGE_CACHE_SIZE);
	if (ret) {
		if (ret == -ENOMEM)
			ret = VM_FAULT_OOM;
		else /* -ENOSPC, -EIO, etc */
			ret = VM_FAULT_SIGBUS;
		goto out;
	}

	ret = VM_FAULT_NOPAGE; /* make the VM retry the fault */
again:
	lock_page(page);
	size = i_size_read(inode);
	page_start = page_offset(page);
	page_end = page_start + PAGE_CACHE_SIZE - 1;

	if ((page->mapping != inode->i_mapping) ||
	    (page_start >= size)) {
		/* page got truncated out from underneath us */
		goto out_unlock;
	}
	wait_on_page_writeback(page);

	lock_extent_bits(io_tree, page_start, page_end, 0, &cached_state,
			 GFP_NOFS);
	set_page_extent_mapped(page);

	/*
	 * we can't set the delalloc bits if there are pending ordered
	 * extents.  Drop our locks and wait for them to finish
	 */
	ordered = btrfs_lookup_ordered_extent(inode, page_start);
	if (ordered) {
		unlock_extent_cached(io_tree, page_start, page_end,
				     &cached_state, GFP_NOFS);
		unlock_page(page);
		btrfs_start_ordered_extent(inode, ordered, 1);
		btrfs_put_ordered_extent(ordered);
		goto again;
	}

	/*
	 * XXX - page_mkwrite gets called every time the page is dirtied, even
	 * if it was already dirty, so for space accounting reasons we need to
	 * clear any delalloc bits for the range we are fixing to save.  There
	 * is probably a better way to do this, but for now keep consistent with
	 * prepare_pages in the normal write path.
	 */
	clear_extent_bit(&BTRFS_I(inode)->io_tree, page_start, page_end,
			  EXTENT_DIRTY | EXTENT_DELALLOC | EXTENT_DO_ACCOUNTING,
			  0, 0, &cached_state, GFP_NOFS);

	ret = btrfs_set_extent_delalloc(inode, page_start, page_end,
					&cached_state);
	if (ret) {
		unlock_extent_cached(io_tree, page_start, page_end,
				     &cached_state, GFP_NOFS);
		ret = VM_FAULT_SIGBUS;
		goto out_unlock;
	}
	ret = 0;

	/* page is wholly or partially inside EOF */
	if (page_start + PAGE_CACHE_SIZE > size)
		zero_start = size & ~PAGE_CACHE_MASK;
	else
		zero_start = PAGE_CACHE_SIZE;

	if (zero_start != PAGE_CACHE_SIZE) {
		kaddr = kmap(page);
		memset(kaddr + zero_start, 0, PAGE_CACHE_SIZE - zero_start);
		flush_dcache_page(page);
		kunmap(page);
	}
	ClearPageChecked(page);
	set_page_dirty(page);
	SetPageUptodate(page);

	BTRFS_I(inode)->last_trans = root->fs_info->generation;
	BTRFS_I(inode)->last_sub_trans = BTRFS_I(inode)->root->log_transid;

	unlock_extent_cached(io_tree, page_start, page_end, &cached_state, GFP_NOFS);

out_unlock:
	if (!ret)
		return VM_FAULT_LOCKED;
	unlock_page(page);
	btrfs_delalloc_release_space(inode, PAGE_CACHE_SIZE);
out:
	return ret;
}

static int btrfs_truncate(struct inode *inode)
{
	struct btrfs_root *root = BTRFS_I(inode)->root;
	int ret;
	int err = 0;
	struct btrfs_trans_handle *trans;
	unsigned long nr;
	u64 mask = root->sectorsize - 1;

	ret = btrfs_truncate_page(inode->i_mapping, inode->i_size);
	if (ret)
		return ret;

	btrfs_wait_ordered_range(inode, inode->i_size & (~mask), (u64)-1);
	btrfs_ordered_update_i_size(inode, inode->i_size, NULL);

	trans = btrfs_start_transaction(root, 5);
	if (IS_ERR(trans))
		return PTR_ERR(trans);

	btrfs_set_trans_block_group(trans, inode);

	ret = btrfs_orphan_add(trans, inode);
	if (ret) {
		btrfs_end_transaction(trans, root);
		return ret;
	}

	nr = trans->blocks_used;
	btrfs_end_transaction(trans, root);
	btrfs_btree_balance_dirty(root, nr);

	/* Now start a transaction for the truncate */
	trans = btrfs_start_transaction(root, 0);
	if (IS_ERR(trans))
		return PTR_ERR(trans);
	btrfs_set_trans_block_group(trans, inode);
	trans->block_rsv = root->orphan_block_rsv;

	/*
	 * setattr is responsible for setting the ordered_data_close flag,
	 * but that is only tested during the last file release.  That
	 * could happen well after the next commit, leaving a great big
	 * window where new writes may get lost if someone chooses to write
	 * to this file after truncating to zero
	 *
	 * The inode doesn't have any dirty data here, and so if we commit
	 * this is a noop.  If someone immediately starts writing to the inode
	 * it is very likely we'll catch some of their writes in this
	 * transaction, and the commit will find this file on the ordered
	 * data list with good things to send down.
	 *
	 * This is a best effort solution, there is still a window where
	 * using truncate to replace the contents of the file will
	 * end up with a zero length file after a crash.
	 */
	if (inode->i_size == 0 && BTRFS_I(inode)->ordered_data_close)
		btrfs_add_ordered_operation(trans, root, inode);

	while (1) {
		if (!trans) {
			trans = btrfs_start_transaction(root, 0);
			if (IS_ERR(trans))
				return PTR_ERR(trans);
			btrfs_set_trans_block_group(trans, inode);
			trans->block_rsv = root->orphan_block_rsv;
		}

		ret = btrfs_block_rsv_check(trans, root,
					    root->orphan_block_rsv, 0, 5);
		if (ret == -EAGAIN) {
			ret = btrfs_commit_transaction(trans, root);
			if (ret)
				return ret;
			trans = NULL;
			continue;
		} else if (ret) {
			err = ret;
			break;
		}

		ret = btrfs_truncate_inode_items(trans, root, inode,
						 inode->i_size,
						 BTRFS_EXTENT_DATA_KEY);
		if (ret != -EAGAIN) {
			err = ret;
			break;
		}

		ret = btrfs_update_inode(trans, root, inode);
		if (ret) {
			err = ret;
			break;
		}

		nr = trans->blocks_used;
		btrfs_end_transaction(trans, root);
		trans = NULL;
		btrfs_btree_balance_dirty(root, nr);
	}

	if (ret == 0 && inode->i_nlink > 0) {
		ret = btrfs_orphan_del(trans, inode);
		if (ret)
			err = ret;
	} else if (ret && inode->i_nlink > 0) {
		/*
		 * Failed to do the truncate, remove us from the in memory
		 * orphan list.
		 */
		ret = btrfs_orphan_del(NULL, inode);
	}

	ret = btrfs_update_inode(trans, root, inode);
	if (ret && !err)
		err = ret;

	nr = trans->blocks_used;
	ret = btrfs_end_transaction_throttle(trans, root);
	if (ret && !err)
		err = ret;
	btrfs_btree_balance_dirty(root, nr);

	return err;
}

/*
 * create a new subvolume directory/inode (helper for the ioctl).
 */
int btrfs_create_subvol_root(struct btrfs_trans_handle *trans,
			     struct btrfs_root *new_root,
			     u64 new_dirid, u64 alloc_hint)
{
	struct inode *inode;
	int err;
	u64 index = 0;

	inode = btrfs_new_inode(trans, new_root, NULL, "..", 2, new_dirid,
				new_dirid, alloc_hint, S_IFDIR | 0700, &index);
	if (IS_ERR(inode))
		return PTR_ERR(inode);
	inode->i_op = &btrfs_dir_inode_operations;
	inode->i_fop = &btrfs_dir_file_operations;

	inode->i_nlink = 1;
	btrfs_i_size_write(inode, 0);

	err = btrfs_update_inode(trans, new_root, inode);
	BUG_ON(err);

	iput(inode);
	return 0;
}

/* helper function for file defrag and space balancing.  This
 * forces readahead on a given range of bytes in an inode
 */
unsigned long btrfs_force_ra(struct address_space *mapping,
			      struct file_ra_state *ra, struct file *file,
			      pgoff_t offset, pgoff_t last_index)
{
	pgoff_t req_size = last_index - offset + 1;

	page_cache_sync_readahead(mapping, ra, file, offset, req_size);
	return offset + req_size;
}

struct inode *btrfs_alloc_inode(struct super_block *sb)
{
	struct btrfs_inode *ei;
	struct inode *inode;

	ei = kmem_cache_alloc(btrfs_inode_cachep, GFP_NOFS);
	if (!ei)
		return NULL;

	ei->root = NULL;
	ei->space_info = NULL;
	ei->generation = 0;
	ei->sequence = 0;
	ei->last_trans = 0;
	ei->last_sub_trans = 0;
	ei->logged_trans = 0;
	ei->delalloc_bytes = 0;
	ei->reserved_bytes = 0;
	ei->disk_i_size = 0;
	ei->flags = 0;
	ei->index_cnt = (u64)-1;
	ei->last_unlink_trans = 0;

	atomic_set(&ei->outstanding_extents, 0);
	atomic_set(&ei->reserved_extents, 0);

	ei->ordered_data_close = 0;
	ei->orphan_meta_reserved = 0;
	ei->dummy_inode = 0;
	ei->force_compress = BTRFS_COMPRESS_NONE;

	ei->delayed_node = NULL;

	inode = &ei->vfs_inode;
	extent_map_tree_init(&ei->extent_tree);
	extent_io_tree_init(&ei->io_tree, &inode->i_data);
	extent_io_tree_init(&ei->io_failure_tree, &inode->i_data);
	mutex_init(&ei->log_mutex);
	btrfs_ordered_inode_tree_init(&ei->ordered_tree);
	INIT_LIST_HEAD(&ei->i_orphan);
	INIT_LIST_HEAD(&ei->delalloc_inodes);
	INIT_LIST_HEAD(&ei->ordered_operations);
	RB_CLEAR_NODE(&ei->rb_node);

	return inode;
}

static void btrfs_i_callback(struct rcu_head *head)
{
	struct inode *inode = container_of(head, struct inode, i_rcu);
	INIT_LIST_HEAD(&inode->i_dentry);
	kmem_cache_free(btrfs_inode_cachep, BTRFS_I(inode));
}

void btrfs_destroy_inode(struct inode *inode)
{
	struct btrfs_ordered_extent *ordered;
	struct btrfs_root *root = BTRFS_I(inode)->root;

	WARN_ON(!list_empty(&inode->i_dentry));
	WARN_ON(inode->i_data.nrpages);
	WARN_ON(atomic_read(&BTRFS_I(inode)->outstanding_extents));
	WARN_ON(atomic_read(&BTRFS_I(inode)->reserved_extents));

	/*
	 * This can happen where we create an inode, but somebody else also
	 * created the same inode and we need to destroy the one we already
	 * created.
	 */
	if (!root)
		goto free;

	/*
	 * Make sure we're properly removed from the ordered operation
	 * lists.
	 */
	smp_mb();
	if (!list_empty(&BTRFS_I(inode)->ordered_operations)) {
		spin_lock(&root->fs_info->ordered_extent_lock);
		list_del_init(&BTRFS_I(inode)->ordered_operations);
		spin_unlock(&root->fs_info->ordered_extent_lock);
	}

	if (root == root->fs_info->tree_root) {
		struct btrfs_block_group_cache *block_group;

		block_group = btrfs_lookup_block_group(root->fs_info,
						BTRFS_I(inode)->block_group);
		if (block_group && block_group->inode == inode) {
			spin_lock(&block_group->lock);
			block_group->inode = NULL;
			spin_unlock(&block_group->lock);
			btrfs_put_block_group(block_group);
		} else if (block_group) {
			btrfs_put_block_group(block_group);
		}
	}

	spin_lock(&root->orphan_lock);
	if (!list_empty(&BTRFS_I(inode)->i_orphan)) {
		printk(KERN_INFO "BTRFS: inode %llu still on the orphan list\n",
		       (unsigned long long)btrfs_ino(inode));
		list_del_init(&BTRFS_I(inode)->i_orphan);
	}
	spin_unlock(&root->orphan_lock);

	while (1) {
		ordered = btrfs_lookup_first_ordered_extent(inode, (u64)-1);
		if (!ordered)
			break;
		else {
			printk(KERN_ERR "btrfs found ordered "
			       "extent %llu %llu on inode cleanup\n",
			       (unsigned long long)ordered->file_offset,
			       (unsigned long long)ordered->len);
			btrfs_remove_ordered_extent(inode, ordered);
			btrfs_put_ordered_extent(ordered);
			btrfs_put_ordered_extent(ordered);
		}
	}
	inode_tree_del(inode);
	btrfs_drop_extent_cache(inode, 0, (u64)-1, 0);
free:
	btrfs_remove_delayed_node(inode);
	call_rcu(&inode->i_rcu, btrfs_i_callback);
}

int btrfs_drop_inode(struct inode *inode)
{
	struct btrfs_root *root = BTRFS_I(inode)->root;

	if (btrfs_root_refs(&root->root_item) == 0 &&
	    !is_free_space_inode(root, inode))
		return 1;
	else
		return generic_drop_inode(inode);
}

static void init_once(void *foo)
{
	struct btrfs_inode *ei = (struct btrfs_inode *) foo;

	inode_init_once(&ei->vfs_inode);
}

void btrfs_destroy_cachep(void)
{
	if (btrfs_inode_cachep)
		kmem_cache_destroy(btrfs_inode_cachep);
	if (btrfs_trans_handle_cachep)
		kmem_cache_destroy(btrfs_trans_handle_cachep);
	if (btrfs_transaction_cachep)
		kmem_cache_destroy(btrfs_transaction_cachep);
	if (btrfs_path_cachep)
		kmem_cache_destroy(btrfs_path_cachep);
	if (btrfs_free_space_cachep)
		kmem_cache_destroy(btrfs_free_space_cachep);
}

int btrfs_init_cachep(void)
{
	btrfs_inode_cachep = kmem_cache_create("btrfs_inode_cache",
			sizeof(struct btrfs_inode), 0,
			SLAB_RECLAIM_ACCOUNT | SLAB_MEM_SPREAD, init_once);
	if (!btrfs_inode_cachep)
		goto fail;

	btrfs_trans_handle_cachep = kmem_cache_create("btrfs_trans_handle_cache",
			sizeof(struct btrfs_trans_handle), 0,
			SLAB_RECLAIM_ACCOUNT | SLAB_MEM_SPREAD, NULL);
	if (!btrfs_trans_handle_cachep)
		goto fail;

	btrfs_transaction_cachep = kmem_cache_create("btrfs_transaction_cache",
			sizeof(struct btrfs_transaction), 0,
			SLAB_RECLAIM_ACCOUNT | SLAB_MEM_SPREAD, NULL);
	if (!btrfs_transaction_cachep)
		goto fail;

	btrfs_path_cachep = kmem_cache_create("btrfs_path_cache",
			sizeof(struct btrfs_path), 0,
			SLAB_RECLAIM_ACCOUNT | SLAB_MEM_SPREAD, NULL);
	if (!btrfs_path_cachep)
		goto fail;

	btrfs_free_space_cachep = kmem_cache_create("btrfs_free_space_cache",
			sizeof(struct btrfs_free_space), 0,
			SLAB_RECLAIM_ACCOUNT | SLAB_MEM_SPREAD, NULL);
	if (!btrfs_free_space_cachep)
		goto fail;

	return 0;
fail:
	btrfs_destroy_cachep();
	return -ENOMEM;
}

static int btrfs_getattr(struct vfsmount *mnt,
			 struct dentry *dentry, struct kstat *stat)
{
	struct inode *inode = dentry->d_inode;
	generic_fillattr(inode, stat);
	stat->dev = BTRFS_I(inode)->root->anon_super.s_dev;
	stat->blksize = PAGE_CACHE_SIZE;
	stat->blocks = (inode_get_bytes(inode) +
			BTRFS_I(inode)->delalloc_bytes) >> 9;
	return 0;
}

/*
 * If a file is moved, it will inherit the cow and compression flags of the new
 * directory.
 */
static void fixup_inode_flags(struct inode *dir, struct inode *inode)
{
	struct btrfs_inode *b_dir = BTRFS_I(dir);
	struct btrfs_inode *b_inode = BTRFS_I(inode);

	if (b_dir->flags & BTRFS_INODE_NODATACOW)
		b_inode->flags |= BTRFS_INODE_NODATACOW;
	else
		b_inode->flags &= ~BTRFS_INODE_NODATACOW;

	if (b_dir->flags & BTRFS_INODE_COMPRESS)
		b_inode->flags |= BTRFS_INODE_COMPRESS;
	else
		b_inode->flags &= ~BTRFS_INODE_COMPRESS;
}

static int btrfs_rename(struct inode *old_dir, struct dentry *old_dentry,
			   struct inode *new_dir, struct dentry *new_dentry)
{
	struct btrfs_trans_handle *trans;
	struct btrfs_root *root = BTRFS_I(old_dir)->root;
	struct btrfs_root *dest = BTRFS_I(new_dir)->root;
	struct inode *newinode = new_dentry->d_inode;
	struct inode *old_inode = old_dentry->d_inode;
	struct timespec ctime = CURRENT_TIME;
	u64 index = 0;
	u64 root_objectid;
	int ret;
	u64 old_ino = btrfs_ino(old_inode);

	if (btrfs_ino(new_dir) == BTRFS_EMPTY_SUBVOL_DIR_OBJECTID)
		return -EPERM;

	/* we only allow rename subvolume link between subvolumes */
	if (old_ino != BTRFS_FIRST_FREE_OBJECTID && root != dest)
		return -EXDEV;

<<<<<<< HEAD
	if (old_ino == BTRFS_EMPTY_SUBVOL_DIR_OBJECTID ||
	    (new_inode && btrfs_ino(new_inode) == BTRFS_FIRST_FREE_OBJECTID))
=======
	if (old_inode->i_ino == BTRFS_EMPTY_SUBVOL_DIR_OBJECTID ||
	    (newinode && newinode->i_ino == BTRFS_FIRST_FREE_OBJECTID))
>>>>>>> 4ea02885
		return -ENOTEMPTY;

	if (S_ISDIR(old_inode->i_mode) && newinode &&
	    newinode->i_size > BTRFS_EMPTY_DIR_SIZE)
		return -ENOTEMPTY;
	/*
	 * we're using rename to replace one file with another.
	 * and the replacement file is large.  Start IO on it now so
	 * we don't add too much work to the end of the transaction
	 */
	if (newinode && S_ISREG(old_inode->i_mode) && newinode->i_size &&
	    old_inode->i_size > BTRFS_ORDERED_OPERATIONS_FLUSH_LIMIT)
		filemap_flush(old_inode->i_mapping);

	/* close the racy window with snapshot create/destroy ioctl */
	if (old_ino == BTRFS_FIRST_FREE_OBJECTID)
		down_read(&root->fs_info->subvol_sem);
	/*
	 * We want to reserve the absolute worst case amount of items.  So if
	 * both inodes are subvols and we need to unlink them then that would
	 * require 4 item modifications, but if they are both normal inodes it
	 * would require 5 item modifications, so we'll assume their normal
	 * inodes.  So 5 * 2 is 10, plus 1 for the new link, so 11 total items
	 * should cover the worst case number of items we'll modify.
	 */
	trans = btrfs_start_transaction(root, 20);
	if (IS_ERR(trans)) {
                ret = PTR_ERR(trans);
                goto out_notrans;
        }

	btrfs_set_trans_block_group(trans, new_dir);

	if (dest != root)
		btrfs_record_root_in_trans(trans, dest);

	ret = btrfs_set_inode_index(new_dir, &index);
	if (ret)
		goto out_fail;

	if (unlikely(old_ino == BTRFS_FIRST_FREE_OBJECTID)) {
		/* force full log commit if subvolume involved. */
		root->fs_info->last_trans_log_full_commit = trans->transid;
	} else {
		ret = btrfs_insert_inode_ref(trans, dest,
					     new_dentry->d_name.name,
					     new_dentry->d_name.len,
					     old_ino,
					     btrfs_ino(new_dir), index);
		if (ret)
			goto out_fail;
		/*
		 * this is an ugly little race, but the rename is required
		 * to make sure that if we crash, the inode is either at the
		 * old name or the new one.  pinning the log transaction lets
		 * us make sure we don't allow a log commit to come in after
		 * we unlink the name but before we add the new name back in.
		 */
		btrfs_pin_log_trans(root);
	}
	/*
	 * make sure the inode gets flushed if it is replacing
	 * something.
	 */
<<<<<<< HEAD
	if (new_inode && new_inode->i_size && S_ISREG(old_inode->i_mode))
=======
	if (newinode && newinode->i_size &&
	    old_inode && S_ISREG(old_inode->i_mode)) {
>>>>>>> 4ea02885
		btrfs_add_ordered_operation(trans, root, old_inode);

	old_dir->i_ctime = old_dir->i_mtime = ctime;
	new_dir->i_ctime = new_dir->i_mtime = ctime;
	old_inode->i_ctime = ctime;

	if (old_dentry->d_parent != new_dentry->d_parent)
		btrfs_record_unlink_dir(trans, old_dir, old_inode, 1);

	if (unlikely(old_ino == BTRFS_FIRST_FREE_OBJECTID)) {
		root_objectid = BTRFS_I(old_inode)->root->root_key.objectid;
		ret = btrfs_unlink_subvol(trans, root, old_dir, root_objectid,
					old_dentry->d_name.name,
					old_dentry->d_name.len);
	} else {
		ret = __btrfs_unlink_inode(trans, root, old_dir,
					old_dentry->d_inode,
					old_dentry->d_name.name,
					old_dentry->d_name.len);
		if (!ret)
			ret = btrfs_update_inode(trans, root, old_inode);
	}
	BUG_ON(ret);

<<<<<<< HEAD
	if (new_inode) {
		new_inode->i_ctime = CURRENT_TIME;
		if (unlikely(btrfs_ino(new_inode) ==
=======
	if (newinode) {
		newinode->i_ctime = CURRENT_TIME;
		if (unlikely(newinode->i_ino ==
>>>>>>> 4ea02885
			     BTRFS_EMPTY_SUBVOL_DIR_OBJECTID)) {
			root_objectid = BTRFS_I(newinode)->location.objectid;
			ret = btrfs_unlink_subvol(trans, dest, new_dir,
						root_objectid,
						new_dentry->d_name.name,
						new_dentry->d_name.len);
			BUG_ON(newinode->i_nlink == 0);
		} else {
			ret = btrfs_unlink_inode(trans, dest, new_dir,
						 new_dentry->d_inode,
						 new_dentry->d_name.name,
						 new_dentry->d_name.len);
		}
		BUG_ON(ret);
		if (newinode->i_nlink == 0) {
			ret = btrfs_orphan_add(trans, new_dentry->d_inode);
			BUG_ON(ret);
		}
	}

	fixup_inode_flags(new_dir, old_inode);

	ret = btrfs_add_link(trans, new_dir, old_inode,
			     new_dentry->d_name.name,
			     new_dentry->d_name.len, 0, index);
	BUG_ON(ret);

	if (old_ino != BTRFS_FIRST_FREE_OBJECTID) {
		struct dentry *parent = dget_parent(new_dentry);
		btrfs_log_new_name(trans, old_inode, old_dir, parent);
		dput(parent);
		btrfs_end_log_trans(root);
	}
out_fail:
	btrfs_end_transaction_throttle(trans, root);
out_notrans:
	if (old_ino == BTRFS_FIRST_FREE_OBJECTID)
		up_read(&root->fs_info->subvol_sem);

	return ret;
}

/*
 * some fairly slow code that needs optimization. This walks the list
 * of all the inodes with pending delalloc and forces them to disk.
 */
int btrfs_start_delalloc_inodes(struct btrfs_root *root, int delay_iput)
{
	struct list_head *head = &root->fs_info->delalloc_inodes;
	struct btrfs_inode *binode;
	struct inode *inode;

	if (root->fs_info->sb->s_flags & MS_RDONLY)
		return -EROFS;

	spin_lock(&root->fs_info->delalloc_lock);
	while (!list_empty(head)) {
		binode = list_entry(head->next, struct btrfs_inode,
				    delalloc_inodes);
		inode = igrab(&binode->vfs_inode);
		if (!inode)
			list_del_init(&binode->delalloc_inodes);
		spin_unlock(&root->fs_info->delalloc_lock);
		if (inode) {
			filemap_flush(inode->i_mapping);
			if (delay_iput)
				btrfs_add_delayed_iput(inode);
			else
				iput(inode);
		}
		cond_resched();
		spin_lock(&root->fs_info->delalloc_lock);
	}
	spin_unlock(&root->fs_info->delalloc_lock);

	/* the filemap_flush will queue IO into the worker threads, but
	 * we have to make sure the IO is actually started and that
	 * ordered extents get created before we return
	 */
	atomic_inc(&root->fs_info->async_submit_draining);
	while (atomic_read(&root->fs_info->nr_async_submits) ||
	      atomic_read(&root->fs_info->async_delalloc_pages)) {
		wait_event(root->fs_info->async_submit_wait,
		   (atomic_read(&root->fs_info->nr_async_submits) == 0 &&
		    atomic_read(&root->fs_info->async_delalloc_pages) == 0));
	}
	atomic_dec(&root->fs_info->async_submit_draining);
	return 0;
}

static int btrfs_symlink(struct inode *dir, struct dentry *dentry,
			 const char *symname)
{
	struct btrfs_trans_handle *trans;
	struct btrfs_root *root = BTRFS_I(dir)->root;
	struct btrfs_path *path;
	struct btrfs_key key;
	struct inode *inode = NULL;
	int err;
	int drop_inode = 0;
	u64 objectid;
	u64 index = 0 ;
	int name_len;
	int datasize;
	unsigned long ptr;
	struct btrfs_file_extent_item *ei;
	struct extent_buffer *leaf;
	unsigned long nr = 0;

	name_len = strlen(symname) + 1;
	if (name_len > BTRFS_MAX_INLINE_DATA_SIZE(root))
		return -ENAMETOOLONG;

	/*
	 * 2 items for inode item and ref
	 * 2 items for dir items
	 * 1 item for xattr if selinux is on
	 */
	trans = btrfs_start_transaction(root, 5);
	if (IS_ERR(trans))
		return PTR_ERR(trans);

	btrfs_set_trans_block_group(trans, dir);

	err = btrfs_find_free_ino(root, &objectid);
	if (err)
		goto out_unlock;

	inode = btrfs_new_inode(trans, root, dir, dentry->d_name.name,
				dentry->d_name.len, btrfs_ino(dir), objectid,
				BTRFS_I(dir)->block_group, S_IFLNK|S_IRWXUGO,
				&index);
	if (IS_ERR(inode)) {
		err = PTR_ERR(inode);
		goto out_unlock;
	}

	err = btrfs_init_inode_security(trans, inode, dir, &dentry->d_name);
	if (err) {
		drop_inode = 1;
		goto out_unlock;
	}

	btrfs_set_trans_block_group(trans, inode);
	err = btrfs_add_nondir(trans, dir, dentry, inode, 0, index);
	if (err)
		drop_inode = 1;
	else {
		inode->i_mapping->a_ops = &btrfs_aops;
		inode->i_mapping->backing_dev_info = &root->fs_info->bdi;
		inode->i_fop = &btrfs_file_operations;
		inode->i_op = &btrfs_file_inode_operations;
		BTRFS_I(inode)->io_tree.ops = &btrfs_extent_io_ops;
	}
	btrfs_update_inode_block_group(trans, inode);
	btrfs_update_inode_block_group(trans, dir);
	if (drop_inode)
		goto out_unlock;

	path = btrfs_alloc_path();
	BUG_ON(!path);
	key.objectid = btrfs_ino(inode);
	key.offset = 0;
	btrfs_set_key_type(&key, BTRFS_EXTENT_DATA_KEY);
	datasize = btrfs_file_extent_calc_inline_size(name_len);
	err = btrfs_insert_empty_item(trans, root, path, &key,
				      datasize);
	if (err) {
		drop_inode = 1;
		goto out_unlock;
	}
	leaf = path->nodes[0];
	ei = btrfs_item_ptr(leaf, path->slots[0],
			    struct btrfs_file_extent_item);
	btrfs_set_file_extent_generation(leaf, ei, trans->transid);
	btrfs_set_file_extent_type(leaf, ei,
				   BTRFS_FILE_EXTENT_INLINE);
	btrfs_set_file_extent_encryption(leaf, ei, 0);
	btrfs_set_file_extent_compression(leaf, ei, 0);
	btrfs_set_file_extent_other_encoding(leaf, ei, 0);
	btrfs_set_file_extent_ram_bytes(leaf, ei, name_len);

	ptr = btrfs_file_extent_inline_start(ei);
	write_extent_buffer(leaf, symname, ptr, name_len);
	btrfs_mark_buffer_dirty(leaf);
	btrfs_free_path(path);

	inode->i_op = &btrfs_symlink_inode_operations;
	inode->i_mapping->a_ops = &btrfs_symlink_aops;
	inode->i_mapping->backing_dev_info = &root->fs_info->bdi;
	inode_set_bytes(inode, name_len);
	btrfs_i_size_write(inode, name_len - 1);
	err = btrfs_update_inode(trans, root, inode);
	if (err)
		drop_inode = 1;

out_unlock:
	nr = trans->blocks_used;
	btrfs_end_transaction_throttle(trans, root);
	if (drop_inode) {
		inode_dec_link_count(inode);
		iput(inode);
	}
	btrfs_btree_balance_dirty(root, nr);
	return err;
}

static int __btrfs_prealloc_file_range(struct inode *inode, int mode,
				       u64 start, u64 num_bytes, u64 min_size,
				       loff_t actual_len, u64 *alloc_hint,
				       struct btrfs_trans_handle *trans)
{
	struct btrfs_root *root = BTRFS_I(inode)->root;
	struct btrfs_key ins;
	u64 cur_offset = start;
	u64 i_size;
	int ret = 0;
	bool own_trans = true;

	if (trans)
		own_trans = false;
	while (num_bytes > 0) {
		if (own_trans) {
			trans = btrfs_start_transaction(root, 3);
			if (IS_ERR(trans)) {
				ret = PTR_ERR(trans);
				break;
			}
		}

		ret = btrfs_reserve_extent(trans, root, num_bytes, min_size,
					   0, *alloc_hint, (u64)-1, &ins, 1);
		if (ret) {
			if (own_trans)
				btrfs_end_transaction(trans, root);
			break;
		}

		ret = insert_reserved_file_extent(trans, inode,
						  cur_offset, ins.objectid,
						  ins.offset, ins.offset,
						  ins.offset, 0, 0, 0,
						  BTRFS_FILE_EXTENT_PREALLOC);
		BUG_ON(ret);
		btrfs_drop_extent_cache(inode, cur_offset,
					cur_offset + ins.offset -1, 0);

		num_bytes -= ins.offset;
		cur_offset += ins.offset;
		*alloc_hint = ins.objectid + ins.offset;

		inode->i_ctime = CURRENT_TIME;
		BTRFS_I(inode)->flags |= BTRFS_INODE_PREALLOC;
		if (!(mode & FALLOC_FL_KEEP_SIZE) &&
		    (actual_len > inode->i_size) &&
		    (cur_offset > inode->i_size)) {
			if (cur_offset > actual_len)
				i_size = actual_len;
			else
				i_size = cur_offset;
			i_size_write(inode, i_size);
			btrfs_ordered_update_i_size(inode, i_size, NULL);
		}

		ret = btrfs_update_inode(trans, root, inode);
		BUG_ON(ret);

		if (own_trans)
			btrfs_end_transaction(trans, root);
	}
	return ret;
}

int btrfs_prealloc_file_range(struct inode *inode, int mode,
			      u64 start, u64 num_bytes, u64 min_size,
			      loff_t actual_len, u64 *alloc_hint)
{
	return __btrfs_prealloc_file_range(inode, mode, start, num_bytes,
					   min_size, actual_len, alloc_hint,
					   NULL);
}

int btrfs_prealloc_file_range_trans(struct inode *inode,
				    struct btrfs_trans_handle *trans, int mode,
				    u64 start, u64 num_bytes, u64 min_size,
				    loff_t actual_len, u64 *alloc_hint)
{
	return __btrfs_prealloc_file_range(inode, mode, start, num_bytes,
					   min_size, actual_len, alloc_hint, trans);
}

static int btrfs_set_page_dirty(struct page *page)
{
	return __set_page_dirty_nobuffers(page);
}

static int btrfs_permission(struct inode *inode, int mask, unsigned int flags)
{
	struct btrfs_root *root = BTRFS_I(inode)->root;

	if (btrfs_root_readonly(root) && (mask & MAY_WRITE))
		return -EROFS;
	if ((BTRFS_I(inode)->flags & BTRFS_INODE_READONLY) && (mask & MAY_WRITE))
		return -EACCES;
	return generic_permission(inode, mask, flags, btrfs_check_acl);
}

static const struct inode_operations btrfs_dir_inode_operations = {
	.getattr	= btrfs_getattr,
	.lookup		= btrfs_lookup,
	.create		= btrfs_create,
	.unlink		= btrfs_unlink,
	.link		= btrfs_link,
	.mkdir		= btrfs_mkdir,
	.rmdir		= btrfs_rmdir,
	.rename		= btrfs_rename,
	.symlink	= btrfs_symlink,
	.setattr	= btrfs_setattr,
	.mknod		= btrfs_mknod,
	.setxattr	= btrfs_setxattr,
	.getxattr	= btrfs_getxattr,
	.listxattr	= btrfs_listxattr,
	.removexattr	= btrfs_removexattr,
	.permission	= btrfs_permission,
};
static const struct inode_operations btrfs_dir_ro_inode_operations = {
	.lookup		= btrfs_lookup,
	.permission	= btrfs_permission,
};

static const struct file_operations btrfs_dir_file_operations = {
	.llseek		= generic_file_llseek,
	.read		= generic_read_dir,
	.readdir	= btrfs_real_readdir,
	.unlocked_ioctl	= btrfs_ioctl,
#ifdef CONFIG_COMPAT
	.compat_ioctl	= btrfs_ioctl,
#endif
	.release        = btrfs_release_file,
	.fsync		= btrfs_sync_file,
};

static struct extent_io_ops btrfs_extent_io_ops = {
	.fill_delalloc = run_delalloc_range,
	.submit_bio_hook = btrfs_submit_bio_hook,
	.merge_bio_hook = btrfs_merge_bio_hook,
	.readpage_end_io_hook = btrfs_readpage_end_io_hook,
	.writepage_end_io_hook = btrfs_writepage_end_io_hook,
	.writepage_start_hook = btrfs_writepage_start_hook,
	.readpage_io_failed_hook = btrfs_io_failed_hook,
	.set_bit_hook = btrfs_set_bit_hook,
	.clear_bit_hook = btrfs_clear_bit_hook,
	.merge_extent_hook = btrfs_merge_extent_hook,
	.split_extent_hook = btrfs_split_extent_hook,
};

/*
 * btrfs doesn't support the bmap operation because swapfiles
 * use bmap to make a mapping of extents in the file.  They assume
 * these extents won't change over the life of the file and they
 * use the bmap result to do IO directly to the drive.
 *
 * the btrfs bmap call would return logical addresses that aren't
 * suitable for IO and they also will change frequently as COW
 * operations happen.  So, swapfile + btrfs == corruption.
 *
 * For now we're avoiding this by dropping bmap.
 */
static const struct address_space_operations btrfs_aops = {
	.readpage	= btrfs_readpage,
	.writepage	= btrfs_writepage,
	.writepages	= btrfs_writepages,
	.readpages	= btrfs_readpages,
	.direct_IO	= btrfs_direct_IO,
	.invalidatepage = btrfs_invalidatepage,
	.releasepage	= btrfs_releasepage,
	.set_page_dirty	= btrfs_set_page_dirty,
	.error_remove_page = generic_error_remove_page,
};

static const struct address_space_operations btrfs_symlink_aops = {
	.readpage	= btrfs_readpage,
	.writepage	= btrfs_writepage,
	.invalidatepage = btrfs_invalidatepage,
	.releasepage	= btrfs_releasepage,
};

static const struct inode_operations btrfs_file_inode_operations = {
	.getattr	= btrfs_getattr,
	.setattr	= btrfs_setattr,
	.setxattr	= btrfs_setxattr,
	.getxattr	= btrfs_getxattr,
	.listxattr      = btrfs_listxattr,
	.removexattr	= btrfs_removexattr,
	.permission	= btrfs_permission,
	.fiemap		= btrfs_fiemap,
};
static const struct inode_operations btrfs_special_inode_operations = {
	.getattr	= btrfs_getattr,
	.setattr	= btrfs_setattr,
	.permission	= btrfs_permission,
	.setxattr	= btrfs_setxattr,
	.getxattr	= btrfs_getxattr,
	.listxattr	= btrfs_listxattr,
	.removexattr	= btrfs_removexattr,
};
static const struct inode_operations btrfs_symlink_inode_operations = {
	.readlink	= generic_readlink,
	.follow_link	= page_follow_link_light,
	.put_link	= page_put_link,
	.getattr	= btrfs_getattr,
	.permission	= btrfs_permission,
	.setxattr	= btrfs_setxattr,
	.getxattr	= btrfs_getxattr,
	.listxattr	= btrfs_listxattr,
	.removexattr	= btrfs_removexattr,
};

const struct dentry_operations btrfs_dentry_operations = {
	.d_delete	= btrfs_dentry_delete,
};<|MERGE_RESOLUTION|>--- conflicted
+++ resolved
@@ -2015,15 +2015,9 @@
 	return 0;
 
 zeroit:
-<<<<<<< HEAD
-	if (printk_ratelimit()) {
-		printk(KERN_INFO "btrfs csum failed ino %llu off %llu csum %u "
+	printk_ratelimited(KERN_INFO "btrfs csum failed ino %llu off %llu csum %u "
 		       "private %llu\n",
 		       (unsigned long long)btrfs_ino(page->mapping->host),
-=======
-	printk_ratelimited(KERN_INFO "btrfs csum failed ino %lu off %llu csum %u "
-		       "private %llu\n", page->mapping->host->i_ino,
->>>>>>> 4ea02885
 		       (unsigned long long)start, csum,
 		       (unsigned long long)private);
 	memset(kaddr + offset, 1, end - start + 1);
@@ -2759,12 +2753,6 @@
 	ret = btrfs_delete_delayed_dir_index(trans, root, dir, index);
 	if (ret)
 		goto err;
-<<<<<<< HEAD
-=======
-	}
-	ret = btrfs_delete_one_dir_name(trans, root, path, di);
-	btrfs_release_path(path);
->>>>>>> 4ea02885
 
 	ret = btrfs_del_inode_ref_in_log(trans, root, name, name_len,
 					 inode, dir_ino);
@@ -3069,23 +3057,10 @@
 		btrfs_release_path(path);
 		index = key.offset;
 	}
-	btrfs_release_path(root, path);
-
-<<<<<<< HEAD
+	btrfs_release_path(path);
+
 	ret = btrfs_delete_delayed_dir_index(trans, root, dir, index);
 	BUG_ON(ret);
-=======
-	di = btrfs_lookup_dir_index_item(trans, root, path, dir->i_ino,
-					 index, name, name_len, -1);
-	BUG_ON(IS_ERR_OR_NULL(di));
-
-	leaf = path->nodes[0];
-	btrfs_dir_item_key_to_cpu(leaf, di, &key);
-	WARN_ON(key.type != BTRFS_ROOT_ITEM_KEY || key.objectid != objectid);
-	ret = btrfs_delete_one_dir_name(trans, root, path, di);
-	BUG_ON(ret);
-	btrfs_release_path(path);
->>>>>>> 4ea02885
 
 	btrfs_i_size_write(dir, dir->i_size - name_len * 2);
 	dir->i_mtime = dir->i_ctime = CURRENT_TIME;
@@ -4331,36 +4306,20 @@
 		btrfs_end_transaction(trans, root);
 		trans = btrfs_start_transaction(root, 1);
 		if (IS_ERR(trans)) {
-<<<<<<< HEAD
-			if (printk_ratelimit()) {
-				printk(KERN_ERR "btrfs: fail to "
+			printk_ratelimited(KERN_ERR "btrfs: fail to "
 				       "dirty  inode %llu error %ld\n",
 				       (unsigned long long)btrfs_ino(inode),
 				       PTR_ERR(trans));
-			}
-=======
-			printk_ratelimited(KERN_ERR "btrfs: fail to "
-				       "dirty  inode %lu error %ld\n",
-				       inode->i_ino, PTR_ERR(trans));
->>>>>>> 4ea02885
 			return;
 		}
 		btrfs_set_trans_block_group(trans, inode);
 
 		ret = btrfs_update_inode(trans, root, inode);
 		if (ret) {
-<<<<<<< HEAD
-			if (printk_ratelimit()) {
-				printk(KERN_ERR "btrfs: fail to "
+			printk_ratelimited(KERN_ERR "btrfs: fail to "
 				       "dirty  inode %llu error %d\n",
 				       (unsigned long long)btrfs_ino(inode),
 				       ret);
-			}
-=======
-			printk_ratelimited(KERN_ERR "btrfs: fail to "
-				       "dirty  inode %lu error %d\n",
-				       inode->i_ino, ret);
->>>>>>> 4ea02885
 		}
 	}
 	btrfs_end_transaction(trans, root);
@@ -6930,7 +6889,7 @@
 	struct btrfs_trans_handle *trans;
 	struct btrfs_root *root = BTRFS_I(old_dir)->root;
 	struct btrfs_root *dest = BTRFS_I(new_dir)->root;
-	struct inode *newinode = new_dentry->d_inode;
+	struct inode *new_inode = new_dentry->d_inode;
 	struct inode *old_inode = old_dentry->d_inode;
 	struct timespec ctime = CURRENT_TIME;
 	u64 index = 0;
@@ -6945,24 +6904,19 @@
 	if (old_ino != BTRFS_FIRST_FREE_OBJECTID && root != dest)
 		return -EXDEV;
 
-<<<<<<< HEAD
 	if (old_ino == BTRFS_EMPTY_SUBVOL_DIR_OBJECTID ||
 	    (new_inode && btrfs_ino(new_inode) == BTRFS_FIRST_FREE_OBJECTID))
-=======
-	if (old_inode->i_ino == BTRFS_EMPTY_SUBVOL_DIR_OBJECTID ||
-	    (newinode && newinode->i_ino == BTRFS_FIRST_FREE_OBJECTID))
->>>>>>> 4ea02885
 		return -ENOTEMPTY;
 
-	if (S_ISDIR(old_inode->i_mode) && newinode &&
-	    newinode->i_size > BTRFS_EMPTY_DIR_SIZE)
+	if (S_ISDIR(old_inode->i_mode) && new_inode &&
+	    new_inode->i_size > BTRFS_EMPTY_DIR_SIZE)
 		return -ENOTEMPTY;
 	/*
 	 * we're using rename to replace one file with another.
 	 * and the replacement file is large.  Start IO on it now so
 	 * we don't add too much work to the end of the transaction
 	 */
-	if (newinode && S_ISREG(old_inode->i_mode) && newinode->i_size &&
+	if (new_inode && S_ISREG(old_inode->i_mode) && new_inode->i_size &&
 	    old_inode->i_size > BTRFS_ORDERED_OPERATIONS_FLUSH_LIMIT)
 		filemap_flush(old_inode->i_mapping);
 
@@ -7016,12 +6970,7 @@
 	 * make sure the inode gets flushed if it is replacing
 	 * something.
 	 */
-<<<<<<< HEAD
 	if (new_inode && new_inode->i_size && S_ISREG(old_inode->i_mode))
-=======
-	if (newinode && newinode->i_size &&
-	    old_inode && S_ISREG(old_inode->i_mode)) {
->>>>>>> 4ea02885
 		btrfs_add_ordered_operation(trans, root, old_inode);
 
 	old_dir->i_ctime = old_dir->i_mtime = ctime;
@@ -7046,22 +6995,16 @@
 	}
 	BUG_ON(ret);
 
-<<<<<<< HEAD
 	if (new_inode) {
 		new_inode->i_ctime = CURRENT_TIME;
 		if (unlikely(btrfs_ino(new_inode) ==
-=======
-	if (newinode) {
-		newinode->i_ctime = CURRENT_TIME;
-		if (unlikely(newinode->i_ino ==
->>>>>>> 4ea02885
 			     BTRFS_EMPTY_SUBVOL_DIR_OBJECTID)) {
-			root_objectid = BTRFS_I(newinode)->location.objectid;
+			root_objectid = BTRFS_I(new_inode)->location.objectid;
 			ret = btrfs_unlink_subvol(trans, dest, new_dir,
 						root_objectid,
 						new_dentry->d_name.name,
 						new_dentry->d_name.len);
-			BUG_ON(newinode->i_nlink == 0);
+			BUG_ON(new_inode->i_nlink == 0);
 		} else {
 			ret = btrfs_unlink_inode(trans, dest, new_dir,
 						 new_dentry->d_inode,
@@ -7069,7 +7012,7 @@
 						 new_dentry->d_name.len);
 		}
 		BUG_ON(ret);
-		if (newinode->i_nlink == 0) {
+		if (new_inode->i_nlink == 0) {
 			ret = btrfs_orphan_add(trans, new_dentry->d_inode);
 			BUG_ON(ret);
 		}
