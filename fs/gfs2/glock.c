--- conflicted
+++ resolved
@@ -81,10 +81,6 @@
 
 static struct rhashtable gl_hash_table;
 
-<<<<<<< HEAD
-static void gfs2_glock_dealloc(struct rcu_head *rcu)
-{
-=======
 #define GLOCK_WAIT_TABLE_BITS 12
 #define GLOCK_WAIT_TABLE_SIZE (1 << GLOCK_WAIT_TABLE_BITS)
 static wait_queue_head_t glock_wait_table[GLOCK_WAIT_TABLE_SIZE] __cacheline_aligned;
@@ -130,7 +126,6 @@
 
 static void gfs2_glock_dealloc(struct rcu_head *rcu)
 {
->>>>>>> bb176f67
 	struct gfs2_glock *gl = container_of(rcu, struct gfs2_glock, gl_rcu);
 
 	if (gl->gl_ops->go_flags & GLOF_ASPACE) {
@@ -145,12 +140,9 @@
 {
 	struct gfs2_sbd *sdp = gl->gl_name.ln_sbd;
 
-<<<<<<< HEAD
-=======
 	rhashtable_remove_fast(&gl_hash_table, &gl->gl_node, ht_parms);
 	smp_mb();
 	wake_up_glock(gl);
->>>>>>> bb176f67
 	call_rcu(&gl->gl_rcu, gfs2_glock_dealloc);
 	if (atomic_dec_and_test(&sdp->sd_glock_disposal))
 		wake_up(&sdp->sd_glock_wait);
@@ -261,20 +253,6 @@
 void gfs2_glock_queue_put(struct gfs2_glock *gl)
 {
 	gfs2_glock_queue_work(gl, 0);
-}
-
-/**
- * gfs2_glock_put() - Decrement reference count on glock
- * @gl: The glock to put
- *
- */
-
-void gfs2_glock_put(struct gfs2_glock *gl)
-{
-	if (lockref_put_or_lock(&gl->gl_lockref))
-		return;
-
-	__gfs2_glock_put(gl);
 }
 
 /**
@@ -753,8 +731,6 @@
 		return;
 	}
 	spin_unlock(&gl->gl_lockref.lock);
-<<<<<<< HEAD
-=======
 }
 
 static struct gfs2_glock *find_insert_glock(struct lm_lockname *name,
@@ -789,7 +765,6 @@
 	rcu_read_unlock();
 	finish_wait(wq, &wait.wait);
 	return gl;
->>>>>>> bb176f67
 }
 
 /**
