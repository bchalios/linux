--- conflicted
+++ resolved
@@ -603,28 +603,11 @@
 	switch (create->cr_type) {
 	case NF4LNK:
 		READ_BUF(4);
-<<<<<<< HEAD
-		create->cr_linklen = be32_to_cpup(p++);
-		READ_BUF(create->cr_linklen);
-		/*
-		 * The VFS will want a null-terminated string, and
-		 * null-terminating in place isn't safe since this might
-		 * end on a page boundary:
-		 */
-		create->cr_linkname =
-				kmalloc(create->cr_linklen + 1, GFP_KERNEL);
-		if (!create->cr_linkname)
-			return nfserr_jukebox;
-		memcpy(create->cr_linkname, p, create->cr_linklen);
-		create->cr_linkname[create->cr_linklen] = '\0';
-		defer_free(argp, kfree, create->cr_linkname);
-=======
 		create->cr_datalen = be32_to_cpup(p++);
 		READ_BUF(create->cr_datalen);
 		create->cr_data = svcxdr_dupstr(argp, p, create->cr_datalen);
 		if (!create->cr_data)
 			return nfserr_jukebox;
->>>>>>> d1e458fe
 		break;
 	case NF4BLK:
 	case NF4CHR:
