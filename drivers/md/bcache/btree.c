--- conflicted
+++ resolved
@@ -2059,12 +2059,7 @@
 	/*
 	 * Must wait for all threads to stop.
 	 */
-<<<<<<< HEAD
-	wait_event_interruptible(check_state->wait,
-				 atomic_read(&check_state->started) == 0);
-=======
 	wait_event(check_state.wait, atomic_read(&check_state.started) == 0);
->>>>>>> 88084a3d
 
 	for (i = 0; i < check_state.total_threads; i++) {
 		if (check_state.infos[i].result) {
