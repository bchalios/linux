// SPDX-License-Identifier: GPL-2.0-only
/*
 * Scan related functions.
 *
 * Copyright (c) 2017-2019, Silicon Laboratories, Inc.
 * Copyright (c) 2010, ST-Ericsson
 */
#include <net/mac80211.h>

#include "scan.h"
#include "wfx.h"
#include "sta.h"
#include "hif_tx_mib.h"

static void __ieee80211_scan_completed_compat(struct ieee80211_hw *hw,
					      bool aborted)
{
	struct cfg80211_scan_info info = {
		.aborted = aborted,
	};

	ieee80211_scan_completed(hw, &info);
}

static int update_probe_tmpl(struct wfx_vif *wvif,
			     struct cfg80211_scan_request *req)
{
	struct sk_buff *skb;

	skb = ieee80211_probereq_get(wvif->wdev->hw, wvif->vif->addr,
				     NULL, 0, req->ie_len);
	if (!skb)
		return -ENOMEM;

	skb_put_data(skb, req->ie, req->ie_len);
	hif_set_template_frame(wvif, skb, HIF_TMPLT_PRBREQ, 0);
	dev_kfree_skb(skb);
	return 0;
}

static int send_scan_req(struct wfx_vif *wvif,
			 struct cfg80211_scan_request *req, int start_idx)
{
	int i, ret, timeout;
	struct ieee80211_channel *ch_start, *ch_cur;

	for (i = start_idx; i < req->n_channels; i++) {
		ch_start = req->channels[start_idx];
		ch_cur = req->channels[i];
		WARN(ch_cur->band != NL80211_BAND_2GHZ, "band not supported");
		if (ch_cur->max_power != ch_start->max_power)
			break;
		if ((ch_cur->flags ^ ch_start->flags) & IEEE80211_CHAN_NO_IR)
			break;
	}
	wfx_tx_lock_flush(wvif->wdev);
	wvif->scan_abort = false;
	reinit_completion(&wvif->scan_complete);
	timeout = hif_scan(wvif, req, start_idx, i - start_idx);
<<<<<<< HEAD
	if (timeout < 0)
		return timeout;
	ret = wait_for_completion_timeout(&wvif->scan_complete, timeout);
	if (req->channels[start_idx]->max_power != wvif->vif->bss_conf.txpower)
		hif_set_output_power(wvif, wvif->vif->bss_conf.txpower);
	wfx_tx_unlock(wvif->wdev);
	if (!ret) {
		dev_notice(wvif->wdev->dev, "scan timeout\n");
		hif_stop_scan(wvif);
		return -ETIMEDOUT;
	}
	if (wvif->scan_abort) {
		dev_notice(wvif->wdev->dev, "scan abort\n");
		return -ECONNABORTED;
	}
	return i - start_idx;
}

/*
 * It is not really necessary to run scan request asynchronously. However,
 * there is a bug in "iw scan" when ieee80211_scan_completed() is called before
 * wfx_hw_scan() return
 */
void wfx_hw_scan_work(struct work_struct *work)
{
	struct wfx_vif *wvif = container_of(work, struct wfx_vif, scan_work);
	struct ieee80211_scan_request *hw_req = wvif->scan_req;
	int chan_cur, ret;

	mutex_lock(&wvif->scan_lock);
	mutex_lock(&wvif->wdev->conf_mutex);
	update_probe_tmpl(wvif, &hw_req->req);
	wfx_fwd_probe_req(wvif, true);
	chan_cur = 0;
	do {
		ret = send_scan_req(wvif, &hw_req->req, chan_cur);
		if (ret > 0)
			chan_cur += ret;
	} while (ret > 0 && chan_cur < hw_req->req.n_channels);
	mutex_unlock(&wvif->wdev->conf_mutex);
	mutex_unlock(&wvif->scan_lock);
	__ieee80211_scan_completed_compat(wvif->wdev->hw, ret < 0);
}

int wfx_hw_scan(struct ieee80211_hw *hw, struct ieee80211_vif *vif,
		struct ieee80211_scan_request *hw_req)
{
	struct wfx_vif *wvif = (struct wfx_vif *)vif->drv_priv;

	WARN_ON(hw_req->req.n_channels > HIF_API_MAX_NB_CHANNELS);

=======
	if (timeout < 0) {
		wfx_tx_unlock(wvif->wdev);
		return timeout;
	}
	ret = wait_for_completion_timeout(&wvif->scan_complete, timeout);
	if (req->channels[start_idx]->max_power != wvif->vif->bss_conf.txpower)
		hif_set_output_power(wvif, wvif->vif->bss_conf.txpower);
	wfx_tx_unlock(wvif->wdev);
	if (!ret) {
		dev_notice(wvif->wdev->dev, "scan timeout\n");
		hif_stop_scan(wvif);
		return -ETIMEDOUT;
	}
	if (wvif->scan_abort) {
		dev_notice(wvif->wdev->dev, "scan abort\n");
		return -ECONNABORTED;
	}
	return i - start_idx;
}

/*
 * It is not really necessary to run scan request asynchronously. However,
 * there is a bug in "iw scan" when ieee80211_scan_completed() is called before
 * wfx_hw_scan() return
 */
void wfx_hw_scan_work(struct work_struct *work)
{
	struct wfx_vif *wvif = container_of(work, struct wfx_vif, scan_work);
	struct ieee80211_scan_request *hw_req = wvif->scan_req;
	int chan_cur, ret;

	mutex_lock(&wvif->scan_lock);
	mutex_lock(&wvif->wdev->conf_mutex);
	update_probe_tmpl(wvif, &hw_req->req);
	wfx_fwd_probe_req(wvif, true);
	chan_cur = 0;
	do {
		ret = send_scan_req(wvif, &hw_req->req, chan_cur);
		if (ret > 0)
			chan_cur += ret;
	} while (ret > 0 && chan_cur < hw_req->req.n_channels);
	mutex_unlock(&wvif->wdev->conf_mutex);
	mutex_unlock(&wvif->scan_lock);
	__ieee80211_scan_completed_compat(wvif->wdev->hw, ret < 0);
}

int wfx_hw_scan(struct ieee80211_hw *hw, struct ieee80211_vif *vif,
		struct ieee80211_scan_request *hw_req)
{
	struct wfx_vif *wvif = (struct wfx_vif *)vif->drv_priv;

	WARN_ON(hw_req->req.n_channels > HIF_API_MAX_NB_CHANNELS);

>>>>>>> 04d5ce62
	if (vif->type == NL80211_IFTYPE_AP)
		return -EOPNOTSUPP;

	if (wvif->state == WFX_STATE_PRE_STA)
		return -EBUSY;

	wvif->scan_req = hw_req;
	schedule_work(&wvif->scan_work);
	return 0;
}

void wfx_cancel_hw_scan(struct ieee80211_hw *hw, struct ieee80211_vif *vif)
{
	struct wfx_vif *wvif = (struct wfx_vif *)vif->drv_priv;

	wvif->scan_abort = true;
	hif_stop_scan(wvif);
}

void wfx_scan_complete(struct wfx_vif *wvif)
{
	complete(&wvif->scan_complete);
}<|MERGE_RESOLUTION|>--- conflicted
+++ resolved
@@ -57,59 +57,6 @@
 	wvif->scan_abort = false;
 	reinit_completion(&wvif->scan_complete);
 	timeout = hif_scan(wvif, req, start_idx, i - start_idx);
-<<<<<<< HEAD
-	if (timeout < 0)
-		return timeout;
-	ret = wait_for_completion_timeout(&wvif->scan_complete, timeout);
-	if (req->channels[start_idx]->max_power != wvif->vif->bss_conf.txpower)
-		hif_set_output_power(wvif, wvif->vif->bss_conf.txpower);
-	wfx_tx_unlock(wvif->wdev);
-	if (!ret) {
-		dev_notice(wvif->wdev->dev, "scan timeout\n");
-		hif_stop_scan(wvif);
-		return -ETIMEDOUT;
-	}
-	if (wvif->scan_abort) {
-		dev_notice(wvif->wdev->dev, "scan abort\n");
-		return -ECONNABORTED;
-	}
-	return i - start_idx;
-}
-
-/*
- * It is not really necessary to run scan request asynchronously. However,
- * there is a bug in "iw scan" when ieee80211_scan_completed() is called before
- * wfx_hw_scan() return
- */
-void wfx_hw_scan_work(struct work_struct *work)
-{
-	struct wfx_vif *wvif = container_of(work, struct wfx_vif, scan_work);
-	struct ieee80211_scan_request *hw_req = wvif->scan_req;
-	int chan_cur, ret;
-
-	mutex_lock(&wvif->scan_lock);
-	mutex_lock(&wvif->wdev->conf_mutex);
-	update_probe_tmpl(wvif, &hw_req->req);
-	wfx_fwd_probe_req(wvif, true);
-	chan_cur = 0;
-	do {
-		ret = send_scan_req(wvif, &hw_req->req, chan_cur);
-		if (ret > 0)
-			chan_cur += ret;
-	} while (ret > 0 && chan_cur < hw_req->req.n_channels);
-	mutex_unlock(&wvif->wdev->conf_mutex);
-	mutex_unlock(&wvif->scan_lock);
-	__ieee80211_scan_completed_compat(wvif->wdev->hw, ret < 0);
-}
-
-int wfx_hw_scan(struct ieee80211_hw *hw, struct ieee80211_vif *vif,
-		struct ieee80211_scan_request *hw_req)
-{
-	struct wfx_vif *wvif = (struct wfx_vif *)vif->drv_priv;
-
-	WARN_ON(hw_req->req.n_channels > HIF_API_MAX_NB_CHANNELS);
-
-=======
 	if (timeout < 0) {
 		wfx_tx_unlock(wvif->wdev);
 		return timeout;
@@ -163,7 +110,6 @@
 
 	WARN_ON(hw_req->req.n_channels > HIF_API_MAX_NB_CHANNELS);
 
->>>>>>> 04d5ce62
 	if (vif->type == NL80211_IFTYPE_AP)
 		return -EOPNOTSUPP;
 
