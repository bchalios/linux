--- conflicted
+++ resolved
@@ -188,10 +188,6 @@
 #define HNS3_MAX_TSO_BD_NUM			63U
 #define HNS3_MAX_TSO_SIZE			1048576U
 #define HNS3_MAX_NON_TSO_SIZE			9728U
-<<<<<<< HEAD
-
-=======
->>>>>>> df0cc57e
 
 #define HNS3_VECTOR_GL_MASK			GENMASK(11, 0)
 #define HNS3_VECTOR_GL0_OFFSET			0x100
