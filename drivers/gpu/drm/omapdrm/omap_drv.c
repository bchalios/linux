/*
 * drivers/gpu/drm/omapdrm/omap_drv.c
 *
 * Copyright (C) 2011 Texas Instruments
 * Author: Rob Clark <rob@ti.com>
 *
 * This program is free software; you can redistribute it and/or modify it
 * under the terms of the GNU General Public License version 2 as published by
 * the Free Software Foundation.
 *
 * This program is distributed in the hope that it will be useful, but WITHOUT
 * ANY WARRANTY; without even the implied warranty of MERCHANTABILITY or
 * FITNESS FOR A PARTICULAR PURPOSE.  See the GNU General Public License for
 * more details.
 *
 * You should have received a copy of the GNU General Public License along with
 * this program.  If not, see <http://www.gnu.org/licenses/>.
 */

#include <linux/wait.h>

#include <drm/drm_atomic.h>
#include <drm/drm_atomic_helper.h>
#include <drm/drm_crtc_helper.h>
#include <drm/drm_fb_helper.h>

#include "omap_dmm_tiler.h"
#include "omap_drv.h"

#define DRIVER_NAME		MODULE_NAME
#define DRIVER_DESC		"OMAP DRM"
#define DRIVER_DATE		"20110917"
#define DRIVER_MAJOR		1
#define DRIVER_MINOR		0
#define DRIVER_PATCHLEVEL	0

static int num_crtc = CONFIG_DRM_OMAP_NUM_CRTCS;

MODULE_PARM_DESC(num_crtc, "Number of overlays to use as CRTCs");
module_param(num_crtc, int, 0600);

/*
 * mode config funcs
 */

/* Notes about mapping DSS and DRM entities:
 *    CRTC:        overlay
 *    encoder:     manager.. with some extension to allow one primary CRTC
 *                 and zero or more video CRTC's to be mapped to one encoder?
 *    connector:   dssdev.. manager can be attached/detached from different
 *                 devices
 */

static void omap_fb_output_poll_changed(struct drm_device *dev)
{
	struct omap_drm_private *priv = dev->dev_private;
	DBG("dev=%p", dev);
	if (priv->fbdev)
		drm_fb_helper_hotplug_event(priv->fbdev);
}

struct omap_atomic_state_commit {
	struct work_struct work;
	struct drm_device *dev;
	struct drm_atomic_state *state;
	u32 crtcs;
};

static void omap_atomic_wait_for_completion(struct drm_device *dev,
					    struct drm_atomic_state *old_state)
{
	struct drm_crtc_state *old_crtc_state;
	struct drm_crtc *crtc;
	unsigned int i;
	int ret;

	for_each_crtc_in_state(old_state, crtc, old_crtc_state, i) {
		if (!crtc->state->enable)
			continue;

		ret = omap_crtc_wait_pending(crtc);

		if (!ret)
			dev_warn(dev->dev,
				 "atomic complete timeout (pipe %u)!\n", i);
	}
}

static void omap_atomic_complete(struct omap_atomic_state_commit *commit)
{
	struct drm_device *dev = commit->dev;
	struct omap_drm_private *priv = dev->dev_private;
	struct drm_atomic_state *old_state = commit->state;

	/* Apply the atomic update. */
	dispc_runtime_get();

	drm_atomic_helper_commit_modeset_disables(dev, old_state);
	drm_atomic_helper_commit_planes(dev, old_state,
					DRM_PLANE_COMMIT_ACTIVE_ONLY);
	drm_atomic_helper_commit_modeset_enables(dev, old_state);

	omap_atomic_wait_for_completion(dev, old_state);

	drm_atomic_helper_cleanup_planes(dev, old_state);

	dispc_runtime_put();

	drm_atomic_state_put(old_state);

	/* Complete the commit, wake up any waiter. */
	spin_lock(&priv->commit.lock);
	priv->commit.pending &= ~commit->crtcs;
	spin_unlock(&priv->commit.lock);

	wake_up_all(&priv->commit.wait);

	kfree(commit);
}

static void omap_atomic_work(struct work_struct *work)
{
	struct omap_atomic_state_commit *commit =
		container_of(work, struct omap_atomic_state_commit, work);

	omap_atomic_complete(commit);
}

static bool omap_atomic_is_pending(struct omap_drm_private *priv,
				   struct omap_atomic_state_commit *commit)
{
	bool pending;

	spin_lock(&priv->commit.lock);
	pending = priv->commit.pending & commit->crtcs;
	spin_unlock(&priv->commit.lock);

	return pending;
}

static int omap_atomic_commit(struct drm_device *dev,
			      struct drm_atomic_state *state, bool nonblock)
{
	struct omap_drm_private *priv = dev->dev_private;
	struct omap_atomic_state_commit *commit;
	struct drm_crtc *crtc;
	struct drm_crtc_state *crtc_state;
	int i, ret;

	ret = drm_atomic_helper_prepare_planes(dev, state);
	if (ret)
		return ret;

	/* Allocate the commit object. */
	commit = kzalloc(sizeof(*commit), GFP_KERNEL);
	if (commit == NULL) {
		ret = -ENOMEM;
		goto error;
	}

	INIT_WORK(&commit->work, omap_atomic_work);
	commit->dev = dev;
	commit->state = state;

	/* Wait until all affected CRTCs have completed previous commits and
	 * mark them as pending.
	 */
	for_each_crtc_in_state(state, crtc, crtc_state, i)
		commit->crtcs |= drm_crtc_mask(crtc);

	wait_event(priv->commit.wait, !omap_atomic_is_pending(priv, commit));

	spin_lock(&priv->commit.lock);
	priv->commit.pending |= commit->crtcs;
	spin_unlock(&priv->commit.lock);

	/* Swap the state, this is the point of no return. */
	drm_atomic_helper_swap_state(state, true);

	drm_atomic_state_get(state);
	if (nonblock)
		schedule_work(&commit->work);
	else
		omap_atomic_complete(commit);

	return 0;

error:
	drm_atomic_helper_cleanup_planes(dev, state);
	return ret;
}

static const struct drm_mode_config_funcs omap_mode_config_funcs = {
	.fb_create = omap_framebuffer_create,
	.output_poll_changed = omap_fb_output_poll_changed,
	.atomic_check = drm_atomic_helper_check,
	.atomic_commit = omap_atomic_commit,
};

static int get_connector_type(struct omap_dss_device *dssdev)
{
	switch (dssdev->type) {
	case OMAP_DISPLAY_TYPE_HDMI:
		return DRM_MODE_CONNECTOR_HDMIA;
	case OMAP_DISPLAY_TYPE_DVI:
		return DRM_MODE_CONNECTOR_DVID;
	case OMAP_DISPLAY_TYPE_DSI:
		return DRM_MODE_CONNECTOR_DSI;
	default:
		return DRM_MODE_CONNECTOR_Unknown;
	}
}

static bool channel_used(struct drm_device *dev, enum omap_channel channel)
{
	struct omap_drm_private *priv = dev->dev_private;
	int i;

	for (i = 0; i < priv->num_crtcs; i++) {
		struct drm_crtc *crtc = priv->crtcs[i];

		if (omap_crtc_channel(crtc) == channel)
			return true;
	}

	return false;
}
static void omap_disconnect_dssdevs(void)
{
	struct omap_dss_device *dssdev = NULL;

	for_each_dss_dev(dssdev)
		dssdev->driver->disconnect(dssdev);
}

static int omap_connect_dssdevs(void)
{
	int r;
	struct omap_dss_device *dssdev = NULL;
	bool no_displays = true;

	for_each_dss_dev(dssdev) {
		r = dssdev->driver->connect(dssdev);
		if (r == -EPROBE_DEFER) {
			omap_dss_put_device(dssdev);
			goto cleanup;
		} else if (r) {
			dev_warn(dssdev->dev, "could not connect display: %s\n",
				dssdev->name);
		} else {
			no_displays = false;
		}
	}

	if (no_displays)
		return -EPROBE_DEFER;

	return 0;

cleanup:
	/*
	 * if we are deferring probe, we disconnect the devices we previously
	 * connected
	 */
	omap_disconnect_dssdevs();

	return r;
}

static int omap_modeset_create_crtc(struct drm_device *dev, int id,
				    enum omap_channel channel,
				    u32 possible_crtcs)
{
	struct omap_drm_private *priv = dev->dev_private;
	struct drm_plane *plane;
	struct drm_crtc *crtc;

	plane = omap_plane_init(dev, id, DRM_PLANE_TYPE_PRIMARY,
		possible_crtcs);
	if (IS_ERR(plane))
		return PTR_ERR(plane);

	crtc = omap_crtc_init(dev, plane, channel, id);

	BUG_ON(priv->num_crtcs >= ARRAY_SIZE(priv->crtcs));
	priv->crtcs[id] = crtc;
	priv->num_crtcs++;

	priv->planes[id] = plane;
	priv->num_planes++;

	return 0;
}

static int omap_modeset_init_properties(struct drm_device *dev)
{
	struct omap_drm_private *priv = dev->dev_private;

	priv->zorder_prop = drm_property_create_range(dev, 0, "zorder", 0, 3);
	if (!priv->zorder_prop)
		return -ENOMEM;

	return 0;
}

static int omap_modeset_init(struct drm_device *dev)
{
	struct omap_drm_private *priv = dev->dev_private;
	struct omap_dss_device *dssdev = NULL;
	int num_ovls = dss_feat_get_num_ovls();
	int num_mgrs = dss_feat_get_num_mgrs();
	int num_crtcs;
	int i, id = 0;
	int ret;
	u32 possible_crtcs;

	drm_mode_config_init(dev);

	ret = omap_modeset_init_properties(dev);
	if (ret < 0)
		return ret;

	/*
	 * We usually don't want to create a CRTC for each manager, at least
	 * not until we have a way to expose private planes to userspace.
	 * Otherwise there would not be enough video pipes left for drm planes.
	 * We use the num_crtc argument to limit the number of crtcs we create.
	 */
	num_crtcs = min3(num_crtc, num_mgrs, num_ovls);
	possible_crtcs = (1 << num_crtcs) - 1;

	dssdev = NULL;

	for_each_dss_dev(dssdev) {
		struct drm_connector *connector;
		struct drm_encoder *encoder;
		enum omap_channel channel;
		struct omap_dss_device *out;

		if (!omapdss_device_is_connected(dssdev))
			continue;

		encoder = omap_encoder_init(dev, dssdev);

		if (!encoder) {
			dev_err(dev->dev, "could not create encoder: %s\n",
					dssdev->name);
			return -ENOMEM;
		}

		connector = omap_connector_init(dev,
				get_connector_type(dssdev), dssdev, encoder);

		if (!connector) {
			dev_err(dev->dev, "could not create connector: %s\n",
					dssdev->name);
			return -ENOMEM;
		}

		BUG_ON(priv->num_encoders >= ARRAY_SIZE(priv->encoders));
		BUG_ON(priv->num_connectors >= ARRAY_SIZE(priv->connectors));

		priv->encoders[priv->num_encoders++] = encoder;
		priv->connectors[priv->num_connectors++] = connector;

		drm_mode_connector_attach_encoder(connector, encoder);

		/*
		 * if we have reached the limit of the crtcs we are allowed to
		 * create, let's not try to look for a crtc for this
		 * panel/encoder and onwards, we will, of course, populate the
		 * the possible_crtcs field for all the encoders with the final
		 * set of crtcs we create
		 */
		if (id == num_crtcs)
			continue;

		/*
		 * get the recommended DISPC channel for this encoder. For now,
		 * we only try to get create a crtc out of the recommended, the
		 * other possible channels to which the encoder can connect are
		 * not considered.
		 */

		out = omapdss_find_output_from_display(dssdev);
		channel = out->dispc_channel;
		omap_dss_put_device(out);

		/*
		 * if this channel hasn't already been taken by a previously
		 * allocated crtc, we create a new crtc for it
		 */
		if (!channel_used(dev, channel)) {
			ret = omap_modeset_create_crtc(dev, id, channel,
				possible_crtcs);
			if (ret < 0) {
				dev_err(dev->dev,
					"could not create CRTC (channel %u)\n",
					channel);
				return ret;
			}

			id++;
		}
	}

	/*
	 * we have allocated crtcs according to the need of the panels/encoders,
	 * adding more crtcs here if needed
	 */
	for (; id < num_crtcs; id++) {

		/* find a free manager for this crtc */
		for (i = 0; i < num_mgrs; i++) {
			if (!channel_used(dev, i))
				break;
		}

		if (i == num_mgrs) {
			/* this shouldn't really happen */
			dev_err(dev->dev, "no managers left for crtc\n");
			return -ENOMEM;
		}

		ret = omap_modeset_create_crtc(dev, id, i,
			possible_crtcs);
		if (ret < 0) {
			dev_err(dev->dev,
				"could not create CRTC (channel %u)\n", i);
			return ret;
		}
	}

	/*
	 * Create normal planes for the remaining overlays:
	 */
	for (; id < num_ovls; id++) {
		struct drm_plane *plane;

		plane = omap_plane_init(dev, id, DRM_PLANE_TYPE_OVERLAY,
			possible_crtcs);
		if (IS_ERR(plane))
			return PTR_ERR(plane);

		BUG_ON(priv->num_planes >= ARRAY_SIZE(priv->planes));
		priv->planes[priv->num_planes++] = plane;
	}

	for (i = 0; i < priv->num_encoders; i++) {
		struct drm_encoder *encoder = priv->encoders[i];
		struct omap_dss_device *dssdev =
					omap_encoder_get_dssdev(encoder);
		struct omap_dss_device *output;

		output = omapdss_find_output_from_display(dssdev);

		/* figure out which crtc's we can connect the encoder to: */
		encoder->possible_crtcs = 0;
		for (id = 0; id < priv->num_crtcs; id++) {
			struct drm_crtc *crtc = priv->crtcs[id];
			enum omap_channel crtc_channel;

			crtc_channel = omap_crtc_channel(crtc);

			if (output->dispc_channel == crtc_channel) {
				encoder->possible_crtcs |= (1 << id);
				break;
			}
		}

		omap_dss_put_device(output);
	}

	DBG("registered %d planes, %d crtcs, %d encoders and %d connectors\n",
		priv->num_planes, priv->num_crtcs, priv->num_encoders,
		priv->num_connectors);

	dev->mode_config.min_width = 32;
	dev->mode_config.min_height = 32;

	/* note: eventually will need some cpu_is_omapXYZ() type stuff here
	 * to fill in these limits properly on different OMAP generations..
	 */
	dev->mode_config.max_width = 2048;
	dev->mode_config.max_height = 2048;

	dev->mode_config.funcs = &omap_mode_config_funcs;

	drm_mode_config_reset(dev);

	omap_drm_irq_install(dev);

	return 0;
}

/*
 * drm ioctl funcs
 */


static int ioctl_get_param(struct drm_device *dev, void *data,
		struct drm_file *file_priv)
{
	struct omap_drm_private *priv = dev->dev_private;
	struct drm_omap_param *args = data;

	DBG("%p: param=%llu", dev, args->param);

	switch (args->param) {
	case OMAP_PARAM_CHIPSET_ID:
		args->value = priv->omaprev;
		break;
	default:
		DBG("unknown parameter %lld", args->param);
		return -EINVAL;
	}

	return 0;
}

static int ioctl_set_param(struct drm_device *dev, void *data,
		struct drm_file *file_priv)
{
	struct drm_omap_param *args = data;

	switch (args->param) {
	default:
		DBG("unknown parameter %lld", args->param);
		return -EINVAL;
	}

	return 0;
}

#define OMAP_BO_USER_MASK	0x00ffffff	/* flags settable by userspace */

static int ioctl_gem_new(struct drm_device *dev, void *data,
		struct drm_file *file_priv)
{
	struct drm_omap_gem_new *args = data;
	u32 flags = args->flags & OMAP_BO_USER_MASK;

	VERB("%p:%p: size=0x%08x, flags=%08x", dev, file_priv,
	     args->size.bytes, flags);

	return omap_gem_new_handle(dev, file_priv, args->size, flags,
				   &args->handle);
}

static int ioctl_gem_cpu_prep(struct drm_device *dev, void *data,
		struct drm_file *file_priv)
{
	struct drm_omap_gem_cpu_prep *args = data;
	struct drm_gem_object *obj;
	int ret;

	VERB("%p:%p: handle=%d, op=%x", dev, file_priv, args->handle, args->op);

	obj = drm_gem_object_lookup(file_priv, args->handle);
	if (!obj)
		return -ENOENT;

	ret = omap_gem_op_sync(obj, args->op);

	if (!ret)
		ret = omap_gem_op_start(obj, args->op);

	drm_gem_object_unreference_unlocked(obj);

	return ret;
}

static int ioctl_gem_cpu_fini(struct drm_device *dev, void *data,
		struct drm_file *file_priv)
{
	struct drm_omap_gem_cpu_fini *args = data;
	struct drm_gem_object *obj;
	int ret;

	VERB("%p:%p: handle=%d", dev, file_priv, args->handle);

	obj = drm_gem_object_lookup(file_priv, args->handle);
	if (!obj)
		return -ENOENT;

	/* XXX flushy, flushy */
	ret = 0;

	if (!ret)
		ret = omap_gem_op_finish(obj, args->op);

	drm_gem_object_unreference_unlocked(obj);

	return ret;
}

static int ioctl_gem_info(struct drm_device *dev, void *data,
		struct drm_file *file_priv)
{
	struct drm_omap_gem_info *args = data;
	struct drm_gem_object *obj;
	int ret = 0;

	VERB("%p:%p: handle=%d", dev, file_priv, args->handle);

	obj = drm_gem_object_lookup(file_priv, args->handle);
	if (!obj)
		return -ENOENT;

	args->size = omap_gem_mmap_size(obj);
	args->offset = omap_gem_mmap_offset(obj);

	drm_gem_object_unreference_unlocked(obj);

	return ret;
}

static const struct drm_ioctl_desc ioctls[DRM_COMMAND_END - DRM_COMMAND_BASE] = {
	DRM_IOCTL_DEF_DRV(OMAP_GET_PARAM, ioctl_get_param, DRM_AUTH),
	DRM_IOCTL_DEF_DRV(OMAP_SET_PARAM, ioctl_set_param, DRM_AUTH|DRM_MASTER|DRM_ROOT_ONLY),
	DRM_IOCTL_DEF_DRV(OMAP_GEM_NEW, ioctl_gem_new, DRM_AUTH),
	DRM_IOCTL_DEF_DRV(OMAP_GEM_CPU_PREP, ioctl_gem_cpu_prep, DRM_AUTH),
	DRM_IOCTL_DEF_DRV(OMAP_GEM_CPU_FINI, ioctl_gem_cpu_fini, DRM_AUTH),
	DRM_IOCTL_DEF_DRV(OMAP_GEM_INFO, ioctl_gem_info, DRM_AUTH),
};

/*
 * drm driver funcs
 */

<<<<<<< HEAD
/**
 * load - setup chip and create an initial config
 * @dev: DRM device
 * @flags: startup flags
 *
 * The driver load routine has to do several things:
 *   - initialize the memory manager
 *   - allocate initial config memory
 *   - setup the DRM framebuffer with the allocated memory
 */
static int dev_load(struct drm_device *dev, unsigned long flags)
{
	struct omap_drm_platform_data *pdata = dev->dev->platform_data;
	struct omap_drm_private *priv;
	unsigned int i;
	int ret;

	DBG("load: dev=%p", dev);

	priv = kzalloc(sizeof(*priv), GFP_KERNEL);
	if (!priv)
		return -ENOMEM;

	priv->omaprev = pdata->omaprev;

	dev->dev_private = priv;

	priv->wq = alloc_ordered_workqueue("omapdrm", 0);
	init_waitqueue_head(&priv->commit.wait);
	spin_lock_init(&priv->commit.lock);

	spin_lock_init(&priv->list_lock);
	INIT_LIST_HEAD(&priv->obj_list);

	omap_gem_init(dev);

	ret = omap_modeset_init(dev);
	if (ret) {
		dev_err(dev->dev, "omap_modeset_init failed: ret=%d\n", ret);
		dev->dev_private = NULL;
		kfree(priv);
		return ret;
	}

	/* Initialize vblank handling, start with all CRTCs disabled. */
	ret = drm_vblank_init(dev, priv->num_crtcs);
	if (ret)
		dev_warn(dev->dev, "could not init vblank\n");

	for (i = 0; i < priv->num_crtcs; i++)
		drm_crtc_vblank_off(priv->crtcs[i]);

	priv->fbdev = omap_fbdev_init(dev);

	/* store off drm_device for use in pm ops */
	dev_set_drvdata(dev->dev, dev);

	drm_kms_helper_poll_init(dev);

	return 0;
}

static void dev_unload(struct drm_device *dev)
{
	struct omap_drm_private *priv = dev->dev_private;

	DBG("unload: dev=%p", dev);

	drm_kms_helper_poll_fini(dev);

	if (priv->fbdev)
		omap_fbdev_free(dev);

	omap_modeset_free(dev);
	omap_gem_deinit(dev);

	destroy_workqueue(priv->wq);

	drm_vblank_cleanup(dev);
	omap_drm_irq_uninstall(dev);

	kfree(dev->dev_private);
	dev->dev_private = NULL;

	dev_set_drvdata(dev->dev, NULL);
}

=======
>>>>>>> 42f7f3c4
static int dev_open(struct drm_device *dev, struct drm_file *file)
{
	file->driver_priv = NULL;

	DBG("open: dev=%p, file=%p", dev, file);

	return 0;
}

/**
 * lastclose - clean up after all DRM clients have exited
 * @dev: DRM device
 *
 * Take care of cleaning up after all DRM clients have exited.  In the
 * mode setting case, we want to restore the kernel's initial mode (just
 * in case the last client left us in a bad state).
 */
static void dev_lastclose(struct drm_device *dev)
{
	int i;

	/* we don't support vga_switcheroo.. so just make sure the fbdev
	 * mode is active
	 */
	struct omap_drm_private *priv = dev->dev_private;
	int ret;

	DBG("lastclose: dev=%p", dev);

	/* need to restore default rotation state.. not sure
	 * if there is a cleaner way to restore properties to
	 * default state?  Maybe a flag that properties should
	 * automatically be restored to default state on
	 * lastclose?
	 */
	for (i = 0; i < priv->num_crtcs; i++) {
		struct drm_crtc *crtc = priv->crtcs[i];

		if (!crtc->primary->rotation_property)
			continue;

		drm_object_property_set_value(&crtc->base,
					      crtc->primary->rotation_property,
					      DRM_ROTATE_0);
	}

	for (i = 0; i < priv->num_planes; i++) {
		struct drm_plane *plane = priv->planes[i];

		if (!plane->rotation_property)
			continue;

		drm_object_property_set_value(&plane->base,
					      plane->rotation_property,
					      DRM_ROTATE_0);
	}

	if (priv->fbdev) {
		ret = drm_fb_helper_restore_fbdev_mode_unlocked(priv->fbdev);
		if (ret)
			DBG("failed to restore crtc mode");
	}
}

static const struct vm_operations_struct omap_gem_vm_ops = {
	.fault = omap_gem_fault,
	.open = drm_gem_vm_open,
	.close = drm_gem_vm_close,
};

static const struct file_operations omapdriver_fops = {
	.owner = THIS_MODULE,
	.open = drm_open,
	.unlocked_ioctl = drm_ioctl,
	.release = drm_release,
	.mmap = omap_gem_mmap,
	.poll = drm_poll,
	.read = drm_read,
	.llseek = noop_llseek,
};

static struct drm_driver omap_drm_driver = {
	.driver_features = DRIVER_MODESET | DRIVER_GEM  | DRIVER_PRIME |
		DRIVER_ATOMIC,
	.open = dev_open,
	.lastclose = dev_lastclose,
	.get_vblank_counter = drm_vblank_no_hw_counter,
	.enable_vblank = omap_irq_enable_vblank,
	.disable_vblank = omap_irq_disable_vblank,
#ifdef CONFIG_DEBUG_FS
	.debugfs_init = omap_debugfs_init,
	.debugfs_cleanup = omap_debugfs_cleanup,
#endif
	.prime_handle_to_fd = drm_gem_prime_handle_to_fd,
	.prime_fd_to_handle = drm_gem_prime_fd_to_handle,
	.gem_prime_export = omap_gem_prime_export,
	.gem_prime_import = omap_gem_prime_import,
	.gem_free_object = omap_gem_free_object,
	.gem_vm_ops = &omap_gem_vm_ops,
	.dumb_create = omap_gem_dumb_create,
	.dumb_map_offset = omap_gem_dumb_map_offset,
	.dumb_destroy = drm_gem_dumb_destroy,
	.ioctls = ioctls,
	.num_ioctls = DRM_OMAP_NUM_IOCTLS,
	.fops = &omapdriver_fops,
	.name = DRIVER_NAME,
	.desc = DRIVER_DESC,
	.date = DRIVER_DATE,
	.major = DRIVER_MAJOR,
	.minor = DRIVER_MINOR,
	.patchlevel = DRIVER_PATCHLEVEL,
};

static int pdev_probe(struct platform_device *pdev)
{
	struct omap_drm_platform_data *pdata = pdev->dev.platform_data;
	struct omap_drm_private *priv;
	struct drm_device *ddev;
	unsigned int i;
	int ret;

	DBG("%s", pdev->name);

	if (omapdss_is_initialized() == false)
		return -EPROBE_DEFER;

	omap_crtc_pre_init();

	ret = omap_connect_dssdevs();
	if (ret)
		goto err_crtc_uninit;

	/* Allocate and initialize the driver private structure. */
	priv = kzalloc(sizeof(*priv), GFP_KERNEL);
	if (!priv) {
		ret = -ENOMEM;
		goto err_disconnect_dssdevs;
	}

	priv->omaprev = pdata->omaprev;
	priv->wq = alloc_ordered_workqueue("omapdrm", 0);

	init_waitqueue_head(&priv->commit.wait);
	spin_lock_init(&priv->commit.lock);
	spin_lock_init(&priv->list_lock);
	INIT_LIST_HEAD(&priv->obj_list);

	/* Allocate and initialize the DRM device. */
	ddev = drm_dev_alloc(&omap_drm_driver, &pdev->dev);
	if (IS_ERR(ddev)) {
		ret = PTR_ERR(ddev);
		goto err_free_priv;
	}

	ddev->dev_private = priv;
	platform_set_drvdata(pdev, ddev);

	omap_gem_init(ddev);

	ret = omap_modeset_init(ddev);
	if (ret) {
		dev_err(&pdev->dev, "omap_modeset_init failed: ret=%d\n", ret);
		goto err_free_drm_dev;
	}

	/* Initialize vblank handling, start with all CRTCs disabled. */
	ret = drm_vblank_init(ddev, priv->num_crtcs);
	if (ret) {
		dev_err(&pdev->dev, "could not init vblank\n");
		goto err_cleanup_modeset;
	}

	for (i = 0; i < priv->num_crtcs; i++)
		drm_crtc_vblank_off(priv->crtcs[i]);

	priv->fbdev = omap_fbdev_init(ddev);

	drm_kms_helper_poll_init(ddev);

	/*
	 * Register the DRM device with the core and the connectors with
	 * sysfs.
	 */
	ret = drm_dev_register(ddev, 0);
	if (ret)
		goto err_cleanup_helpers;

	return 0;

err_cleanup_helpers:
	drm_kms_helper_poll_fini(ddev);
	if (priv->fbdev)
		omap_fbdev_free(ddev);
err_cleanup_modeset:
	drm_mode_config_cleanup(ddev);
	omap_drm_irq_uninstall(ddev);
err_free_drm_dev:
	omap_gem_deinit(ddev);
	drm_dev_unref(ddev);
err_free_priv:
	destroy_workqueue(priv->wq);
	kfree(priv);
err_disconnect_dssdevs:
	omap_disconnect_dssdevs();
err_crtc_uninit:
	omap_crtc_pre_uninit();
	return ret;
}

static int pdev_remove(struct platform_device *pdev)
{
	struct drm_device *ddev = platform_get_drvdata(pdev);
	struct omap_drm_private *priv = ddev->dev_private;

	DBG("");

	drm_dev_unregister(ddev);

	drm_kms_helper_poll_fini(ddev);

	if (priv->fbdev)
		omap_fbdev_free(ddev);

	drm_mode_config_cleanup(ddev);

	omap_drm_irq_uninstall(ddev);
	omap_gem_deinit(ddev);

	drm_dev_unref(ddev);

	destroy_workqueue(priv->wq);
	kfree(priv);

	omap_disconnect_dssdevs();
	omap_crtc_pre_uninit();

	return 0;
}

#ifdef CONFIG_PM_SLEEP
static int omap_drm_suspend_all_displays(void)
{
	struct omap_dss_device *dssdev = NULL;

	for_each_dss_dev(dssdev) {
		if (!dssdev->driver)
			continue;

		if (dssdev->state == OMAP_DSS_DISPLAY_ACTIVE) {
			dssdev->driver->disable(dssdev);
			dssdev->activate_after_resume = true;
		} else {
			dssdev->activate_after_resume = false;
		}
	}

	return 0;
}

static int omap_drm_resume_all_displays(void)
{
	struct omap_dss_device *dssdev = NULL;

	for_each_dss_dev(dssdev) {
		if (!dssdev->driver)
			continue;

		if (dssdev->activate_after_resume) {
			dssdev->driver->enable(dssdev);
			dssdev->activate_after_resume = false;
		}
	}

	return 0;
}

static int omap_drm_suspend(struct device *dev)
{
	struct drm_device *drm_dev = dev_get_drvdata(dev);

	drm_kms_helper_poll_disable(drm_dev);

	drm_modeset_lock_all(drm_dev);
	omap_drm_suspend_all_displays();
	drm_modeset_unlock_all(drm_dev);

	return 0;
}

static int omap_drm_resume(struct device *dev)
{
	struct drm_device *drm_dev = dev_get_drvdata(dev);

	drm_modeset_lock_all(drm_dev);
	omap_drm_resume_all_displays();
	drm_modeset_unlock_all(drm_dev);

	drm_kms_helper_poll_enable(drm_dev);

	return omap_gem_resume(dev);
}
#endif

static SIMPLE_DEV_PM_OPS(omapdrm_pm_ops, omap_drm_suspend, omap_drm_resume);

static struct platform_driver pdev = {
	.driver = {
		.name = DRIVER_NAME,
		.pm = &omapdrm_pm_ops,
	},
	.probe = pdev_probe,
	.remove = pdev_remove,
};

static struct platform_driver * const drivers[] = {
	&omap_dmm_driver,
	&pdev,
};

static int __init omap_drm_init(void)
{
	DBG("init");

	return platform_register_drivers(drivers, ARRAY_SIZE(drivers));
}

static void __exit omap_drm_fini(void)
{
	DBG("fini");

	platform_unregister_drivers(drivers, ARRAY_SIZE(drivers));
}

/* need late_initcall() so we load after dss_driver's are loaded */
late_initcall(omap_drm_init);
module_exit(omap_drm_fini);

MODULE_AUTHOR("Rob Clark <rob@ti.com>");
MODULE_DESCRIPTION("OMAP DRM Display Driver");
MODULE_ALIAS("platform:" DRIVER_NAME);
MODULE_LICENSE("GPL v2");<|MERGE_RESOLUTION|>--- conflicted
+++ resolved
@@ -628,96 +628,6 @@
  * drm driver funcs
  */
 
-<<<<<<< HEAD
-/**
- * load - setup chip and create an initial config
- * @dev: DRM device
- * @flags: startup flags
- *
- * The driver load routine has to do several things:
- *   - initialize the memory manager
- *   - allocate initial config memory
- *   - setup the DRM framebuffer with the allocated memory
- */
-static int dev_load(struct drm_device *dev, unsigned long flags)
-{
-	struct omap_drm_platform_data *pdata = dev->dev->platform_data;
-	struct omap_drm_private *priv;
-	unsigned int i;
-	int ret;
-
-	DBG("load: dev=%p", dev);
-
-	priv = kzalloc(sizeof(*priv), GFP_KERNEL);
-	if (!priv)
-		return -ENOMEM;
-
-	priv->omaprev = pdata->omaprev;
-
-	dev->dev_private = priv;
-
-	priv->wq = alloc_ordered_workqueue("omapdrm", 0);
-	init_waitqueue_head(&priv->commit.wait);
-	spin_lock_init(&priv->commit.lock);
-
-	spin_lock_init(&priv->list_lock);
-	INIT_LIST_HEAD(&priv->obj_list);
-
-	omap_gem_init(dev);
-
-	ret = omap_modeset_init(dev);
-	if (ret) {
-		dev_err(dev->dev, "omap_modeset_init failed: ret=%d\n", ret);
-		dev->dev_private = NULL;
-		kfree(priv);
-		return ret;
-	}
-
-	/* Initialize vblank handling, start with all CRTCs disabled. */
-	ret = drm_vblank_init(dev, priv->num_crtcs);
-	if (ret)
-		dev_warn(dev->dev, "could not init vblank\n");
-
-	for (i = 0; i < priv->num_crtcs; i++)
-		drm_crtc_vblank_off(priv->crtcs[i]);
-
-	priv->fbdev = omap_fbdev_init(dev);
-
-	/* store off drm_device for use in pm ops */
-	dev_set_drvdata(dev->dev, dev);
-
-	drm_kms_helper_poll_init(dev);
-
-	return 0;
-}
-
-static void dev_unload(struct drm_device *dev)
-{
-	struct omap_drm_private *priv = dev->dev_private;
-
-	DBG("unload: dev=%p", dev);
-
-	drm_kms_helper_poll_fini(dev);
-
-	if (priv->fbdev)
-		omap_fbdev_free(dev);
-
-	omap_modeset_free(dev);
-	omap_gem_deinit(dev);
-
-	destroy_workqueue(priv->wq);
-
-	drm_vblank_cleanup(dev);
-	omap_drm_irq_uninstall(dev);
-
-	kfree(dev->dev_private);
-	dev->dev_private = NULL;
-
-	dev_set_drvdata(dev->dev, NULL);
-}
-
-=======
->>>>>>> 42f7f3c4
 static int dev_open(struct drm_device *dev, struct drm_file *file)
 {
 	file->driver_priv = NULL;
