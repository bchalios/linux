--- conflicted
+++ resolved
@@ -3883,7 +3883,6 @@
 	gen11_master_intr_enable(uncore->regs);
 	intel_uncore_posting_read(&dev_priv->uncore, GEN11_GFX_MSTR_IRQ);
 }
-<<<<<<< HEAD
 
 static void dg1_irq_postinstall(struct drm_i915_private *dev_priv)
 {
@@ -3892,16 +3891,6 @@
 
 	gen11_gt_irq_postinstall(&dev_priv->gt);
 
-=======
-
-static void dg1_irq_postinstall(struct drm_i915_private *dev_priv)
-{
-	struct intel_uncore *uncore = &dev_priv->uncore;
-	u32 gu_misc_masked = GEN11_GU_MISC_GSE;
-
-	gen11_gt_irq_postinstall(&dev_priv->gt);
-
->>>>>>> df0cc57e
 	GEN3_IRQ_INIT(uncore, GEN11_GU_MISC_, ~gu_misc_masked, gu_misc_masked);
 
 	if (HAS_DISPLAY(dev_priv)) {
@@ -4425,15 +4414,9 @@
 		if (HAS_PCH_DG1(dev_priv))
 			dev_priv->hotplug_funcs = &dg1_hpd_funcs;
 		else if (DISPLAY_VER(dev_priv) >= 11)
-<<<<<<< HEAD
-			dev_priv->display.hpd_irq_setup = gen11_hpd_irq_setup;
-		else if (IS_GEMINILAKE(dev_priv) || IS_BROXTON(dev_priv))
-			dev_priv->display.hpd_irq_setup = bxt_hpd_irq_setup;
-=======
 			dev_priv->hotplug_funcs = &gen11_hpd_funcs;
 		else if (IS_GEMINILAKE(dev_priv) || IS_BROXTON(dev_priv))
 			dev_priv->hotplug_funcs = &bxt_hpd_funcs;
->>>>>>> df0cc57e
 		else if (INTEL_PCH_TYPE(dev_priv) >= PCH_ICP)
 			dev_priv->hotplug_funcs = &icp_hpd_funcs;
 		else if (INTEL_PCH_TYPE(dev_priv) >= PCH_SPT)
