--- conflicted
+++ resolved
@@ -196,11 +196,7 @@
 			GFP_KERNEL, 0, bio);
 	if (ret && ret != -EOPNOTSUPP) {
 		req->error_slba = le64_to_cpu(range->slba);
-<<<<<<< HEAD
-		return blk_to_nvme_status(req, errno_to_blk_status(ret));
-=======
 		return errno_to_nvme_status(req, ret);
->>>>>>> 0ecfebd2
 	}
 	return NVME_SC_SUCCESS;
 }
@@ -267,10 +263,6 @@
 
 	ret = __blkdev_issue_zeroout(req->ns->bdev, sector, nr_sector,
 			GFP_KERNEL, &bio, 0);
-<<<<<<< HEAD
-	status = blk_to_nvme_status(req, errno_to_blk_status(ret));
-=======
->>>>>>> 0ecfebd2
 	if (bio) {
 		bio->bi_private = req;
 		bio->bi_end_io = nvmet_bio_done;
