--- conflicted
+++ resolved
@@ -3725,9 +3725,6 @@
 				ndlp->nlp_flag &= ~NLP_NPR_ADISC;
 				spin_unlock_irq(&ndlp->lock);
 
-<<<<<<< HEAD
-				lpfc_unreg_rpi(vports[i], ndlp);
-=======
 				if (offline) {
 					spin_lock_irq(&ndlp->lock);
 					ndlp->nlp_flag &= ~(NLP_UNREG_INP |
@@ -3736,7 +3733,6 @@
 				} else {
 					lpfc_unreg_rpi(vports[i], ndlp);
 				}
->>>>>>> df0cc57e
 				/*
 				 * Whenever an SLI4 port goes offline, free the
 				 * RPI. Get a new RPI when the adapter port
@@ -5929,11 +5925,7 @@
 	uint32_t io_cnt;
 	uint32_t head, tail;
 	uint32_t busy, max_read;
-<<<<<<< HEAD
-	uint64_t total, rcv, lat, mbpi;
-=======
 	uint64_t total, rcv, lat, mbpi, extra;
->>>>>>> df0cc57e
 	int timer_interval = LPFC_CMF_INTERVAL;
 	uint32_t ms;
 	struct lpfc_cgn_stat *cgs;
@@ -6000,9 +5992,6 @@
 	    phba->hba_flag & HBA_SETUP) {
 		mbpi = phba->cmf_last_sync_bw;
 		phba->cmf_last_sync_bw = 0;
-<<<<<<< HEAD
-		lpfc_issue_cmf_sync_wqe(phba, LPFC_CMF_INTERVAL, total);
-=======
 		extra = 0;
 
 		/* Calculate any extra bytes needed to account for the
@@ -6016,7 +6005,6 @@
 		else if (ms < LPFC_CMF_INTERVAL)
 			extra = div_u64(total, 33);
 		lpfc_issue_cmf_sync_wqe(phba, LPFC_CMF_INTERVAL, total + extra);
->>>>>>> df0cc57e
 	} else {
 		/* For Monitor mode or link down we want mbpi
 		 * to be the full link speed
@@ -13472,11 +13460,6 @@
 	atomic_set(&phba->cgn_sync_alarm_cnt, 0);
 	atomic_set(&phba->cgn_sync_warn_cnt, 0);
 
-<<<<<<< HEAD
-	atomic64_set(&phba->cgn_acqe_stat.alarm, 0);
-	atomic64_set(&phba->cgn_acqe_stat.warn, 0);
-=======
->>>>>>> df0cc57e
 	atomic_set(&phba->cgn_driver_evt_cnt, 0);
 	atomic_set(&phba->cgn_latency_evt_cnt, 0);
 	atomic64_set(&phba->cgn_latency_evt, 0);
