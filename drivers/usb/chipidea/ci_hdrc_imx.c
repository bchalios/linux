// SPDX-License-Identifier: GPL-2.0+
/*
 * Copyright 2012 Freescale Semiconductor, Inc.
 * Copyright (C) 2012 Marek Vasut <marex@denx.de>
 * on behalf of DENX Software Engineering GmbH
 */

#include <linux/module.h>
#include <linux/of_platform.h>
#include <linux/platform_device.h>
#include <linux/pm_runtime.h>
#include <linux/usb/chipidea.h>
#include <linux/usb/of.h>
#include <linux/clk.h>
#include <linux/pinctrl/consumer.h>
#include <linux/pm_qos.h>

#include "ci.h"
#include "ci_hdrc_imx.h"

struct ci_hdrc_imx_platform_flag {
	unsigned int flags;
};

static const struct ci_hdrc_imx_platform_flag imx23_usb_data = {
	.flags = CI_HDRC_TURN_VBUS_EARLY_ON |
		CI_HDRC_DISABLE_STREAMING,
};

static const struct ci_hdrc_imx_platform_flag imx27_usb_data = {
	.flags = CI_HDRC_DISABLE_STREAMING,
};

static const struct ci_hdrc_imx_platform_flag imx28_usb_data = {
	.flags = CI_HDRC_IMX28_WRITE_FIX |
		CI_HDRC_TURN_VBUS_EARLY_ON |
		CI_HDRC_DISABLE_STREAMING,
};

static const struct ci_hdrc_imx_platform_flag imx6q_usb_data = {
	.flags = CI_HDRC_SUPPORTS_RUNTIME_PM |
		CI_HDRC_TURN_VBUS_EARLY_ON |
		CI_HDRC_DISABLE_STREAMING,
};

static const struct ci_hdrc_imx_platform_flag imx6sl_usb_data = {
	.flags = CI_HDRC_SUPPORTS_RUNTIME_PM |
		CI_HDRC_TURN_VBUS_EARLY_ON |
		CI_HDRC_DISABLE_HOST_STREAMING,
};

static const struct ci_hdrc_imx_platform_flag imx6sx_usb_data = {
	.flags = CI_HDRC_SUPPORTS_RUNTIME_PM |
		CI_HDRC_TURN_VBUS_EARLY_ON |
		CI_HDRC_DISABLE_HOST_STREAMING,
};

static const struct ci_hdrc_imx_platform_flag imx6ul_usb_data = {
	.flags = CI_HDRC_SUPPORTS_RUNTIME_PM |
		CI_HDRC_TURN_VBUS_EARLY_ON |
		CI_HDRC_DISABLE_DEVICE_STREAMING,
};

static const struct ci_hdrc_imx_platform_flag imx7d_usb_data = {
	.flags = CI_HDRC_SUPPORTS_RUNTIME_PM,
};

static const struct ci_hdrc_imx_platform_flag imx7ulp_usb_data = {
	.flags = CI_HDRC_SUPPORTS_RUNTIME_PM |
		CI_HDRC_PMQOS,
};

static const struct of_device_id ci_hdrc_imx_dt_ids[] = {
	{ .compatible = "fsl,imx23-usb", .data = &imx23_usb_data},
	{ .compatible = "fsl,imx28-usb", .data = &imx28_usb_data},
	{ .compatible = "fsl,imx27-usb", .data = &imx27_usb_data},
	{ .compatible = "fsl,imx6q-usb", .data = &imx6q_usb_data},
	{ .compatible = "fsl,imx6sl-usb", .data = &imx6sl_usb_data},
	{ .compatible = "fsl,imx6sx-usb", .data = &imx6sx_usb_data},
	{ .compatible = "fsl,imx6ul-usb", .data = &imx6ul_usb_data},
	{ .compatible = "fsl,imx7d-usb", .data = &imx7d_usb_data},
	{ .compatible = "fsl,imx7ulp-usb", .data = &imx7ulp_usb_data},
	{ /* sentinel */ }
};
MODULE_DEVICE_TABLE(of, ci_hdrc_imx_dt_ids);

struct ci_hdrc_imx_data {
	struct usb_phy *phy;
	struct platform_device *ci_pdev;
	struct clk *clk;
	struct imx_usbmisc_data *usbmisc_data;
	bool supports_runtime_pm;
	bool override_phy_control;
	bool in_lpm;
	struct pinctrl *pinctrl;
	struct pinctrl_state *pinctrl_hsic_active;
	struct regulator *hsic_pad_regulator;
	/* SoC before i.mx6 (except imx23/imx28) needs three clks */
	bool need_three_clks;
	struct clk *clk_ipg;
	struct clk *clk_ahb;
	struct clk *clk_per;
	/* --------------------------------- */
	struct pm_qos_request pm_qos_req;
	const struct ci_hdrc_imx_platform_flag *plat_data;
};

/* Common functions shared by usbmisc drivers */

static struct imx_usbmisc_data *usbmisc_get_init_data(struct device *dev)
{
	struct platform_device *misc_pdev;
	struct device_node *np = dev->of_node;
	struct of_phandle_args args;
	struct imx_usbmisc_data *data;
	int ret;

	/*
	 * In case the fsl,usbmisc property is not present this device doesn't
	 * need usbmisc. Return NULL (which is no error here)
	 */
	if (!of_get_property(np, "fsl,usbmisc", NULL))
		return NULL;

	data = devm_kzalloc(dev, sizeof(*data), GFP_KERNEL);
	if (!data)
		return ERR_PTR(-ENOMEM);

	ret = of_parse_phandle_with_args(np, "fsl,usbmisc", "#index-cells",
					0, &args);
	if (ret) {
		dev_err(dev, "Failed to parse property fsl,usbmisc, errno %d\n",
			ret);
		return ERR_PTR(ret);
	}

	data->index = args.args[0];

	misc_pdev = of_find_device_by_node(args.np);
	of_node_put(args.np);

	if (!misc_pdev)
		return ERR_PTR(-EPROBE_DEFER);

	if (!platform_get_drvdata(misc_pdev)) {
		put_device(&misc_pdev->dev);
		return ERR_PTR(-EPROBE_DEFER);
	}
	data->dev = &misc_pdev->dev;

	/*
	 * Check the various over current related properties. If over current
	 * detection is disabled we're not interested in the polarity.
	 */
	if (of_find_property(np, "disable-over-current", NULL)) {
		data->disable_oc = 1;
	} else if (of_find_property(np, "over-current-active-high", NULL)) {
		data->oc_pol_active_low = 0;
		data->oc_pol_configured = 1;
	} else if (of_find_property(np, "over-current-active-low", NULL)) {
		data->oc_pol_active_low = 1;
		data->oc_pol_configured = 1;
	} else {
		dev_warn(dev, "No over current polarity defined\n");
	}

	data->pwr_pol = of_property_read_bool(np, "power-active-high");
	data->evdo = of_property_read_bool(np, "external-vbus-divider");

	if (of_usb_get_phy_mode(np) == USBPHY_INTERFACE_MODE_ULPI)
		data->ulpi = 1;

	of_property_read_u32(np, "samsung,picophy-pre-emp-curr-control",
			&data->emp_curr_control);
	of_property_read_u32(np, "samsung,picophy-dc-vol-level-adjust",
			&data->dc_vol_level_adjust);

	return data;
}

/* End of common functions shared by usbmisc drivers*/
static int imx_get_clks(struct device *dev)
{
	struct ci_hdrc_imx_data *data = dev_get_drvdata(dev);
	int ret = 0;

	data->clk_ipg = devm_clk_get(dev, "ipg");
	if (IS_ERR(data->clk_ipg)) {
		/* If the platform only needs one clocks */
		data->clk = devm_clk_get(dev, NULL);
		if (IS_ERR(data->clk)) {
			ret = PTR_ERR(data->clk);
			dev_err(dev,
				"Failed to get clks, err=%ld,%ld\n",
				PTR_ERR(data->clk), PTR_ERR(data->clk_ipg));
			return ret;
		}
		return ret;
	}

	data->clk_ahb = devm_clk_get(dev, "ahb");
	if (IS_ERR(data->clk_ahb)) {
		ret = PTR_ERR(data->clk_ahb);
		dev_err(dev,
			"Failed to get ahb clock, err=%d\n", ret);
		return ret;
	}

	data->clk_per = devm_clk_get(dev, "per");
	if (IS_ERR(data->clk_per)) {
		ret = PTR_ERR(data->clk_per);
		dev_err(dev,
			"Failed to get per clock, err=%d\n", ret);
		return ret;
	}

	data->need_three_clks = true;
	return ret;
}

static int imx_prepare_enable_clks(struct device *dev)
{
	struct ci_hdrc_imx_data *data = dev_get_drvdata(dev);
	int ret = 0;

	if (data->need_three_clks) {
		ret = clk_prepare_enable(data->clk_ipg);
		if (ret) {
			dev_err(dev,
				"Failed to prepare/enable ipg clk, err=%d\n",
				ret);
			return ret;
		}

		ret = clk_prepare_enable(data->clk_ahb);
		if (ret) {
			dev_err(dev,
				"Failed to prepare/enable ahb clk, err=%d\n",
				ret);
			clk_disable_unprepare(data->clk_ipg);
			return ret;
		}

		ret = clk_prepare_enable(data->clk_per);
		if (ret) {
			dev_err(dev,
				"Failed to prepare/enable per clk, err=%d\n",
				ret);
			clk_disable_unprepare(data->clk_ahb);
			clk_disable_unprepare(data->clk_ipg);
			return ret;
		}
	} else {
		ret = clk_prepare_enable(data->clk);
		if (ret) {
			dev_err(dev,
				"Failed to prepare/enable clk, err=%d\n",
				ret);
			return ret;
		}
	}

	return ret;
}

static void imx_disable_unprepare_clks(struct device *dev)
{
	struct ci_hdrc_imx_data *data = dev_get_drvdata(dev);

	if (data->need_three_clks) {
		clk_disable_unprepare(data->clk_per);
		clk_disable_unprepare(data->clk_ahb);
		clk_disable_unprepare(data->clk_ipg);
	} else {
		clk_disable_unprepare(data->clk);
	}
}

static int ci_hdrc_imx_notify_event(struct ci_hdrc *ci, unsigned int event)
{
	struct device *dev = ci->dev->parent;
	struct ci_hdrc_imx_data *data = dev_get_drvdata(dev);
	int ret = 0;
	struct imx_usbmisc_data *mdata = data->usbmisc_data;

	switch (event) {
	case CI_HDRC_IMX_HSIC_ACTIVE_EVENT:
		if (data->pinctrl) {
			ret = pinctrl_select_state(data->pinctrl,
					data->pinctrl_hsic_active);
			if (ret)
				dev_err(dev,
					"hsic_active select failed, err=%d\n",
					ret);
		}
		break;
	case CI_HDRC_IMX_HSIC_SUSPEND_EVENT:
		ret = imx_usbmisc_hsic_set_connect(mdata);
		if (ret)
			dev_err(dev,
				"hsic_set_connect failed, err=%d\n", ret);
		break;
	case CI_HDRC_CONTROLLER_VBUS_EVENT:
		if (ci->vbus_active)
			ret = imx_usbmisc_charger_detection(mdata, true);
		else
			ret = imx_usbmisc_charger_detection(mdata, false);
		if (ci->usb_phy)
			schedule_work(&ci->usb_phy->chg_work);
		break;
	default:
		break;
	}

	return ret;
}

static int ci_hdrc_imx_probe(struct platform_device *pdev)
{
	struct ci_hdrc_imx_data *data;
	struct ci_hdrc_platform_data pdata = {
		.name		= dev_name(&pdev->dev),
		.capoffset	= DEF_CAPOFFSET,
		.notify_event	= ci_hdrc_imx_notify_event,
	};
	int ret;
	const struct ci_hdrc_imx_platform_flag *imx_platform_flag;
	struct device_node *np = pdev->dev.of_node;
	struct device *dev = &pdev->dev;

	imx_platform_flag = of_device_get_match_data(&pdev->dev);

	data = devm_kzalloc(&pdev->dev, sizeof(*data), GFP_KERNEL);
	if (!data)
		return -ENOMEM;

	data->plat_data = imx_platform_flag;
	pdata.flags |= imx_platform_flag->flags;
	platform_set_drvdata(pdev, data);
	data->usbmisc_data = usbmisc_get_init_data(dev);
	if (IS_ERR(data->usbmisc_data))
		return PTR_ERR(data->usbmisc_data);

	if ((of_usb_get_phy_mode(dev->of_node) == USBPHY_INTERFACE_MODE_HSIC)
		&& data->usbmisc_data) {
		pdata.flags |= CI_HDRC_IMX_IS_HSIC;
		data->usbmisc_data->hsic = 1;
		data->pinctrl = devm_pinctrl_get(dev);
		if (PTR_ERR(data->pinctrl) == -ENODEV)
			data->pinctrl = NULL;
		else if (IS_ERR(data->pinctrl)) {
			if (PTR_ERR(data->pinctrl) != -EPROBE_DEFER)
				dev_err(dev, "pinctrl get failed, err=%ld\n",
					PTR_ERR(data->pinctrl));
			return PTR_ERR(data->pinctrl);
		}

		data->hsic_pad_regulator =
				devm_regulator_get_optional(dev, "hsic");
		if (PTR_ERR(data->hsic_pad_regulator) == -ENODEV) {
			/* no pad regualator is needed */
			data->hsic_pad_regulator = NULL;
		} else if (IS_ERR(data->hsic_pad_regulator)) {
			if (PTR_ERR(data->hsic_pad_regulator) != -EPROBE_DEFER)
				dev_err(dev,
					"Get HSIC pad regulator error: %ld\n",
					PTR_ERR(data->hsic_pad_regulator));
			return PTR_ERR(data->hsic_pad_regulator);
		}

		if (data->hsic_pad_regulator) {
			ret = regulator_enable(data->hsic_pad_regulator);
			if (ret) {
				dev_err(dev,
					"Failed to enable HSIC pad regulator\n");
				return ret;
			}
		}
	}

	/* HSIC pinctrl handling */
	if (data->pinctrl) {
		struct pinctrl_state *pinctrl_hsic_idle;

		pinctrl_hsic_idle = pinctrl_lookup_state(data->pinctrl, "idle");
		if (IS_ERR(pinctrl_hsic_idle)) {
			dev_err(dev,
				"pinctrl_hsic_idle lookup failed, err=%ld\n",
					PTR_ERR(pinctrl_hsic_idle));
			return PTR_ERR(pinctrl_hsic_idle);
		}

		ret = pinctrl_select_state(data->pinctrl, pinctrl_hsic_idle);
		if (ret) {
			dev_err(dev, "hsic_idle select failed, err=%d\n", ret);
			return ret;
		}

		data->pinctrl_hsic_active = pinctrl_lookup_state(data->pinctrl,
								"active");
		if (IS_ERR(data->pinctrl_hsic_active)) {
			dev_err(dev,
				"pinctrl_hsic_active lookup failed, err=%ld\n",
					PTR_ERR(data->pinctrl_hsic_active));
			return PTR_ERR(data->pinctrl_hsic_active);
		}
	}

	if (pdata.flags & CI_HDRC_PMQOS)
		cpu_latency_qos_add_request(&data->pm_qos_req, 0);

	ret = imx_get_clks(dev);
	if (ret)
		goto disable_hsic_regulator;

	ret = imx_prepare_enable_clks(dev);
	if (ret)
		goto disable_hsic_regulator;

	data->phy = devm_usb_get_phy_by_phandle(dev, "fsl,usbphy", 0);
	if (IS_ERR(data->phy)) {
		ret = PTR_ERR(data->phy);
<<<<<<< HEAD
		if (ret == -ENODEV) {
			data->phy = devm_usb_get_phy_by_phandle(dev, "phys", 0);
			if (IS_ERR(data->phy)) {
				ret = PTR_ERR(data->phy);
				if (ret == -ENODEV)
					data->phy = NULL;
				else
					goto err_clk;
			}
=======
		if (ret != -ENODEV)
			goto err_clk;
		data->phy = devm_usb_get_phy_by_phandle(dev, "phys", 0);
		if (IS_ERR(data->phy)) {
			ret = PTR_ERR(data->phy);
			if (ret == -ENODEV)
				data->phy = NULL;
			else
				goto err_clk;
>>>>>>> df0cc57e
		}
	}

	pdata.usb_phy = data->phy;
	if (data->usbmisc_data)
		data->usbmisc_data->usb_phy = data->phy;

	if ((of_device_is_compatible(np, "fsl,imx53-usb") ||
	     of_device_is_compatible(np, "fsl,imx51-usb")) && pdata.usb_phy &&
	    of_usb_get_phy_mode(np) == USBPHY_INTERFACE_MODE_ULPI) {
		pdata.flags |= CI_HDRC_OVERRIDE_PHY_CONTROL;
		data->override_phy_control = true;
		usb_phy_init(pdata.usb_phy);
	}

	if (pdata.flags & CI_HDRC_SUPPORTS_RUNTIME_PM)
		data->supports_runtime_pm = true;

	ret = imx_usbmisc_init(data->usbmisc_data);
	if (ret) {
		dev_err(dev, "usbmisc init failed, ret=%d\n", ret);
		goto err_clk;
	}

	data->ci_pdev = ci_hdrc_add_device(dev,
				pdev->resource, pdev->num_resources,
				&pdata);
	if (IS_ERR(data->ci_pdev)) {
		ret = PTR_ERR(data->ci_pdev);
		if (ret != -EPROBE_DEFER)
			dev_err(dev, "ci_hdrc_add_device failed, err=%d\n",
					ret);
		goto err_clk;
	}

	if (data->usbmisc_data) {
		if (!IS_ERR(pdata.id_extcon.edev) ||
		    of_property_read_bool(np, "usb-role-switch"))
			data->usbmisc_data->ext_id = 1;

		if (!IS_ERR(pdata.vbus_extcon.edev) ||
		    of_property_read_bool(np, "usb-role-switch"))
			data->usbmisc_data->ext_vbus = 1;

		/* usbmisc needs to know dr mode to choose wakeup setting */
		data->usbmisc_data->available_role =
			ci_hdrc_query_available_role(data->ci_pdev);
	}

	ret = imx_usbmisc_init_post(data->usbmisc_data);
	if (ret) {
		dev_err(dev, "usbmisc post failed, ret=%d\n", ret);
		goto disable_device;
	}

	if (data->supports_runtime_pm) {
		pm_runtime_set_active(dev);
		pm_runtime_enable(dev);
	}

	device_set_wakeup_capable(dev, true);

	return 0;

disable_device:
	ci_hdrc_remove_device(data->ci_pdev);
err_clk:
	imx_disable_unprepare_clks(dev);
disable_hsic_regulator:
	if (data->hsic_pad_regulator)
		/* don't overwrite original ret (cf. EPROBE_DEFER) */
		regulator_disable(data->hsic_pad_regulator);
	if (pdata.flags & CI_HDRC_PMQOS)
		cpu_latency_qos_remove_request(&data->pm_qos_req);
	data->ci_pdev = NULL;
	return ret;
}

static int ci_hdrc_imx_remove(struct platform_device *pdev)
{
	struct ci_hdrc_imx_data *data = platform_get_drvdata(pdev);

	if (data->supports_runtime_pm) {
		pm_runtime_get_sync(&pdev->dev);
		pm_runtime_disable(&pdev->dev);
		pm_runtime_put_noidle(&pdev->dev);
	}
	if (data->ci_pdev)
		ci_hdrc_remove_device(data->ci_pdev);
	if (data->override_phy_control)
		usb_phy_shutdown(data->phy);
	if (data->ci_pdev) {
		imx_disable_unprepare_clks(&pdev->dev);
		if (data->plat_data->flags & CI_HDRC_PMQOS)
			cpu_latency_qos_remove_request(&data->pm_qos_req);
		if (data->hsic_pad_regulator)
			regulator_disable(data->hsic_pad_regulator);
	}

	return 0;
}

static void ci_hdrc_imx_shutdown(struct platform_device *pdev)
{
	ci_hdrc_imx_remove(pdev);
}

static int __maybe_unused imx_controller_suspend(struct device *dev)
{
	struct ci_hdrc_imx_data *data = dev_get_drvdata(dev);
	int ret = 0;

	dev_dbg(dev, "at %s\n", __func__);

	ret = imx_usbmisc_hsic_set_clk(data->usbmisc_data, false);
	if (ret) {
		dev_err(dev, "usbmisc hsic_set_clk failed, ret=%d\n", ret);
		return ret;
	}

	imx_disable_unprepare_clks(dev);
	if (data->plat_data->flags & CI_HDRC_PMQOS)
		cpu_latency_qos_remove_request(&data->pm_qos_req);

	data->in_lpm = true;

	return 0;
}

static int __maybe_unused imx_controller_resume(struct device *dev)
{
	struct ci_hdrc_imx_data *data = dev_get_drvdata(dev);
	int ret = 0;

	dev_dbg(dev, "at %s\n", __func__);

	if (!data->in_lpm) {
		WARN_ON(1);
		return 0;
	}

	if (data->plat_data->flags & CI_HDRC_PMQOS)
		cpu_latency_qos_add_request(&data->pm_qos_req, 0);

	ret = imx_prepare_enable_clks(dev);
	if (ret)
		return ret;

	data->in_lpm = false;

	ret = imx_usbmisc_set_wakeup(data->usbmisc_data, false);
	if (ret) {
		dev_err(dev, "usbmisc set_wakeup failed, ret=%d\n", ret);
		goto clk_disable;
	}

	ret = imx_usbmisc_hsic_set_clk(data->usbmisc_data, true);
	if (ret) {
		dev_err(dev, "usbmisc hsic_set_clk failed, ret=%d\n", ret);
		goto hsic_set_clk_fail;
	}

	return 0;

hsic_set_clk_fail:
	imx_usbmisc_set_wakeup(data->usbmisc_data, true);
clk_disable:
	imx_disable_unprepare_clks(dev);
	return ret;
}

static int __maybe_unused ci_hdrc_imx_suspend(struct device *dev)
{
	int ret;

	struct ci_hdrc_imx_data *data = dev_get_drvdata(dev);

	if (data->in_lpm)
		/* The core's suspend doesn't run */
		return 0;

	if (device_may_wakeup(dev)) {
		ret = imx_usbmisc_set_wakeup(data->usbmisc_data, true);
		if (ret) {
			dev_err(dev, "usbmisc set_wakeup failed, ret=%d\n",
					ret);
			return ret;
		}
	}

	ret = imx_controller_suspend(dev);
	if (ret)
		return ret;

	pinctrl_pm_select_sleep_state(dev);
	return ret;
}

static int __maybe_unused ci_hdrc_imx_resume(struct device *dev)
{
	struct ci_hdrc_imx_data *data = dev_get_drvdata(dev);
	int ret;

	pinctrl_pm_select_default_state(dev);
	ret = imx_controller_resume(dev);
	if (!ret && data->supports_runtime_pm) {
		pm_runtime_disable(dev);
		pm_runtime_set_active(dev);
		pm_runtime_enable(dev);
	}

	return ret;
}

static int __maybe_unused ci_hdrc_imx_runtime_suspend(struct device *dev)
{
	struct ci_hdrc_imx_data *data = dev_get_drvdata(dev);
	int ret;

	if (data->in_lpm) {
		WARN_ON(1);
		return 0;
	}

	ret = imx_usbmisc_set_wakeup(data->usbmisc_data, true);
	if (ret) {
		dev_err(dev, "usbmisc set_wakeup failed, ret=%d\n", ret);
		return ret;
	}

	return imx_controller_suspend(dev);
}

static int __maybe_unused ci_hdrc_imx_runtime_resume(struct device *dev)
{
	return imx_controller_resume(dev);
}

static const struct dev_pm_ops ci_hdrc_imx_pm_ops = {
	SET_SYSTEM_SLEEP_PM_OPS(ci_hdrc_imx_suspend, ci_hdrc_imx_resume)
	SET_RUNTIME_PM_OPS(ci_hdrc_imx_runtime_suspend,
			ci_hdrc_imx_runtime_resume, NULL)
};
static struct platform_driver ci_hdrc_imx_driver = {
	.probe = ci_hdrc_imx_probe,
	.remove = ci_hdrc_imx_remove,
	.shutdown = ci_hdrc_imx_shutdown,
	.driver = {
		.name = "imx_usb",
		.of_match_table = ci_hdrc_imx_dt_ids,
		.pm = &ci_hdrc_imx_pm_ops,
	 },
};

module_platform_driver(ci_hdrc_imx_driver);

MODULE_ALIAS("platform:imx-usb");
MODULE_LICENSE("GPL");
MODULE_DESCRIPTION("CI HDRC i.MX USB binding");
MODULE_AUTHOR("Marek Vasut <marex@denx.de>");
MODULE_AUTHOR("Richard Zhao <richard.zhao@freescale.com>");<|MERGE_RESOLUTION|>--- conflicted
+++ resolved
@@ -420,17 +420,6 @@
 	data->phy = devm_usb_get_phy_by_phandle(dev, "fsl,usbphy", 0);
 	if (IS_ERR(data->phy)) {
 		ret = PTR_ERR(data->phy);
-<<<<<<< HEAD
-		if (ret == -ENODEV) {
-			data->phy = devm_usb_get_phy_by_phandle(dev, "phys", 0);
-			if (IS_ERR(data->phy)) {
-				ret = PTR_ERR(data->phy);
-				if (ret == -ENODEV)
-					data->phy = NULL;
-				else
-					goto err_clk;
-			}
-=======
 		if (ret != -ENODEV)
 			goto err_clk;
 		data->phy = devm_usb_get_phy_by_phandle(dev, "phys", 0);
@@ -440,7 +429,6 @@
 				data->phy = NULL;
 			else
 				goto err_clk;
->>>>>>> df0cc57e
 		}
 	}
 
