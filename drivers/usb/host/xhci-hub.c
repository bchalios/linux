/*
 * xHCI host controller driver
 *
 * Copyright (C) 2008 Intel Corp.
 *
 * Author: Sarah Sharp
 * Some code borrowed from the Linux EHCI driver.
 *
 * This program is free software; you can redistribute it and/or modify
 * it under the terms of the GNU General Public License version 2 as
 * published by the Free Software Foundation.
 *
 * This program is distributed in the hope that it will be useful, but
 * WITHOUT ANY WARRANTY; without even the implied warranty of MERCHANTABILITY
 * or FITNESS FOR A PARTICULAR PURPOSE.  See the GNU General Public License
 * for more details.
 *
 * You should have received a copy of the GNU General Public License
 * along with this program; if not, write to the Free Software Foundation,
 * Inc., 675 Mass Ave, Cambridge, MA 02139, USA.
 */


#include <linux/slab.h>
#include <asm/unaligned.h>

#include "xhci.h"
#include "xhci-trace.h"

#define	PORT_WAKE_BITS	(PORT_WKOC_E | PORT_WKDISC_E | PORT_WKCONN_E)
#define	PORT_RWC_BITS	(PORT_CSC | PORT_PEC | PORT_WRC | PORT_OCC | \
			 PORT_RC | PORT_PLC | PORT_PE)

/* USB 3 BOS descriptor and a capability descriptors, combined.
 * Fields will be adjusted and added later in xhci_create_usb3_bos_desc()
 */
static u8 usb_bos_descriptor [] = {
	USB_DT_BOS_SIZE,		/*  __u8 bLength, 5 bytes */
	USB_DT_BOS,			/*  __u8 bDescriptorType */
	0x0F, 0x00,			/*  __le16 wTotalLength, 15 bytes */
	0x1,				/*  __u8 bNumDeviceCaps */
	/* First device capability, SuperSpeed */
	USB_DT_USB_SS_CAP_SIZE,		/*  __u8 bLength, 10 bytes */
	USB_DT_DEVICE_CAPABILITY,	/* Device Capability */
	USB_SS_CAP_TYPE,		/* bDevCapabilityType, SUPERSPEED_USB */
	0x00,				/* bmAttributes, LTM off by default */
	USB_5GBPS_OPERATION, 0x00,	/* wSpeedsSupported, 5Gbps only */
	0x03,				/* bFunctionalitySupport,
					   USB 3.0 speed only */
	0x00,				/* bU1DevExitLat, set later. */
	0x00, 0x00,			/* __le16 bU2DevExitLat, set later. */
	/* Second device capability, SuperSpeedPlus */
	0x1c,				/* bLength 28, will be adjusted later */
	USB_DT_DEVICE_CAPABILITY,	/* Device Capability */
	USB_SSP_CAP_TYPE,		/* bDevCapabilityType SUPERSPEED_PLUS */
	0x00,				/* bReserved 0 */
	0x23, 0x00, 0x00, 0x00,		/* bmAttributes, SSAC=3 SSIC=1 */
	0x01, 0x00,			/* wFunctionalitySupport */
	0x00, 0x00,			/* wReserved 0 */
	/* Default Sublink Speed Attributes, overwrite if custom PSI exists */
	0x34, 0x00, 0x05, 0x00,		/* 5Gbps, symmetric, rx, ID = 4 */
	0xb4, 0x00, 0x05, 0x00,		/* 5Gbps, symmetric, tx, ID = 4 */
	0x35, 0x40, 0x0a, 0x00,		/* 10Gbps, SSP, symmetric, rx, ID = 5 */
	0xb5, 0x40, 0x0a, 0x00,		/* 10Gbps, SSP, symmetric, tx, ID = 5 */
};

static int xhci_create_usb3_bos_desc(struct xhci_hcd *xhci, char *buf,
				     u16 wLength)
{
	int i, ssa_count;
	u32 temp;
	u16 desc_size, ssp_cap_size, ssa_size = 0;
	bool usb3_1 = false;

	desc_size = USB_DT_BOS_SIZE + USB_DT_USB_SS_CAP_SIZE;
	ssp_cap_size = sizeof(usb_bos_descriptor) - desc_size;

	/* does xhci support USB 3.1 Enhanced SuperSpeed */
	if (xhci->usb3_rhub.min_rev >= 0x01) {
		/* does xhci provide a PSI table for SSA speed attributes? */
		if (xhci->usb3_rhub.psi_count) {
			/* two SSA entries for each unique PSI ID, RX and TX */
			ssa_count = xhci->usb3_rhub.psi_uid_count * 2;
			ssa_size = ssa_count * sizeof(u32);
			ssp_cap_size -= 16; /* skip copying the default SSA */
		}
		desc_size += ssp_cap_size;
		usb3_1 = true;
	}
	memcpy(buf, &usb_bos_descriptor, min(desc_size, wLength));

	if (usb3_1) {
		/* modify bos descriptor bNumDeviceCaps and wTotalLength */
		buf[4] += 1;
		put_unaligned_le16(desc_size + ssa_size, &buf[2]);
	}

	if (wLength < USB_DT_BOS_SIZE + USB_DT_USB_SS_CAP_SIZE)
		return wLength;

	/* Indicate whether the host has LTM support. */
	temp = readl(&xhci->cap_regs->hcc_params);
	if (HCC_LTC(temp))
		buf[8] |= USB_LTM_SUPPORT;

	/* Set the U1 and U2 exit latencies. */
	if ((xhci->quirks & XHCI_LPM_SUPPORT)) {
		temp = readl(&xhci->cap_regs->hcs_params3);
		buf[12] = HCS_U1_LATENCY(temp);
		put_unaligned_le16(HCS_U2_LATENCY(temp), &buf[13]);
	}

	/* If PSI table exists, add the custom speed attributes from it */
	if (usb3_1 && xhci->usb3_rhub.psi_count) {
		u32 ssp_cap_base, bm_attrib, psi, psi_mant, psi_exp;
		int offset;

		ssp_cap_base = USB_DT_BOS_SIZE + USB_DT_USB_SS_CAP_SIZE;

		if (wLength < desc_size)
			return wLength;
		buf[ssp_cap_base] = ssp_cap_size + ssa_size;

		/* attribute count SSAC bits 4:0 and ID count SSIC bits 8:5 */
		bm_attrib = (ssa_count - 1) & 0x1f;
		bm_attrib |= (xhci->usb3_rhub.psi_uid_count - 1) << 5;
		put_unaligned_le32(bm_attrib, &buf[ssp_cap_base + 4]);

		if (wLength < desc_size + ssa_size)
			return wLength;
		/*
		 * Create the Sublink Speed Attributes (SSA) array.
		 * The xhci PSI field and USB 3.1 SSA fields are very similar,
		 * but link type bits 7:6 differ for values 01b and 10b.
		 * xhci has also only one PSI entry for a symmetric link when
		 * USB 3.1 requires two SSA entries (RX and TX) for every link
		 */
		offset = desc_size;
		for (i = 0; i < xhci->usb3_rhub.psi_count; i++) {
			psi = xhci->usb3_rhub.psi[i];
			psi &= ~USB_SSP_SUBLINK_SPEED_RSVD;
			psi_exp = XHCI_EXT_PORT_PSIE(psi);
			psi_mant = XHCI_EXT_PORT_PSIM(psi);

			/* Shift to Gbps and set SSP Link BIT(14) if 10Gpbs */
			for (; psi_exp < 3; psi_exp++)
				psi_mant /= 1000;
			if (psi_mant >= 10)
				psi |= BIT(14);

			if ((psi & PLT_MASK) == PLT_SYM) {
			/* Symmetric, create SSA RX and TX from one PSI entry */
				put_unaligned_le32(psi, &buf[offset]);
				psi |= 1 << 7;  /* turn entry to TX */
				offset += 4;
				if (offset >= desc_size + ssa_size)
					return desc_size + ssa_size;
			} else if ((psi & PLT_MASK) == PLT_ASYM_RX) {
				/* Asymetric RX, flip bits 7:6 for SSA */
				psi ^= PLT_MASK;
			}
			put_unaligned_le32(psi, &buf[offset]);
			offset += 4;
			if (offset >= desc_size + ssa_size)
				return desc_size + ssa_size;
		}
	}
	/* ssa_size is 0 for other than usb 3.1 hosts */
	return desc_size + ssa_size;
}

static void xhci_common_hub_descriptor(struct xhci_hcd *xhci,
		struct usb_hub_descriptor *desc, int ports)
{
	u16 temp;

	desc->bPwrOn2PwrGood = 10;	/* xhci section 5.4.9 says 20ms max */
	desc->bHubContrCurrent = 0;

	desc->bNbrPorts = ports;
	temp = 0;
	/* Bits 1:0 - support per-port power switching, or power always on */
	if (HCC_PPC(xhci->hcc_params))
		temp |= HUB_CHAR_INDV_PORT_LPSM;
	else
		temp |= HUB_CHAR_NO_LPSM;
	/* Bit  2 - root hubs are not part of a compound device */
	/* Bits 4:3 - individual port over current protection */
	temp |= HUB_CHAR_INDV_PORT_OCPM;
	/* Bits 6:5 - no TTs in root ports */
	/* Bit  7 - no port indicators */
	desc->wHubCharacteristics = cpu_to_le16(temp);
}

/* Fill in the USB 2.0 roothub descriptor */
static void xhci_usb2_hub_descriptor(struct usb_hcd *hcd, struct xhci_hcd *xhci,
		struct usb_hub_descriptor *desc)
{
	int ports;
	u16 temp;
	__u8 port_removable[(USB_MAXCHILDREN + 1 + 7) / 8];
	u32 portsc;
	unsigned int i;

	ports = xhci->num_usb2_ports;

	xhci_common_hub_descriptor(xhci, desc, ports);
	desc->bDescriptorType = USB_DT_HUB;
	temp = 1 + (ports / 8);
	desc->bDescLength = USB_DT_HUB_NONVAR_SIZE + 2 * temp;

	/* The Device Removable bits are reported on a byte granularity.
	 * If the port doesn't exist within that byte, the bit is set to 0.
	 */
	memset(port_removable, 0, sizeof(port_removable));
	for (i = 0; i < ports; i++) {
		portsc = readl(xhci->usb2_ports[i]);
		/* If a device is removable, PORTSC reports a 0, same as in the
		 * hub descriptor DeviceRemovable bits.
		 */
		if (portsc & PORT_DEV_REMOVE)
			/* This math is hairy because bit 0 of DeviceRemovable
			 * is reserved, and bit 1 is for port 1, etc.
			 */
			port_removable[(i + 1) / 8] |= 1 << ((i + 1) % 8);
	}

	/* ch11.h defines a hub descriptor that has room for USB_MAXCHILDREN
	 * ports on it.  The USB 2.0 specification says that there are two
	 * variable length fields at the end of the hub descriptor:
	 * DeviceRemovable and PortPwrCtrlMask.  But since we can have less than
	 * USB_MAXCHILDREN ports, we may need to use the DeviceRemovable array
	 * to set PortPwrCtrlMask bits.  PortPwrCtrlMask must always be set to
	 * 0xFF, so we initialize the both arrays (DeviceRemovable and
	 * PortPwrCtrlMask) to 0xFF.  Then we set the DeviceRemovable for each
	 * set of ports that actually exist.
	 */
	memset(desc->u.hs.DeviceRemovable, 0xff,
			sizeof(desc->u.hs.DeviceRemovable));
	memset(desc->u.hs.PortPwrCtrlMask, 0xff,
			sizeof(desc->u.hs.PortPwrCtrlMask));

	for (i = 0; i < (ports + 1 + 7) / 8; i++)
		memset(&desc->u.hs.DeviceRemovable[i], port_removable[i],
				sizeof(__u8));
}

/* Fill in the USB 3.0 roothub descriptor */
static void xhci_usb3_hub_descriptor(struct usb_hcd *hcd, struct xhci_hcd *xhci,
		struct usb_hub_descriptor *desc)
{
	int ports;
	u16 port_removable;
	u32 portsc;
	unsigned int i;

	ports = xhci->num_usb3_ports;
	xhci_common_hub_descriptor(xhci, desc, ports);
	desc->bDescriptorType = USB_DT_SS_HUB;
	desc->bDescLength = USB_DT_SS_HUB_SIZE;

	/* header decode latency should be zero for roothubs,
	 * see section 4.23.5.2.
	 */
	desc->u.ss.bHubHdrDecLat = 0;
	desc->u.ss.wHubDelay = 0;

	port_removable = 0;
	/* bit 0 is reserved, bit 1 is for port 1, etc. */
	for (i = 0; i < ports; i++) {
		portsc = readl(xhci->usb3_ports[i]);
		if (portsc & PORT_DEV_REMOVE)
			port_removable |= 1 << (i + 1);
	}

	desc->u.ss.DeviceRemovable = cpu_to_le16(port_removable);
}

static void xhci_hub_descriptor(struct usb_hcd *hcd, struct xhci_hcd *xhci,
		struct usb_hub_descriptor *desc)
{

	if (hcd->speed >= HCD_USB3)
		xhci_usb3_hub_descriptor(hcd, xhci, desc);
	else
		xhci_usb2_hub_descriptor(hcd, xhci, desc);

}

static unsigned int xhci_port_speed(unsigned int port_status)
{
	if (DEV_LOWSPEED(port_status))
		return USB_PORT_STAT_LOW_SPEED;
	if (DEV_HIGHSPEED(port_status))
		return USB_PORT_STAT_HIGH_SPEED;
	/*
	 * FIXME: Yes, we should check for full speed, but the core uses that as
	 * a default in portspeed() in usb/core/hub.c (which is the only place
	 * USB_PORT_STAT_*_SPEED is used).
	 */
	return 0;
}

/*
 * These bits are Read Only (RO) and should be saved and written to the
 * registers: 0, 3, 10:13, 30
 * connect status, over-current status, port speed, and device removable.
 * connect status and port speed are also sticky - meaning they're in
 * the AUX well and they aren't changed by a hot, warm, or cold reset.
 */
#define	XHCI_PORT_RO	((1<<0) | (1<<3) | (0xf<<10) | (1<<30))
/*
 * These bits are RW; writing a 0 clears the bit, writing a 1 sets the bit:
 * bits 5:8, 9, 14:15, 25:27
 * link state, port power, port indicator state, "wake on" enable state
 */
#define XHCI_PORT_RWS	((0xf<<5) | (1<<9) | (0x3<<14) | (0x7<<25))
/*
 * These bits are RW; writing a 1 sets the bit, writing a 0 has no effect:
 * bit 4 (port reset)
 */
#define	XHCI_PORT_RW1S	((1<<4))
/*
 * These bits are RW; writing a 1 clears the bit, writing a 0 has no effect:
 * bits 1, 17, 18, 19, 20, 21, 22, 23
 * port enable/disable, and
 * change bits: connect, PED, warm port reset changed (reserved zero for USB 2.0 ports),
 * over-current, reset, link state, and L1 change
 */
#define XHCI_PORT_RW1CS	((1<<1) | (0x7f<<17))
/*
 * Bit 16 is RW, and writing a '1' to it causes the link state control to be
 * latched in
 */
#define	XHCI_PORT_RW	((1<<16))
/*
 * These bits are Reserved Zero (RsvdZ) and zero should be written to them:
 * bits 2, 24, 28:31
 */
#define	XHCI_PORT_RZ	((1<<2) | (1<<24) | (0xf<<28))

/*
 * Given a port state, this function returns a value that would result in the
 * port being in the same state, if the value was written to the port status
 * control register.
 * Save Read Only (RO) bits and save read/write bits where
 * writing a 0 clears the bit and writing a 1 sets the bit (RWS).
 * For all other types (RW1S, RW1CS, RW, and RZ), writing a '0' has no effect.
 */
u32 xhci_port_state_to_neutral(u32 state)
{
	/* Save read-only status and port state */
	return (state & XHCI_PORT_RO) | (state & XHCI_PORT_RWS);
}

/*
 * find slot id based on port number.
 * @port: The one-based port number from one of the two split roothubs.
 */
int xhci_find_slot_id_by_port(struct usb_hcd *hcd, struct xhci_hcd *xhci,
		u16 port)
{
	int slot_id;
	int i;
	enum usb_device_speed speed;

	slot_id = 0;
	for (i = 0; i < MAX_HC_SLOTS; i++) {
		if (!xhci->devs[i])
			continue;
		speed = xhci->devs[i]->udev->speed;
		if (((speed >= USB_SPEED_SUPER) == (hcd->speed >= HCD_USB3))
				&& xhci->devs[i]->fake_port == port) {
			slot_id = i;
			break;
		}
	}

	return slot_id;
}

/*
 * Stop device
 * It issues stop endpoint command for EP 0 to 30. And wait the last command
 * to complete.
 * suspend will set to 1, if suspend bit need to set in command.
 */
static int xhci_stop_device(struct xhci_hcd *xhci, int slot_id, int suspend)
{
	struct xhci_virt_device *virt_dev;
	struct xhci_command *cmd;
	unsigned long flags;
	int ret;
	int i;

	ret = 0;
	virt_dev = xhci->devs[slot_id];
	if (!virt_dev)
		return -ENODEV;

	trace_xhci_stop_device(virt_dev);

	cmd = xhci_alloc_command(xhci, false, true, GFP_NOIO);
	if (!cmd)
		return -ENOMEM;

	spin_lock_irqsave(&xhci->lock, flags);
	for (i = LAST_EP_INDEX; i > 0; i--) {
		if (virt_dev->eps[i].ring && virt_dev->eps[i].ring->dequeue) {
			struct xhci_ep_ctx *ep_ctx;
			struct xhci_command *command;

			ep_ctx = xhci_get_ep_ctx(xhci, virt_dev->out_ctx, i);

			/* Check ep is running, required by AMD SNPS 3.1 xHC */
			if (GET_EP_CTX_STATE(ep_ctx) != EP_STATE_RUNNING)
				continue;

			command = xhci_alloc_command(xhci, false, false,
						     GFP_NOWAIT);
			if (!command) {
				spin_unlock_irqrestore(&xhci->lock, flags);
<<<<<<< HEAD
				xhci_free_command(xhci, cmd);
				return -ENOMEM;
=======
				ret = -ENOMEM;
				goto cmd_cleanup;
			}

			ret = xhci_queue_stop_endpoint(xhci, command, slot_id,
						       i, suspend);
			if (ret) {
				spin_unlock_irqrestore(&xhci->lock, flags);
				xhci_free_command(xhci, command);
				goto cmd_cleanup;
>>>>>>> bb176f67
			}
		}
	}
	ret = xhci_queue_stop_endpoint(xhci, cmd, slot_id, 0, suspend);
	if (ret) {
		spin_unlock_irqrestore(&xhci->lock, flags);
		goto cmd_cleanup;
	}

	xhci_ring_cmd_db(xhci);
	spin_unlock_irqrestore(&xhci->lock, flags);

	/* Wait for last stop endpoint command to finish */
	wait_for_completion(cmd->completion);

	if (cmd->status == COMP_COMMAND_ABORTED ||
	    cmd->status == COMP_COMMAND_RING_STOPPED) {
		xhci_warn(xhci, "Timeout while waiting for stop endpoint command\n");
		ret = -ETIME;
	}

cmd_cleanup:
	xhci_free_command(xhci, cmd);
	return ret;
}

/*
 * Ring device, it rings the all doorbells unconditionally.
 */
void xhci_ring_device(struct xhci_hcd *xhci, int slot_id)
{
	int i, s;
	struct xhci_virt_ep *ep;

	for (i = 0; i < LAST_EP_INDEX + 1; i++) {
		ep = &xhci->devs[slot_id]->eps[i];

		if (ep->ep_state & EP_HAS_STREAMS) {
			for (s = 1; s < ep->stream_info->num_streams; s++)
				xhci_ring_ep_doorbell(xhci, slot_id, i, s);
		} else if (ep->ring && ep->ring->dequeue) {
			xhci_ring_ep_doorbell(xhci, slot_id, i, 0);
		}
	}

	return;
}

static void xhci_disable_port(struct usb_hcd *hcd, struct xhci_hcd *xhci,
		u16 wIndex, __le32 __iomem *addr, u32 port_status)
{
	/* Don't allow the USB core to disable SuperSpeed ports. */
	if (hcd->speed >= HCD_USB3) {
		xhci_dbg(xhci, "Ignoring request to disable "
				"SuperSpeed port.\n");
		return;
	}

	if (xhci->quirks & XHCI_BROKEN_PORT_PED) {
		xhci_dbg(xhci,
			 "Broken Port Enabled/Disabled, ignoring port disable request.\n");
		return;
	}

	/* Write 1 to disable the port */
	writel(port_status | PORT_PE, addr);
	port_status = readl(addr);
	xhci_dbg(xhci, "disable port, actual port %d status  = 0x%x\n",
			wIndex, port_status);
}

static void xhci_clear_port_change_bit(struct xhci_hcd *xhci, u16 wValue,
		u16 wIndex, __le32 __iomem *addr, u32 port_status)
{
	char *port_change_bit;
	u32 status;

	switch (wValue) {
	case USB_PORT_FEAT_C_RESET:
		status = PORT_RC;
		port_change_bit = "reset";
		break;
	case USB_PORT_FEAT_C_BH_PORT_RESET:
		status = PORT_WRC;
		port_change_bit = "warm(BH) reset";
		break;
	case USB_PORT_FEAT_C_CONNECTION:
		status = PORT_CSC;
		port_change_bit = "connect";
		break;
	case USB_PORT_FEAT_C_OVER_CURRENT:
		status = PORT_OCC;
		port_change_bit = "over-current";
		break;
	case USB_PORT_FEAT_C_ENABLE:
		status = PORT_PEC;
		port_change_bit = "enable/disable";
		break;
	case USB_PORT_FEAT_C_SUSPEND:
		status = PORT_PLC;
		port_change_bit = "suspend/resume";
		break;
	case USB_PORT_FEAT_C_PORT_LINK_STATE:
		status = PORT_PLC;
		port_change_bit = "link state";
		break;
	case USB_PORT_FEAT_C_PORT_CONFIG_ERROR:
		status = PORT_CEC;
		port_change_bit = "config error";
		break;
	default:
		/* Should never happen */
		return;
	}
	/* Change bits are all write 1 to clear */
	writel(port_status | status, addr);
	port_status = readl(addr);
	xhci_dbg(xhci, "clear port %s change, actual port %d status  = 0x%x\n",
			port_change_bit, wIndex, port_status);
}

static int xhci_get_ports(struct usb_hcd *hcd, __le32 __iomem ***port_array)
{
	int max_ports;
	struct xhci_hcd	*xhci = hcd_to_xhci(hcd);

	if (hcd->speed >= HCD_USB3) {
		max_ports = xhci->num_usb3_ports;
		*port_array = xhci->usb3_ports;
	} else {
		max_ports = xhci->num_usb2_ports;
		*port_array = xhci->usb2_ports;
	}

	return max_ports;
}

static __le32 __iomem *xhci_get_port_io_addr(struct usb_hcd *hcd, int index)
{
	__le32 __iomem **port_array;

	xhci_get_ports(hcd, &port_array);
	return port_array[index];
}

/*
 * xhci_set_port_power() must be called with xhci->lock held.
 * It will release and re-aquire the lock while calling ACPI
 * method.
 */
static void xhci_set_port_power(struct xhci_hcd *xhci, struct usb_hcd *hcd,
				u16 index, bool on, unsigned long *flags)
{
	__le32 __iomem *addr;
	u32 temp;

	addr = xhci_get_port_io_addr(hcd, index);
	temp = readl(addr);
	temp = xhci_port_state_to_neutral(temp);
	if (on) {
		/* Power on */
		writel(temp | PORT_POWER, addr);
		temp = readl(addr);
		xhci_dbg(xhci, "set port power, actual port %d status  = 0x%x\n",
						index, temp);
	} else {
		/* Power off */
		writel(temp & ~PORT_POWER, addr);
	}

	spin_unlock_irqrestore(&xhci->lock, *flags);
	temp = usb_acpi_power_manageable(hcd->self.root_hub,
					index);
	if (temp)
		usb_acpi_set_power_state(hcd->self.root_hub,
			index, on);
	spin_lock_irqsave(&xhci->lock, *flags);
}

static void xhci_port_set_test_mode(struct xhci_hcd *xhci,
	u16 test_mode, u16 wIndex)
{
	u32 temp;
	__le32 __iomem *addr;

	/* xhci only supports test mode for usb2 ports, i.e. xhci->main_hcd */
	addr = xhci_get_port_io_addr(xhci->main_hcd, wIndex);
	temp = readl(addr + PORTPMSC);
	temp |= test_mode << PORT_TEST_MODE_SHIFT;
	writel(temp, addr + PORTPMSC);
	xhci->test_mode = test_mode;
	if (test_mode == TEST_FORCE_EN)
		xhci_start(xhci);
}

static int xhci_enter_test_mode(struct xhci_hcd *xhci,
				u16 test_mode, u16 wIndex, unsigned long *flags)
{
	int i, retval;

	/* Disable all Device Slots */
	xhci_dbg(xhci, "Disable all slots\n");
	spin_unlock_irqrestore(&xhci->lock, *flags);
	for (i = 1; i <= HCS_MAX_SLOTS(xhci->hcs_params1); i++) {
		retval = xhci_disable_slot(xhci, NULL, i);
		if (retval)
			xhci_err(xhci, "Failed to disable slot %d, %d. Enter test mode anyway\n",
				 i, retval);
	}
	spin_lock_irqsave(&xhci->lock, *flags);
	/* Put all ports to the Disable state by clear PP */
	xhci_dbg(xhci, "Disable all port (PP = 0)\n");
	/* Power off USB3 ports*/
	for (i = 0; i < xhci->num_usb3_ports; i++)
		xhci_set_port_power(xhci, xhci->shared_hcd, i, false, flags);
	/* Power off USB2 ports*/
	for (i = 0; i < xhci->num_usb2_ports; i++)
		xhci_set_port_power(xhci, xhci->main_hcd, i, false, flags);
	/* Stop the controller */
	xhci_dbg(xhci, "Stop controller\n");
	retval = xhci_halt(xhci);
	if (retval)
		return retval;
	/* Disable runtime PM for test mode */
	pm_runtime_forbid(xhci_to_hcd(xhci)->self.controller);
	/* Set PORTPMSC.PTC field to enter selected test mode */
	/* Port is selected by wIndex. port_id = wIndex + 1 */
	xhci_dbg(xhci, "Enter Test Mode: %d, Port_id=%d\n",
					test_mode, wIndex + 1);
	xhci_port_set_test_mode(xhci, test_mode, wIndex);
	return retval;
}

static int xhci_exit_test_mode(struct xhci_hcd *xhci)
{
	int retval;

	if (!xhci->test_mode) {
		xhci_err(xhci, "Not in test mode, do nothing.\n");
		return 0;
	}
	if (xhci->test_mode == TEST_FORCE_EN &&
		!(xhci->xhc_state & XHCI_STATE_HALTED)) {
		retval = xhci_halt(xhci);
		if (retval)
			return retval;
	}
	pm_runtime_allow(xhci_to_hcd(xhci)->self.controller);
	xhci->test_mode = 0;
	return xhci_reset(xhci);
}

void xhci_set_link_state(struct xhci_hcd *xhci, __le32 __iomem **port_array,
				int port_id, u32 link_state)
{
	u32 temp;

	temp = readl(port_array[port_id]);
	temp = xhci_port_state_to_neutral(temp);
	temp &= ~PORT_PLS_MASK;
	temp |= PORT_LINK_STROBE | link_state;
	writel(temp, port_array[port_id]);
}

static void xhci_set_remote_wake_mask(struct xhci_hcd *xhci,
		__le32 __iomem **port_array, int port_id, u16 wake_mask)
{
	u32 temp;

	temp = readl(port_array[port_id]);
	temp = xhci_port_state_to_neutral(temp);

	if (wake_mask & USB_PORT_FEAT_REMOTE_WAKE_CONNECT)
		temp |= PORT_WKCONN_E;
	else
		temp &= ~PORT_WKCONN_E;

	if (wake_mask & USB_PORT_FEAT_REMOTE_WAKE_DISCONNECT)
		temp |= PORT_WKDISC_E;
	else
		temp &= ~PORT_WKDISC_E;

	if (wake_mask & USB_PORT_FEAT_REMOTE_WAKE_OVER_CURRENT)
		temp |= PORT_WKOC_E;
	else
		temp &= ~PORT_WKOC_E;

	writel(temp, port_array[port_id]);
}

/* Test and clear port RWC bit */
void xhci_test_and_clear_bit(struct xhci_hcd *xhci, __le32 __iomem **port_array,
				int port_id, u32 port_bit)
{
	u32 temp;

	temp = readl(port_array[port_id]);
	if (temp & port_bit) {
		temp = xhci_port_state_to_neutral(temp);
		temp |= port_bit;
		writel(temp, port_array[port_id]);
	}
}

/* Updates Link Status for USB 2.1 port */
static void xhci_hub_report_usb2_link_state(u32 *status, u32 status_reg)
{
	if ((status_reg & PORT_PLS_MASK) == XDEV_U2)
		*status |= USB_PORT_STAT_L1;
}

/* Updates Link Status for super Speed port */
static void xhci_hub_report_usb3_link_state(struct xhci_hcd *xhci,
		u32 *status, u32 status_reg)
{
	u32 pls = status_reg & PORT_PLS_MASK;

	/* resume state is a xHCI internal state.
	 * Do not report it to usb core, instead, pretend to be U3,
	 * thus usb core knows it's not ready for transfer
	 */
	if (pls == XDEV_RESUME) {
		*status |= USB_SS_PORT_LS_U3;
		return;
	}

	/* When the CAS bit is set then warm reset
	 * should be performed on port
	 */
	if (status_reg & PORT_CAS) {
		/* The CAS bit can be set while the port is
		 * in any link state.
		 * Only roothubs have CAS bit, so we
		 * pretend to be in compliance mode
		 * unless we're already in compliance
		 * or the inactive state.
		 */
		if (pls != USB_SS_PORT_LS_COMP_MOD &&
		    pls != USB_SS_PORT_LS_SS_INACTIVE) {
			pls = USB_SS_PORT_LS_COMP_MOD;
		}
		/* Return also connection bit -
		 * hub state machine resets port
		 * when this bit is set.
		 */
		pls |= USB_PORT_STAT_CONNECTION;
	} else {
		/*
		 * If CAS bit isn't set but the Port is already at
		 * Compliance Mode, fake a connection so the USB core
		 * notices the Compliance state and resets the port.
		 * This resolves an issue generated by the SN65LVPE502CP
		 * in which sometimes the port enters compliance mode
		 * caused by a delay on the host-device negotiation.
		 */
		if ((xhci->quirks & XHCI_COMP_MODE_QUIRK) &&
				(pls == USB_SS_PORT_LS_COMP_MOD))
			pls |= USB_PORT_STAT_CONNECTION;
	}

	/* update status field */
	*status |= pls;
}

/*
 * Function for Compliance Mode Quirk.
 *
 * This Function verifies if all xhc USB3 ports have entered U0, if so,
 * the compliance mode timer is deleted. A port won't enter
 * compliance mode if it has previously entered U0.
 */
static void xhci_del_comp_mod_timer(struct xhci_hcd *xhci, u32 status,
				    u16 wIndex)
{
	u32 all_ports_seen_u0 = ((1 << xhci->num_usb3_ports)-1);
	bool port_in_u0 = ((status & PORT_PLS_MASK) == XDEV_U0);

	if (!(xhci->quirks & XHCI_COMP_MODE_QUIRK))
		return;

	if ((xhci->port_status_u0 != all_ports_seen_u0) && port_in_u0) {
		xhci->port_status_u0 |= 1 << wIndex;
		if (xhci->port_status_u0 == all_ports_seen_u0) {
			del_timer_sync(&xhci->comp_mode_recovery_timer);
			xhci_dbg_trace(xhci, trace_xhci_dbg_quirks,
				"All USB3 ports have entered U0 already!");
			xhci_dbg_trace(xhci, trace_xhci_dbg_quirks,
				"Compliance Mode Recovery Timer Deleted.");
		}
	}
}

static u32 xhci_get_ext_port_status(u32 raw_port_status, u32 port_li)
{
	u32 ext_stat = 0;
	int speed_id;

	/* only support rx and tx lane counts of 1 in usb3.1 spec */
	speed_id = DEV_PORT_SPEED(raw_port_status);
	ext_stat |= speed_id;		/* bits 3:0, RX speed id */
	ext_stat |= speed_id << 4;	/* bits 7:4, TX speed id */

	ext_stat |= PORT_RX_LANES(port_li) << 8;  /* bits 11:8 Rx lane count */
	ext_stat |= PORT_TX_LANES(port_li) << 12; /* bits 15:12 Tx lane count */

	return ext_stat;
}

/*
 * Converts a raw xHCI port status into the format that external USB 2.0 or USB
 * 3.0 hubs use.
 *
 * Possible side effects:
 *  - Mark a port as being done with device resume,
 *    and ring the endpoint doorbells.
 *  - Stop the Synopsys redriver Compliance Mode polling.
 *  - Drop and reacquire the xHCI lock, in order to wait for port resume.
 */
static u32 xhci_get_port_status(struct usb_hcd *hcd,
		struct xhci_bus_state *bus_state,
		__le32 __iomem **port_array,
		u16 wIndex, u32 raw_port_status,
		unsigned long flags)
	__releases(&xhci->lock)
	__acquires(&xhci->lock)
{
	struct xhci_hcd *xhci = hcd_to_xhci(hcd);
	u32 status = 0;
	int slot_id;

	/* wPortChange bits */
	if (raw_port_status & PORT_CSC)
		status |= USB_PORT_STAT_C_CONNECTION << 16;
	if (raw_port_status & PORT_PEC)
		status |= USB_PORT_STAT_C_ENABLE << 16;
	if ((raw_port_status & PORT_OCC))
		status |= USB_PORT_STAT_C_OVERCURRENT << 16;
	if ((raw_port_status & PORT_RC))
		status |= USB_PORT_STAT_C_RESET << 16;
	/* USB3.0 only */
	if (hcd->speed >= HCD_USB3) {
		/* Port link change with port in resume state should not be
		 * reported to usbcore, as this is an internal state to be
		 * handled by xhci driver. Reporting PLC to usbcore may
		 * cause usbcore clearing PLC first and port change event
		 * irq won't be generated.
		 */
		if ((raw_port_status & PORT_PLC) &&
			(raw_port_status & PORT_PLS_MASK) != XDEV_RESUME)
			status |= USB_PORT_STAT_C_LINK_STATE << 16;
		if ((raw_port_status & PORT_WRC))
			status |= USB_PORT_STAT_C_BH_RESET << 16;
		if ((raw_port_status & PORT_CEC))
			status |= USB_PORT_STAT_C_CONFIG_ERROR << 16;
	}

	if (hcd->speed < HCD_USB3) {
		if ((raw_port_status & PORT_PLS_MASK) == XDEV_U3
				&& (raw_port_status & PORT_POWER))
			status |= USB_PORT_STAT_SUSPEND;
	}
	if ((raw_port_status & PORT_PLS_MASK) == XDEV_RESUME &&
		!DEV_SUPERSPEED_ANY(raw_port_status)) {
		if ((raw_port_status & PORT_RESET) ||
				!(raw_port_status & PORT_PE))
			return 0xffffffff;
		/* did port event handler already start resume timing? */
		if (!bus_state->resume_done[wIndex]) {
			/* If not, maybe we are in a host initated resume? */
			if (test_bit(wIndex, &bus_state->resuming_ports)) {
				/* Host initated resume doesn't time the resume
				 * signalling using resume_done[].
				 * It manually sets RESUME state, sleeps 20ms
				 * and sets U0 state. This should probably be
				 * changed, but not right now.
				 */
			} else {
				/* port resume was discovered now and here,
				 * start resume timing
				 */
				unsigned long timeout = jiffies +
					msecs_to_jiffies(USB_RESUME_TIMEOUT);

				set_bit(wIndex, &bus_state->resuming_ports);
				bus_state->resume_done[wIndex] = timeout;
				mod_timer(&hcd->rh_timer, timeout);
			}
		/* Has resume been signalled for USB_RESUME_TIME yet? */
		} else if (time_after_eq(jiffies,
					 bus_state->resume_done[wIndex])) {
			int time_left;

			xhci_dbg(xhci, "Resume USB2 port %d\n",
					wIndex + 1);
			bus_state->resume_done[wIndex] = 0;
			clear_bit(wIndex, &bus_state->resuming_ports);

			set_bit(wIndex, &bus_state->rexit_ports);

			xhci_test_and_clear_bit(xhci, port_array, wIndex,
						PORT_PLC);
			xhci_set_link_state(xhci, port_array, wIndex,
					XDEV_U0);

			spin_unlock_irqrestore(&xhci->lock, flags);
			time_left = wait_for_completion_timeout(
					&bus_state->rexit_done[wIndex],
					msecs_to_jiffies(
						XHCI_MAX_REXIT_TIMEOUT));
			spin_lock_irqsave(&xhci->lock, flags);

			if (time_left) {
				slot_id = xhci_find_slot_id_by_port(hcd,
						xhci, wIndex + 1);
				if (!slot_id) {
					xhci_dbg(xhci, "slot_id is zero\n");
					return 0xffffffff;
				}
				xhci_ring_device(xhci, slot_id);
			} else {
				int port_status = readl(port_array[wIndex]);
				xhci_warn(xhci, "Port resume took longer than %i msec, port status = 0x%x\n",
						XHCI_MAX_REXIT_TIMEOUT,
						port_status);
				status |= USB_PORT_STAT_SUSPEND;
				clear_bit(wIndex, &bus_state->rexit_ports);
			}

			bus_state->port_c_suspend |= 1 << wIndex;
			bus_state->suspended_ports &= ~(1 << wIndex);
		} else {
			/*
			 * The resume has been signaling for less than
			 * USB_RESUME_TIME. Report the port status as SUSPEND,
			 * let the usbcore check port status again and clear
			 * resume signaling later.
			 */
			status |= USB_PORT_STAT_SUSPEND;
		}
	}
	/*
	 * Clear stale usb2 resume signalling variables in case port changed
	 * state during resume signalling. For example on error
	 */
	if ((bus_state->resume_done[wIndex] ||
	     test_bit(wIndex, &bus_state->resuming_ports)) &&
	    (raw_port_status & PORT_PLS_MASK) != XDEV_U3 &&
	    (raw_port_status & PORT_PLS_MASK) != XDEV_RESUME) {
		bus_state->resume_done[wIndex] = 0;
		clear_bit(wIndex, &bus_state->resuming_ports);
	}


	if ((raw_port_status & PORT_PLS_MASK) == XDEV_U0 &&
	    (raw_port_status & PORT_POWER)) {
		if (bus_state->suspended_ports & (1 << wIndex)) {
			bus_state->suspended_ports &= ~(1 << wIndex);
			if (hcd->speed < HCD_USB3)
				bus_state->port_c_suspend |= 1 << wIndex;
		}
		bus_state->resume_done[wIndex] = 0;
		clear_bit(wIndex, &bus_state->resuming_ports);
	}
	if (raw_port_status & PORT_CONNECT) {
		status |= USB_PORT_STAT_CONNECTION;
		status |= xhci_port_speed(raw_port_status);
	}
	if (raw_port_status & PORT_PE)
		status |= USB_PORT_STAT_ENABLE;
	if (raw_port_status & PORT_OC)
		status |= USB_PORT_STAT_OVERCURRENT;
	if (raw_port_status & PORT_RESET)
		status |= USB_PORT_STAT_RESET;
	if (raw_port_status & PORT_POWER) {
		if (hcd->speed >= HCD_USB3)
			status |= USB_SS_PORT_STAT_POWER;
		else
			status |= USB_PORT_STAT_POWER;
	}
	/* Update Port Link State */
	if (hcd->speed >= HCD_USB3) {
		xhci_hub_report_usb3_link_state(xhci, &status, raw_port_status);
		/*
		 * Verify if all USB3 Ports Have entered U0 already.
		 * Delete Compliance Mode Timer if so.
		 */
		xhci_del_comp_mod_timer(xhci, raw_port_status, wIndex);
	} else {
		xhci_hub_report_usb2_link_state(&status, raw_port_status);
	}
	if (bus_state->port_c_suspend & (1 << wIndex))
		status |= USB_PORT_STAT_C_SUSPEND << 16;

	return status;
}

int xhci_hub_control(struct usb_hcd *hcd, u16 typeReq, u16 wValue,
		u16 wIndex, char *buf, u16 wLength)
{
	struct xhci_hcd	*xhci = hcd_to_xhci(hcd);
	int max_ports;
	unsigned long flags;
	u32 temp, status;
	int retval = 0;
	__le32 __iomem **port_array;
	int slot_id;
	struct xhci_bus_state *bus_state;
	u16 link_state = 0;
	u16 wake_mask = 0;
	u16 timeout = 0;
	u16 test_mode = 0;

	max_ports = xhci_get_ports(hcd, &port_array);
	bus_state = &xhci->bus_state[hcd_index(hcd)];

	spin_lock_irqsave(&xhci->lock, flags);
	switch (typeReq) {
	case GetHubStatus:
		/* No power source, over-current reported per port */
		memset(buf, 0, 4);
		break;
	case GetHubDescriptor:
		/* Check to make sure userspace is asking for the USB 3.0 hub
		 * descriptor for the USB 3.0 roothub.  If not, we stall the
		 * endpoint, like external hubs do.
		 */
		if (hcd->speed >= HCD_USB3 &&
				(wLength < USB_DT_SS_HUB_SIZE ||
				 wValue != (USB_DT_SS_HUB << 8))) {
			xhci_dbg(xhci, "Wrong hub descriptor type for "
					"USB 3.0 roothub.\n");
			goto error;
		}
		xhci_hub_descriptor(hcd, xhci,
				(struct usb_hub_descriptor *) buf);
		break;
	case DeviceRequest | USB_REQ_GET_DESCRIPTOR:
		if ((wValue & 0xff00) != (USB_DT_BOS << 8))
			goto error;

		if (hcd->speed < HCD_USB3)
			goto error;

		retval = xhci_create_usb3_bos_desc(xhci, buf, wLength);
		spin_unlock_irqrestore(&xhci->lock, flags);
		return retval;
	case GetPortStatus:
		if (!wIndex || wIndex > max_ports)
			goto error;
		wIndex--;
		temp = readl(port_array[wIndex]);
		if (temp == ~(u32)0) {
			xhci_hc_died(xhci);
			retval = -ENODEV;
			break;
		}
		status = xhci_get_port_status(hcd, bus_state, port_array,
				wIndex, temp, flags);
		if (status == 0xffffffff)
			goto error;

		xhci_dbg(xhci, "get port status, actual port %d status  = 0x%x\n",
				wIndex, temp);
		xhci_dbg(xhci, "Get port status returned 0x%x\n", status);

		put_unaligned(cpu_to_le32(status), (__le32 *) buf);
		/* if USB 3.1 extended port status return additional 4 bytes */
		if (wValue == 0x02) {
			u32 port_li;

			if (hcd->speed < HCD_USB31 || wLength != 8) {
				xhci_err(xhci, "get ext port status invalid parameter\n");
				retval = -EINVAL;
				break;
			}
			port_li = readl(port_array[wIndex] + PORTLI);
			status = xhci_get_ext_port_status(temp, port_li);
			put_unaligned_le32(cpu_to_le32(status), &buf[4]);
		}
		break;
	case SetPortFeature:
		if (wValue == USB_PORT_FEAT_LINK_STATE)
			link_state = (wIndex & 0xff00) >> 3;
		if (wValue == USB_PORT_FEAT_REMOTE_WAKE_MASK)
			wake_mask = wIndex & 0xff00;
		if (wValue == USB_PORT_FEAT_TEST)
			test_mode = (wIndex & 0xff00) >> 8;
		/* The MSB of wIndex is the U1/U2 timeout */
		timeout = (wIndex & 0xff00) >> 8;
		wIndex &= 0xff;
		if (!wIndex || wIndex > max_ports)
			goto error;
		wIndex--;
		temp = readl(port_array[wIndex]);
		if (temp == ~(u32)0) {
			xhci_hc_died(xhci);
			retval = -ENODEV;
			break;
		}
		temp = xhci_port_state_to_neutral(temp);
		/* FIXME: What new port features do we need to support? */
		switch (wValue) {
		case USB_PORT_FEAT_SUSPEND:
			temp = readl(port_array[wIndex]);
			if ((temp & PORT_PLS_MASK) != XDEV_U0) {
				/* Resume the port to U0 first */
				xhci_set_link_state(xhci, port_array, wIndex,
							XDEV_U0);
				spin_unlock_irqrestore(&xhci->lock, flags);
				msleep(10);
				spin_lock_irqsave(&xhci->lock, flags);
			}
			/* In spec software should not attempt to suspend
			 * a port unless the port reports that it is in the
			 * enabled (PED = ‘1’,PLS < ‘3’) state.
			 */
			temp = readl(port_array[wIndex]);
			if ((temp & PORT_PE) == 0 || (temp & PORT_RESET)
				|| (temp & PORT_PLS_MASK) >= XDEV_U3) {
				xhci_warn(xhci, "USB core suspending device not in U0/U1/U2.\n");
				goto error;
			}

			slot_id = xhci_find_slot_id_by_port(hcd, xhci,
					wIndex + 1);
			if (!slot_id) {
				xhci_warn(xhci, "slot_id is zero\n");
				goto error;
			}
			/* unlock to execute stop endpoint commands */
			spin_unlock_irqrestore(&xhci->lock, flags);
			xhci_stop_device(xhci, slot_id, 1);
			spin_lock_irqsave(&xhci->lock, flags);

			xhci_set_link_state(xhci, port_array, wIndex, XDEV_U3);

			spin_unlock_irqrestore(&xhci->lock, flags);
			msleep(10); /* wait device to enter */
			spin_lock_irqsave(&xhci->lock, flags);

			temp = readl(port_array[wIndex]);
			bus_state->suspended_ports |= 1 << wIndex;
			break;
		case USB_PORT_FEAT_LINK_STATE:
			temp = readl(port_array[wIndex]);

			/* Disable port */
			if (link_state == USB_SS_PORT_LS_SS_DISABLED) {
				xhci_dbg(xhci, "Disable port %d\n", wIndex);
				temp = xhci_port_state_to_neutral(temp);
				/*
				 * Clear all change bits, so that we get a new
				 * connection event.
				 */
				temp |= PORT_CSC | PORT_PEC | PORT_WRC |
					PORT_OCC | PORT_RC | PORT_PLC |
					PORT_CEC;
				writel(temp | PORT_PE, port_array[wIndex]);
				temp = readl(port_array[wIndex]);
				break;
			}

			/* Put link in RxDetect (enable port) */
			if (link_state == USB_SS_PORT_LS_RX_DETECT) {
				xhci_dbg(xhci, "Enable port %d\n", wIndex);
				xhci_set_link_state(xhci, port_array, wIndex,
						link_state);
				temp = readl(port_array[wIndex]);
				break;
			}

			/*
			 * For xHCI 1.1 according to section 4.19.1.2.4.1 a
			 * root hub port's transition to compliance mode upon
			 * detecting LFPS timeout may be controlled by an
			 * Compliance Transition Enabled (CTE) flag (not
			 * software visible). This flag is set by writing 0xA
			 * to PORTSC PLS field which will allow transition to
			 * compliance mode the next time LFPS timeout is
			 * encountered. A warm reset will clear it.
			 *
			 * The CTE flag is only supported if the HCCPARAMS2 CTC
			 * flag is set, otherwise, the compliance substate is
			 * automatically entered as on 1.0 and prior.
			 */
			if (link_state == USB_SS_PORT_LS_COMP_MOD) {
				if (!HCC2_CTC(xhci->hcc_params2)) {
					xhci_dbg(xhci, "CTC flag is 0, port already supports entering compliance mode\n");
					break;
				}

				if ((temp & PORT_CONNECT)) {
					xhci_warn(xhci, "Can't set compliance mode when port is connected\n");
					goto error;
				}

				xhci_dbg(xhci, "Enable compliance mode transition for port %d\n",
						wIndex);
				xhci_set_link_state(xhci, port_array, wIndex,
						link_state);
				temp = readl(port_array[wIndex]);
				break;
			}

			/* Software should not attempt to set
			 * port link state above '3' (U3) and the port
			 * must be enabled.
			 */
			if ((temp & PORT_PE) == 0 ||
				(link_state > USB_SS_PORT_LS_U3)) {
				xhci_warn(xhci, "Cannot set link state.\n");
				goto error;
			}

			if (link_state == USB_SS_PORT_LS_U3) {
				slot_id = xhci_find_slot_id_by_port(hcd, xhci,
						wIndex + 1);
				if (slot_id) {
					/* unlock to execute stop endpoint
					 * commands */
					spin_unlock_irqrestore(&xhci->lock,
								flags);
					xhci_stop_device(xhci, slot_id, 1);
					spin_lock_irqsave(&xhci->lock, flags);
				}
			}

			xhci_set_link_state(xhci, port_array, wIndex,
						link_state);

			spin_unlock_irqrestore(&xhci->lock, flags);
			msleep(20); /* wait device to enter */
			spin_lock_irqsave(&xhci->lock, flags);

			temp = readl(port_array[wIndex]);
			if (link_state == USB_SS_PORT_LS_U3)
				bus_state->suspended_ports |= 1 << wIndex;
			break;
		case USB_PORT_FEAT_POWER:
			/*
			 * Turn on ports, even if there isn't per-port switching.
			 * HC will report connect events even before this is set.
			 * However, hub_wq will ignore the roothub events until
			 * the roothub is registered.
			 */
			xhci_set_port_power(xhci, hcd, wIndex, true, &flags);
			break;
		case USB_PORT_FEAT_RESET:
			temp = (temp | PORT_RESET);
			writel(temp, port_array[wIndex]);

			temp = readl(port_array[wIndex]);
			xhci_dbg(xhci, "set port reset, actual port %d status  = 0x%x\n", wIndex, temp);
			break;
		case USB_PORT_FEAT_REMOTE_WAKE_MASK:
			xhci_set_remote_wake_mask(xhci, port_array,
					wIndex, wake_mask);
			temp = readl(port_array[wIndex]);
			xhci_dbg(xhci, "set port remote wake mask, "
					"actual port %d status  = 0x%x\n",
					wIndex, temp);
			break;
		case USB_PORT_FEAT_BH_PORT_RESET:
			temp |= PORT_WR;
			writel(temp, port_array[wIndex]);

			temp = readl(port_array[wIndex]);
			break;
		case USB_PORT_FEAT_U1_TIMEOUT:
			if (hcd->speed < HCD_USB3)
				goto error;
			temp = readl(port_array[wIndex] + PORTPMSC);
			temp &= ~PORT_U1_TIMEOUT_MASK;
			temp |= PORT_U1_TIMEOUT(timeout);
			writel(temp, port_array[wIndex] + PORTPMSC);
			break;
		case USB_PORT_FEAT_U2_TIMEOUT:
			if (hcd->speed < HCD_USB3)
				goto error;
			temp = readl(port_array[wIndex] + PORTPMSC);
			temp &= ~PORT_U2_TIMEOUT_MASK;
			temp |= PORT_U2_TIMEOUT(timeout);
			writel(temp, port_array[wIndex] + PORTPMSC);
			break;
		case USB_PORT_FEAT_TEST:
			/* 4.19.6 Port Test Modes (USB2 Test Mode) */
			if (hcd->speed != HCD_USB2)
				goto error;
			if (test_mode > TEST_FORCE_EN || test_mode < TEST_J)
				goto error;
			retval = xhci_enter_test_mode(xhci, test_mode, wIndex,
						      &flags);
			break;
		default:
			goto error;
		}
		/* unblock any posted writes */
		temp = readl(port_array[wIndex]);
		break;
	case ClearPortFeature:
		if (!wIndex || wIndex > max_ports)
			goto error;
		wIndex--;
		temp = readl(port_array[wIndex]);
		if (temp == ~(u32)0) {
			xhci_hc_died(xhci);
			retval = -ENODEV;
			break;
		}
		/* FIXME: What new port features do we need to support? */
		temp = xhci_port_state_to_neutral(temp);
		switch (wValue) {
		case USB_PORT_FEAT_SUSPEND:
			temp = readl(port_array[wIndex]);
			xhci_dbg(xhci, "clear USB_PORT_FEAT_SUSPEND\n");
			xhci_dbg(xhci, "PORTSC %04x\n", temp);
			if (temp & PORT_RESET)
				goto error;
			if ((temp & PORT_PLS_MASK) == XDEV_U3) {
				if ((temp & PORT_PE) == 0)
					goto error;

				set_bit(wIndex, &bus_state->resuming_ports);
				xhci_set_link_state(xhci, port_array, wIndex,
							XDEV_RESUME);
				spin_unlock_irqrestore(&xhci->lock, flags);
				msleep(USB_RESUME_TIMEOUT);
				spin_lock_irqsave(&xhci->lock, flags);
				xhci_set_link_state(xhci, port_array, wIndex,
							XDEV_U0);
				clear_bit(wIndex, &bus_state->resuming_ports);
			}
			bus_state->port_c_suspend |= 1 << wIndex;

			slot_id = xhci_find_slot_id_by_port(hcd, xhci,
					wIndex + 1);
			if (!slot_id) {
				xhci_dbg(xhci, "slot_id is zero\n");
				goto error;
			}
			xhci_ring_device(xhci, slot_id);
			break;
		case USB_PORT_FEAT_C_SUSPEND:
			bus_state->port_c_suspend &= ~(1 << wIndex);
		case USB_PORT_FEAT_C_RESET:
		case USB_PORT_FEAT_C_BH_PORT_RESET:
		case USB_PORT_FEAT_C_CONNECTION:
		case USB_PORT_FEAT_C_OVER_CURRENT:
		case USB_PORT_FEAT_C_ENABLE:
		case USB_PORT_FEAT_C_PORT_LINK_STATE:
		case USB_PORT_FEAT_C_PORT_CONFIG_ERROR:
			xhci_clear_port_change_bit(xhci, wValue, wIndex,
					port_array[wIndex], temp);
			break;
		case USB_PORT_FEAT_ENABLE:
			xhci_disable_port(hcd, xhci, wIndex,
					port_array[wIndex], temp);
			break;
		case USB_PORT_FEAT_POWER:
			xhci_set_port_power(xhci, hcd, wIndex, false, &flags);
			break;
		case USB_PORT_FEAT_TEST:
			retval = xhci_exit_test_mode(xhci);
			break;
		default:
			goto error;
		}
		break;
	default:
error:
		/* "stall" on error */
		retval = -EPIPE;
	}
	spin_unlock_irqrestore(&xhci->lock, flags);
	return retval;
}

/*
 * Returns 0 if the status hasn't changed, or the number of bytes in buf.
 * Ports are 0-indexed from the HCD point of view,
 * and 1-indexed from the USB core pointer of view.
 *
 * Note that the status change bits will be cleared as soon as a port status
 * change event is generated, so we use the saved status from that event.
 */
int xhci_hub_status_data(struct usb_hcd *hcd, char *buf)
{
	unsigned long flags;
	u32 temp, status;
	u32 mask;
	int i, retval;
	struct xhci_hcd	*xhci = hcd_to_xhci(hcd);
	int max_ports;
	__le32 __iomem **port_array;
	struct xhci_bus_state *bus_state;
	bool reset_change = false;

	max_ports = xhci_get_ports(hcd, &port_array);
	bus_state = &xhci->bus_state[hcd_index(hcd)];

	/* Initial status is no changes */
	retval = (max_ports + 8) / 8;
	memset(buf, 0, retval);

	/*
	 * Inform the usbcore about resume-in-progress by returning
	 * a non-zero value even if there are no status changes.
	 */
	status = bus_state->resuming_ports;

	mask = PORT_CSC | PORT_PEC | PORT_OCC | PORT_PLC | PORT_WRC | PORT_CEC;

	spin_lock_irqsave(&xhci->lock, flags);
	/* For each port, did anything change?  If so, set that bit in buf. */
	for (i = 0; i < max_ports; i++) {
		temp = readl(port_array[i]);
		if (temp == ~(u32)0) {
			xhci_hc_died(xhci);
			retval = -ENODEV;
			break;
		}
		if ((temp & mask) != 0 ||
			(bus_state->port_c_suspend & 1 << i) ||
			(bus_state->resume_done[i] && time_after_eq(
			    jiffies, bus_state->resume_done[i]))) {
			buf[(i + 1) / 8] |= 1 << (i + 1) % 8;
			status = 1;
		}
		if ((temp & PORT_RC))
			reset_change = true;
	}
	if (!status && !reset_change) {
		xhci_dbg(xhci, "%s: stopping port polling.\n", __func__);
		clear_bit(HCD_FLAG_POLL_RH, &hcd->flags);
	}
	spin_unlock_irqrestore(&xhci->lock, flags);
	return status ? retval : 0;
}

#ifdef CONFIG_PM

int xhci_bus_suspend(struct usb_hcd *hcd)
{
	struct xhci_hcd	*xhci = hcd_to_xhci(hcd);
	int max_ports, port_index;
	__le32 __iomem **port_array;
	struct xhci_bus_state *bus_state;
	unsigned long flags;

	max_ports = xhci_get_ports(hcd, &port_array);
	bus_state = &xhci->bus_state[hcd_index(hcd)];

	spin_lock_irqsave(&xhci->lock, flags);

	if (hcd->self.root_hub->do_remote_wakeup) {
		if (bus_state->resuming_ports ||	/* USB2 */
		    bus_state->port_remote_wakeup) {	/* USB3 */
			spin_unlock_irqrestore(&xhci->lock, flags);
			xhci_dbg(xhci, "suspend failed because a port is resuming\n");
			return -EBUSY;
		}
	}

	port_index = max_ports;
	bus_state->bus_suspended = 0;
	while (port_index--) {
		/* suspend the port if the port is not suspended */
		u32 t1, t2;
		int slot_id;

		t1 = readl(port_array[port_index]);
		t2 = xhci_port_state_to_neutral(t1);

		if ((t1 & PORT_PE) && !(t1 & PORT_PLS_MASK)) {
			xhci_dbg(xhci, "port %d not suspended\n", port_index);
			slot_id = xhci_find_slot_id_by_port(hcd, xhci,
					port_index + 1);
			if (slot_id) {
				spin_unlock_irqrestore(&xhci->lock, flags);
				xhci_stop_device(xhci, slot_id, 1);
				spin_lock_irqsave(&xhci->lock, flags);
			}
			t2 &= ~PORT_PLS_MASK;
			t2 |= PORT_LINK_STROBE | XDEV_U3;
			set_bit(port_index, &bus_state->bus_suspended);
		}
		/* USB core sets remote wake mask for USB 3.0 hubs,
		 * including the USB 3.0 roothub, but only if CONFIG_PM
		 * is enabled, so also enable remote wake here.
		 */
		if (hcd->self.root_hub->do_remote_wakeup) {
			if (t1 & PORT_CONNECT) {
				t2 |= PORT_WKOC_E | PORT_WKDISC_E;
				t2 &= ~PORT_WKCONN_E;
			} else {
				t2 |= PORT_WKOC_E | PORT_WKCONN_E;
				t2 &= ~PORT_WKDISC_E;
			}
			if ((xhci->quirks & XHCI_U2_DISABLE_WAKE) &&
			    (hcd->speed < HCD_USB3))
				t2 &= ~PORT_WAKE_BITS;
		} else
			t2 &= ~PORT_WAKE_BITS;

		t1 = xhci_port_state_to_neutral(t1);
		if (t1 != t2)
			writel(t2, port_array[port_index]);
	}
	hcd->state = HC_STATE_SUSPENDED;
	bus_state->next_statechange = jiffies + msecs_to_jiffies(10);
	spin_unlock_irqrestore(&xhci->lock, flags);
	return 0;
}

/*
 * Workaround for missing Cold Attach Status (CAS) if device re-plugged in S3.
 * warm reset a USB3 device stuck in polling or compliance mode after resume.
 * See Intel 100/c230 series PCH specification update Doc #332692-006 Errata #8
 */
static bool xhci_port_missing_cas_quirk(int port_index,
					     __le32 __iomem **port_array)
{
	u32 portsc;

	portsc = readl(port_array[port_index]);

	/* if any of these are set we are not stuck */
	if (portsc & (PORT_CONNECT | PORT_CAS))
		return false;

	if (((portsc & PORT_PLS_MASK) != XDEV_POLLING) &&
	    ((portsc & PORT_PLS_MASK) != XDEV_COMP_MODE))
		return false;

	/* clear wakeup/change bits, and do a warm port reset */
	portsc &= ~(PORT_RWC_BITS | PORT_CEC | PORT_WAKE_BITS);
	portsc |= PORT_WR;
	writel(portsc, port_array[port_index]);
	/* flush write */
	readl(port_array[port_index]);
	return true;
}

int xhci_bus_resume(struct usb_hcd *hcd)
{
	struct xhci_hcd	*xhci = hcd_to_xhci(hcd);
	struct xhci_bus_state *bus_state;
	__le32 __iomem **port_array;
	unsigned long flags;
	int max_ports, port_index;
	int slot_id;
	int sret;
	u32 next_state;
	u32 temp, portsc;

	max_ports = xhci_get_ports(hcd, &port_array);
	bus_state = &xhci->bus_state[hcd_index(hcd)];

	if (time_before(jiffies, bus_state->next_statechange))
		msleep(5);

	spin_lock_irqsave(&xhci->lock, flags);
	if (!HCD_HW_ACCESSIBLE(hcd)) {
		spin_unlock_irqrestore(&xhci->lock, flags);
		return -ESHUTDOWN;
	}

	/* delay the irqs */
	temp = readl(&xhci->op_regs->command);
	temp &= ~CMD_EIE;
	writel(temp, &xhci->op_regs->command);

	/* bus specific resume for ports we suspended at bus_suspend */
	if (hcd->speed >= HCD_USB3)
		next_state = XDEV_U0;
	else
		next_state = XDEV_RESUME;

	port_index = max_ports;
	while (port_index--) {
		portsc = readl(port_array[port_index]);

		/* warm reset CAS limited ports stuck in polling/compliance */
		if ((xhci->quirks & XHCI_MISSING_CAS) &&
		    (hcd->speed >= HCD_USB3) &&
		    xhci_port_missing_cas_quirk(port_index, port_array)) {
			xhci_dbg(xhci, "reset stuck port %d\n", port_index);
			clear_bit(port_index, &bus_state->bus_suspended);
			continue;
		}
		/* resume if we suspended the link, and it is still suspended */
		if (test_bit(port_index, &bus_state->bus_suspended))
			switch (portsc & PORT_PLS_MASK) {
			case XDEV_U3:
				portsc = xhci_port_state_to_neutral(portsc);
				portsc &= ~PORT_PLS_MASK;
				portsc |= PORT_LINK_STROBE | next_state;
				break;
			case XDEV_RESUME:
				/* resume already initiated */
				break;
			default:
				/* not in a resumeable state, ignore it */
				clear_bit(port_index,
					  &bus_state->bus_suspended);
				break;
			}
		/* disable wake for all ports, write new link state if needed */
		portsc &= ~(PORT_RWC_BITS | PORT_CEC | PORT_WAKE_BITS);
		writel(portsc, port_array[port_index]);
	}

	/* USB2 specific resume signaling delay and U0 link state transition */
	if (hcd->speed < HCD_USB3) {
		if (bus_state->bus_suspended) {
			spin_unlock_irqrestore(&xhci->lock, flags);
			msleep(USB_RESUME_TIMEOUT);
			spin_lock_irqsave(&xhci->lock, flags);
		}
		for_each_set_bit(port_index, &bus_state->bus_suspended,
				 BITS_PER_LONG) {
			/* Clear PLC to poll it later for U0 transition */
			xhci_test_and_clear_bit(xhci, port_array, port_index,
						PORT_PLC);
			xhci_set_link_state(xhci, port_array, port_index,
					    XDEV_U0);
		}
	}

	/* poll for U0 link state complete, both USB2 and USB3 */
	for_each_set_bit(port_index, &bus_state->bus_suspended, BITS_PER_LONG) {
		sret = xhci_handshake(port_array[port_index], PORT_PLC,
				      PORT_PLC, 10 * 1000);
		if (sret) {
			xhci_warn(xhci, "port %d resume PLC timeout\n",
				  port_index);
			continue;
		}
		xhci_test_and_clear_bit(xhci, port_array, port_index, PORT_PLC);
		slot_id = xhci_find_slot_id_by_port(hcd, xhci, port_index + 1);
		if (slot_id)
			xhci_ring_device(xhci, slot_id);
	}
	(void) readl(&xhci->op_regs->command);

	bus_state->next_statechange = jiffies + msecs_to_jiffies(5);
	/* re-enable irqs */
	temp = readl(&xhci->op_regs->command);
	temp |= CMD_EIE;
	writel(temp, &xhci->op_regs->command);
	temp = readl(&xhci->op_regs->command);

	spin_unlock_irqrestore(&xhci->lock, flags);
	return 0;
}

#endif	/* CONFIG_PM */<|MERGE_RESOLUTION|>--- conflicted
+++ resolved
@@ -420,10 +420,6 @@
 						     GFP_NOWAIT);
 			if (!command) {
 				spin_unlock_irqrestore(&xhci->lock, flags);
-<<<<<<< HEAD
-				xhci_free_command(xhci, cmd);
-				return -ENOMEM;
-=======
 				ret = -ENOMEM;
 				goto cmd_cleanup;
 			}
@@ -434,7 +430,6 @@
 				spin_unlock_irqrestore(&xhci->lock, flags);
 				xhci_free_command(xhci, command);
 				goto cmd_cleanup;
->>>>>>> bb176f67
 			}
 		}
 	}
@@ -1533,9 +1528,6 @@
 				t2 |= PORT_WKOC_E | PORT_WKCONN_E;
 				t2 &= ~PORT_WKDISC_E;
 			}
-			if ((xhci->quirks & XHCI_U2_DISABLE_WAKE) &&
-			    (hcd->speed < HCD_USB3))
-				t2 &= ~PORT_WAKE_BITS;
 		} else
 			t2 &= ~PORT_WAKE_BITS;
 
