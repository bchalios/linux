--- conflicted
+++ resolved
@@ -193,12 +193,6 @@
 	spin_lock_irqsave(&phy_lock, flags);
 
 	phy = __of_usb_find_phy(node);
-<<<<<<< HEAD
-	if (IS_ERR(phy) || !try_module_get(phy->dev->driver->owner)) {
-		if (!IS_ERR(phy))
-			phy = ERR_PTR(-EPROBE_DEFER);
-
-=======
 	if (IS_ERR(phy)) {
 		devres_free(ptr);
 		goto err1;
@@ -206,7 +200,6 @@
 
 	if (!try_module_get(phy->dev->driver->owner)) {
 		phy = ERR_PTR(-ENODEV);
->>>>>>> 59343cd7
 		devres_free(ptr);
 		goto err1;
 	}
