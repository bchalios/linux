--- conflicted
+++ resolved
@@ -183,10 +183,7 @@
 	bool disable_gesture;			/* disable gestures */
 
 	struct serio *pt_port;			/* Pass-through serio port */
-<<<<<<< HEAD
-=======
 	unsigned char pt_buttons;		/* Pass-through buttons */
->>>>>>> d525211f
 
 	/*
 	 * Last received Advanced Gesture Mode (AGM) packet. An AGM packet
