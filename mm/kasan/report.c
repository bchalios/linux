--- conflicted
+++ resolved
@@ -282,12 +282,7 @@
 	end_report(&flags);
 }
 
-<<<<<<< HEAD
-void kasan_report(unsigned long addr, size_t size,
-		bool is_write, unsigned long ip)
-=======
 void __kasan_report(unsigned long addr, size_t size, bool is_write, unsigned long ip)
->>>>>>> 0ecfebd2
 {
 	struct kasan_access_info info;
 	void *tagged_addr;
