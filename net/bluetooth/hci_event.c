/*
   BlueZ - Bluetooth protocol stack for Linux
   Copyright (c) 2000-2001, 2010, Code Aurora Forum. All rights reserved.

   Written 2000,2001 by Maxim Krasnyansky <maxk@qualcomm.com>

   This program is free software; you can redistribute it and/or modify
   it under the terms of the GNU General Public License version 2 as
   published by the Free Software Foundation;

   THE SOFTWARE IS PROVIDED "AS IS", WITHOUT WARRANTY OF ANY KIND, EXPRESS
   OR IMPLIED, INCLUDING BUT NOT LIMITED TO THE WARRANTIES OF MERCHANTABILITY,
   FITNESS FOR A PARTICULAR PURPOSE AND NONINFRINGEMENT OF THIRD PARTY RIGHTS.
   IN NO EVENT SHALL THE COPYRIGHT HOLDER(S) AND AUTHOR(S) BE LIABLE FOR ANY
   CLAIM, OR ANY SPECIAL INDIRECT OR CONSEQUENTIAL DAMAGES, OR ANY DAMAGES
   WHATSOEVER RESULTING FROM LOSS OF USE, DATA OR PROFITS, WHETHER IN AN
   ACTION OF CONTRACT, NEGLIGENCE OR OTHER TORTIOUS ACTION, ARISING OUT OF
   OR IN CONNECTION WITH THE USE OR PERFORMANCE OF THIS SOFTWARE.

   ALL LIABILITY, INCLUDING LIABILITY FOR INFRINGEMENT OF ANY PATENTS,
   COPYRIGHTS, TRADEMARKS OR OTHER RIGHTS, RELATING TO USE OF THIS
   SOFTWARE IS DISCLAIMED.
*/

/* Bluetooth HCI event handling. */

#include <asm/unaligned.h>

#include <net/bluetooth/bluetooth.h>
#include <net/bluetooth/hci_core.h>
#include <net/bluetooth/mgmt.h>

#include "hci_request.h"
#include "hci_debugfs.h"
#include "a2mp.h"
#include "amp.h"
#include "smp.h"
#include "msft.h"
#include "eir.h"

#define ZERO_KEY "\x00\x00\x00\x00\x00\x00\x00\x00" \
		 "\x00\x00\x00\x00\x00\x00\x00\x00"

#define secs_to_jiffies(_secs) msecs_to_jiffies((_secs) * 1000)

/* Handle HCI Event packets */

static void *hci_ev_skb_pull(struct hci_dev *hdev, struct sk_buff *skb,
			     u8 ev, size_t len)
{
	void *data;

	data = skb_pull_data(skb, len);
	if (!data)
		bt_dev_err(hdev, "Malformed Event: 0x%2.2x", ev);

	return data;
}

static void *hci_cc_skb_pull(struct hci_dev *hdev, struct sk_buff *skb,
			     u16 op, size_t len)
{
	void *data;

	data = skb_pull_data(skb, len);
	if (!data)
		bt_dev_err(hdev, "Malformed Command Complete: 0x%4.4x", op);

	return data;
}

static void *hci_le_ev_skb_pull(struct hci_dev *hdev, struct sk_buff *skb,
				u8 ev, size_t len)
{
	void *data;

	data = skb_pull_data(skb, len);
	if (!data)
		bt_dev_err(hdev, "Malformed LE Event: 0x%2.2x", ev);

	return data;
}

static u8 hci_cc_inquiry_cancel(struct hci_dev *hdev, void *data,
				struct sk_buff *skb)
{
	struct hci_ev_status *rp = data;

	bt_dev_dbg(hdev, "status 0x%2.2x", rp->status);

	/* It is possible that we receive Inquiry Complete event right
	 * before we receive Inquiry Cancel Command Complete event, in
	 * which case the latter event should have status of Command
	 * Disallowed (0x0c). This should not be treated as error, since
	 * we actually achieve what Inquiry Cancel wants to achieve,
	 * which is to end the last Inquiry session.
	 */
	if (rp->status == 0x0c && !test_bit(HCI_INQUIRY, &hdev->flags)) {
		bt_dev_warn(hdev, "Ignoring error of Inquiry Cancel command");
		rp->status = 0x00;
	}

	if (rp->status)
		return rp->status;

	clear_bit(HCI_INQUIRY, &hdev->flags);
	smp_mb__after_atomic(); /* wake_up_bit advises about this barrier */
	wake_up_bit(&hdev->flags, HCI_INQUIRY);

	hci_dev_lock(hdev);
	/* Set discovery state to stopped if we're not doing LE active
	 * scanning.
	 */
	if (!hci_dev_test_flag(hdev, HCI_LE_SCAN) ||
	    hdev->le_scan_type != LE_SCAN_ACTIVE)
		hci_discovery_set_state(hdev, DISCOVERY_STOPPED);
	hci_dev_unlock(hdev);

	hci_conn_check_pending(hdev);

	return rp->status;
}

static u8 hci_cc_periodic_inq(struct hci_dev *hdev, void *data,
			      struct sk_buff *skb)
{
	struct hci_ev_status *rp = data;

	bt_dev_dbg(hdev, "status 0x%2.2x", rp->status);

	if (rp->status)
		return rp->status;

	hci_dev_set_flag(hdev, HCI_PERIODIC_INQ);

	return rp->status;
}

static u8 hci_cc_exit_periodic_inq(struct hci_dev *hdev, void *data,
				   struct sk_buff *skb)
{
	struct hci_ev_status *rp = data;

	bt_dev_dbg(hdev, "status 0x%2.2x", rp->status);

	if (rp->status)
		return rp->status;

	hci_dev_clear_flag(hdev, HCI_PERIODIC_INQ);

	hci_conn_check_pending(hdev);

	return rp->status;
}

static u8 hci_cc_remote_name_req_cancel(struct hci_dev *hdev, void *data,
					struct sk_buff *skb)
{
	struct hci_ev_status *rp = data;

	bt_dev_dbg(hdev, "status 0x%2.2x", rp->status);

	return rp->status;
}

static u8 hci_cc_role_discovery(struct hci_dev *hdev, void *data,
				struct sk_buff *skb)
{
	struct hci_rp_role_discovery *rp = data;
	struct hci_conn *conn;

	bt_dev_dbg(hdev, "status 0x%2.2x", rp->status);

	if (rp->status)
		return rp->status;

	hci_dev_lock(hdev);

	conn = hci_conn_hash_lookup_handle(hdev, __le16_to_cpu(rp->handle));
	if (conn)
		conn->role = rp->role;

	hci_dev_unlock(hdev);

	return rp->status;
}

static u8 hci_cc_read_link_policy(struct hci_dev *hdev, void *data,
				  struct sk_buff *skb)
{
	struct hci_rp_read_link_policy *rp = data;
	struct hci_conn *conn;

	bt_dev_dbg(hdev, "status 0x%2.2x", rp->status);

	if (rp->status)
		return rp->status;

	hci_dev_lock(hdev);

	conn = hci_conn_hash_lookup_handle(hdev, __le16_to_cpu(rp->handle));
	if (conn)
		conn->link_policy = __le16_to_cpu(rp->policy);

	hci_dev_unlock(hdev);

	return rp->status;
}

static u8 hci_cc_write_link_policy(struct hci_dev *hdev, void *data,
				   struct sk_buff *skb)
{
	struct hci_rp_write_link_policy *rp = data;
	struct hci_conn *conn;
	void *sent;

	bt_dev_dbg(hdev, "status 0x%2.2x", rp->status);

	if (rp->status)
		return rp->status;

	sent = hci_sent_cmd_data(hdev, HCI_OP_WRITE_LINK_POLICY);
	if (!sent)
		return rp->status;

	hci_dev_lock(hdev);

	conn = hci_conn_hash_lookup_handle(hdev, __le16_to_cpu(rp->handle));
	if (conn)
		conn->link_policy = get_unaligned_le16(sent + 2);

	hci_dev_unlock(hdev);

	return rp->status;
}

static u8 hci_cc_read_def_link_policy(struct hci_dev *hdev, void *data,
				      struct sk_buff *skb)
{
	struct hci_rp_read_def_link_policy *rp = data;

	bt_dev_dbg(hdev, "status 0x%2.2x", rp->status);

	if (rp->status)
		return rp->status;

	hdev->link_policy = __le16_to_cpu(rp->policy);

	return rp->status;
}

static u8 hci_cc_write_def_link_policy(struct hci_dev *hdev, void *data,
				       struct sk_buff *skb)
{
	struct hci_ev_status *rp = data;
	void *sent;

	bt_dev_dbg(hdev, "status 0x%2.2x", rp->status);

	if (rp->status)
		return rp->status;

	sent = hci_sent_cmd_data(hdev, HCI_OP_WRITE_DEF_LINK_POLICY);
	if (!sent)
		return rp->status;

	hdev->link_policy = get_unaligned_le16(sent);

	return rp->status;
}

static u8 hci_cc_reset(struct hci_dev *hdev, void *data, struct sk_buff *skb)
{
	struct hci_ev_status *rp = data;

	bt_dev_dbg(hdev, "status 0x%2.2x", rp->status);

	clear_bit(HCI_RESET, &hdev->flags);

	if (rp->status)
		return rp->status;

	/* Reset all non-persistent flags */
	hci_dev_clear_volatile_flags(hdev);

	hci_discovery_set_state(hdev, DISCOVERY_STOPPED);

	hdev->inq_tx_power = HCI_TX_POWER_INVALID;
	hdev->adv_tx_power = HCI_TX_POWER_INVALID;

	memset(hdev->adv_data, 0, sizeof(hdev->adv_data));
	hdev->adv_data_len = 0;

	memset(hdev->scan_rsp_data, 0, sizeof(hdev->scan_rsp_data));
	hdev->scan_rsp_data_len = 0;

	hdev->le_scan_type = LE_SCAN_PASSIVE;

	hdev->ssp_debug_mode = 0;

	hci_bdaddr_list_clear(&hdev->le_accept_list);
	hci_bdaddr_list_clear(&hdev->le_resolv_list);

	return rp->status;
}

static u8 hci_cc_read_stored_link_key(struct hci_dev *hdev, void *data,
				      struct sk_buff *skb)
{
	struct hci_rp_read_stored_link_key *rp = data;
	struct hci_cp_read_stored_link_key *sent;

	bt_dev_dbg(hdev, "status 0x%2.2x", rp->status);

	sent = hci_sent_cmd_data(hdev, HCI_OP_READ_STORED_LINK_KEY);
	if (!sent)
		return rp->status;

	if (!rp->status && sent->read_all == 0x01) {
		hdev->stored_max_keys = le16_to_cpu(rp->max_keys);
		hdev->stored_num_keys = le16_to_cpu(rp->num_keys);
	}

	return rp->status;
}

static u8 hci_cc_delete_stored_link_key(struct hci_dev *hdev, void *data,
					struct sk_buff *skb)
{
	struct hci_rp_delete_stored_link_key *rp = data;

	bt_dev_dbg(hdev, "status 0x%2.2x", rp->status);

	if (rp->status)
		return rp->status;

	if (rp->num_keys <= hdev->stored_num_keys)
		hdev->stored_num_keys -= le16_to_cpu(rp->num_keys);
	else
		hdev->stored_num_keys = 0;

	return rp->status;
}

static u8 hci_cc_write_local_name(struct hci_dev *hdev, void *data,
				  struct sk_buff *skb)
{
	struct hci_ev_status *rp = data;
	void *sent;

	bt_dev_dbg(hdev, "status 0x%2.2x", rp->status);

	sent = hci_sent_cmd_data(hdev, HCI_OP_WRITE_LOCAL_NAME);
	if (!sent)
		return rp->status;

	hci_dev_lock(hdev);

	if (hci_dev_test_flag(hdev, HCI_MGMT))
		mgmt_set_local_name_complete(hdev, sent, rp->status);
	else if (!rp->status)
		memcpy(hdev->dev_name, sent, HCI_MAX_NAME_LENGTH);

	hci_dev_unlock(hdev);

	return rp->status;
}

static u8 hci_cc_read_local_name(struct hci_dev *hdev, void *data,
				 struct sk_buff *skb)
{
	struct hci_rp_read_local_name *rp = data;

	bt_dev_dbg(hdev, "status 0x%2.2x", rp->status);

	if (rp->status)
		return rp->status;

	if (hci_dev_test_flag(hdev, HCI_SETUP) ||
	    hci_dev_test_flag(hdev, HCI_CONFIG))
		memcpy(hdev->dev_name, rp->name, HCI_MAX_NAME_LENGTH);

	return rp->status;
}

static u8 hci_cc_write_auth_enable(struct hci_dev *hdev, void *data,
				   struct sk_buff *skb)
{
	struct hci_ev_status *rp = data;
	void *sent;

	bt_dev_dbg(hdev, "status 0x%2.2x", rp->status);

	sent = hci_sent_cmd_data(hdev, HCI_OP_WRITE_AUTH_ENABLE);
	if (!sent)
		return rp->status;

	hci_dev_lock(hdev);

	if (!rp->status) {
		__u8 param = *((__u8 *) sent);

		if (param == AUTH_ENABLED)
			set_bit(HCI_AUTH, &hdev->flags);
		else
			clear_bit(HCI_AUTH, &hdev->flags);
	}

	if (hci_dev_test_flag(hdev, HCI_MGMT))
		mgmt_auth_enable_complete(hdev, rp->status);

	hci_dev_unlock(hdev);

	return rp->status;
}

static u8 hci_cc_write_encrypt_mode(struct hci_dev *hdev, void *data,
				    struct sk_buff *skb)
{
	struct hci_ev_status *rp = data;
	__u8 param;
	void *sent;

	bt_dev_dbg(hdev, "status 0x%2.2x", rp->status);

	if (rp->status)
		return rp->status;

	sent = hci_sent_cmd_data(hdev, HCI_OP_WRITE_ENCRYPT_MODE);
	if (!sent)
		return rp->status;

	param = *((__u8 *) sent);

	if (param)
		set_bit(HCI_ENCRYPT, &hdev->flags);
	else
		clear_bit(HCI_ENCRYPT, &hdev->flags);

	return rp->status;
}

static u8 hci_cc_write_scan_enable(struct hci_dev *hdev, void *data,
				   struct sk_buff *skb)
{
	struct hci_ev_status *rp = data;
	__u8 param;
	void *sent;

	bt_dev_dbg(hdev, "status 0x%2.2x", rp->status);

	sent = hci_sent_cmd_data(hdev, HCI_OP_WRITE_SCAN_ENABLE);
	if (!sent)
		return rp->status;

	param = *((__u8 *) sent);

	hci_dev_lock(hdev);

	if (rp->status) {
		hdev->discov_timeout = 0;
		goto done;
	}

	if (param & SCAN_INQUIRY)
		set_bit(HCI_ISCAN, &hdev->flags);
	else
		clear_bit(HCI_ISCAN, &hdev->flags);

	if (param & SCAN_PAGE)
		set_bit(HCI_PSCAN, &hdev->flags);
	else
		clear_bit(HCI_PSCAN, &hdev->flags);

done:
	hci_dev_unlock(hdev);

	return rp->status;
}

static u8 hci_cc_set_event_filter(struct hci_dev *hdev, void *data,
				  struct sk_buff *skb)
{
	struct hci_ev_status *rp = data;
	struct hci_cp_set_event_filter *cp;
	void *sent;

	bt_dev_dbg(hdev, "status 0x%2.2x", rp->status);

	if (rp->status)
		return rp->status;

	sent = hci_sent_cmd_data(hdev, HCI_OP_SET_EVENT_FLT);
	if (!sent)
		return rp->status;

	cp = (struct hci_cp_set_event_filter *)sent;

	if (cp->flt_type == HCI_FLT_CLEAR_ALL)
		hci_dev_clear_flag(hdev, HCI_EVENT_FILTER_CONFIGURED);
	else
		hci_dev_set_flag(hdev, HCI_EVENT_FILTER_CONFIGURED);

	return rp->status;
}

static u8 hci_cc_read_class_of_dev(struct hci_dev *hdev, void *data,
				   struct sk_buff *skb)
{
	struct hci_rp_read_class_of_dev *rp = data;

	bt_dev_dbg(hdev, "status 0x%2.2x", rp->status);

	if (rp->status)
		return rp->status;

	memcpy(hdev->dev_class, rp->dev_class, 3);

	bt_dev_dbg(hdev, "class 0x%.2x%.2x%.2x", hdev->dev_class[2],
		   hdev->dev_class[1], hdev->dev_class[0]);

	return rp->status;
}

static u8 hci_cc_write_class_of_dev(struct hci_dev *hdev, void *data,
				    struct sk_buff *skb)
{
	struct hci_ev_status *rp = data;
	void *sent;

	bt_dev_dbg(hdev, "status 0x%2.2x", rp->status);

	sent = hci_sent_cmd_data(hdev, HCI_OP_WRITE_CLASS_OF_DEV);
	if (!sent)
		return rp->status;

	hci_dev_lock(hdev);

	if (!rp->status)
		memcpy(hdev->dev_class, sent, 3);

	if (hci_dev_test_flag(hdev, HCI_MGMT))
		mgmt_set_class_of_dev_complete(hdev, sent, rp->status);

	hci_dev_unlock(hdev);

	return rp->status;
}

static u8 hci_cc_read_voice_setting(struct hci_dev *hdev, void *data,
				    struct sk_buff *skb)
{
	struct hci_rp_read_voice_setting *rp = data;
	__u16 setting;

	bt_dev_dbg(hdev, "status 0x%2.2x", rp->status);

	if (rp->status)
		return rp->status;

	setting = __le16_to_cpu(rp->voice_setting);

	if (hdev->voice_setting == setting)
		return rp->status;

	hdev->voice_setting = setting;

	bt_dev_dbg(hdev, "voice setting 0x%4.4x", setting);

	if (hdev->notify)
		hdev->notify(hdev, HCI_NOTIFY_VOICE_SETTING);

	return rp->status;
}

static u8 hci_cc_write_voice_setting(struct hci_dev *hdev, void *data,
				     struct sk_buff *skb)
{
	struct hci_ev_status *rp = data;
	__u16 setting;
	void *sent;

	bt_dev_dbg(hdev, "status 0x%2.2x", rp->status);

	if (rp->status)
		return rp->status;

	sent = hci_sent_cmd_data(hdev, HCI_OP_WRITE_VOICE_SETTING);
	if (!sent)
		return rp->status;

	setting = get_unaligned_le16(sent);

	if (hdev->voice_setting == setting)
		return rp->status;

	hdev->voice_setting = setting;

	bt_dev_dbg(hdev, "voice setting 0x%4.4x", setting);

	if (hdev->notify)
		hdev->notify(hdev, HCI_NOTIFY_VOICE_SETTING);

	return rp->status;
}

static u8 hci_cc_read_num_supported_iac(struct hci_dev *hdev, void *data,
					struct sk_buff *skb)
{
	struct hci_rp_read_num_supported_iac *rp = data;

	bt_dev_dbg(hdev, "status 0x%2.2x", rp->status);

	if (rp->status)
		return rp->status;

	hdev->num_iac = rp->num_iac;

	bt_dev_dbg(hdev, "num iac %d", hdev->num_iac);

	return rp->status;
}

static u8 hci_cc_write_ssp_mode(struct hci_dev *hdev, void *data,
				struct sk_buff *skb)
{
	struct hci_ev_status *rp = data;
	struct hci_cp_write_ssp_mode *sent;

	bt_dev_dbg(hdev, "status 0x%2.2x", rp->status);

	sent = hci_sent_cmd_data(hdev, HCI_OP_WRITE_SSP_MODE);
	if (!sent)
		return rp->status;

	hci_dev_lock(hdev);

	if (!rp->status) {
		if (sent->mode)
			hdev->features[1][0] |= LMP_HOST_SSP;
		else
			hdev->features[1][0] &= ~LMP_HOST_SSP;
	}

	if (!rp->status) {
		if (sent->mode)
			hci_dev_set_flag(hdev, HCI_SSP_ENABLED);
		else
			hci_dev_clear_flag(hdev, HCI_SSP_ENABLED);
	}

	hci_dev_unlock(hdev);

	return rp->status;
}

static u8 hci_cc_write_sc_support(struct hci_dev *hdev, void *data,
				  struct sk_buff *skb)
{
	struct hci_ev_status *rp = data;
	struct hci_cp_write_sc_support *sent;

	bt_dev_dbg(hdev, "status 0x%2.2x", rp->status);

	sent = hci_sent_cmd_data(hdev, HCI_OP_WRITE_SC_SUPPORT);
	if (!sent)
		return rp->status;

	hci_dev_lock(hdev);

	if (!rp->status) {
		if (sent->support)
			hdev->features[1][0] |= LMP_HOST_SC;
		else
			hdev->features[1][0] &= ~LMP_HOST_SC;
	}

	if (!hci_dev_test_flag(hdev, HCI_MGMT) && !rp->status) {
		if (sent->support)
			hci_dev_set_flag(hdev, HCI_SC_ENABLED);
		else
			hci_dev_clear_flag(hdev, HCI_SC_ENABLED);
	}

	hci_dev_unlock(hdev);

	return rp->status;
}

static u8 hci_cc_read_local_version(struct hci_dev *hdev, void *data,
				    struct sk_buff *skb)
{
	struct hci_rp_read_local_version *rp = data;

	bt_dev_dbg(hdev, "status 0x%2.2x", rp->status);

	if (rp->status)
		return rp->status;

	if (hci_dev_test_flag(hdev, HCI_SETUP) ||
	    hci_dev_test_flag(hdev, HCI_CONFIG)) {
		hdev->hci_ver = rp->hci_ver;
		hdev->hci_rev = __le16_to_cpu(rp->hci_rev);
		hdev->lmp_ver = rp->lmp_ver;
		hdev->manufacturer = __le16_to_cpu(rp->manufacturer);
		hdev->lmp_subver = __le16_to_cpu(rp->lmp_subver);
	}

	return rp->status;
}

static u8 hci_cc_read_local_commands(struct hci_dev *hdev, void *data,
				     struct sk_buff *skb)
{
	struct hci_rp_read_local_commands *rp = data;

	bt_dev_dbg(hdev, "status 0x%2.2x", rp->status);

	if (rp->status)
		return rp->status;

	if (hci_dev_test_flag(hdev, HCI_SETUP) ||
	    hci_dev_test_flag(hdev, HCI_CONFIG))
		memcpy(hdev->commands, rp->commands, sizeof(hdev->commands));

	return rp->status;
}

static u8 hci_cc_read_auth_payload_timeout(struct hci_dev *hdev, void *data,
					   struct sk_buff *skb)
{
	struct hci_rp_read_auth_payload_to *rp = data;
	struct hci_conn *conn;

	bt_dev_dbg(hdev, "status 0x%2.2x", rp->status);

	if (rp->status)
		return rp->status;

	hci_dev_lock(hdev);

	conn = hci_conn_hash_lookup_handle(hdev, __le16_to_cpu(rp->handle));
	if (conn)
		conn->auth_payload_timeout = __le16_to_cpu(rp->timeout);

	hci_dev_unlock(hdev);

	return rp->status;
}

static u8 hci_cc_write_auth_payload_timeout(struct hci_dev *hdev, void *data,
					    struct sk_buff *skb)
{
	struct hci_rp_write_auth_payload_to *rp = data;
	struct hci_conn *conn;
	void *sent;

	bt_dev_dbg(hdev, "status 0x%2.2x", rp->status);

	if (rp->status)
		return rp->status;

	sent = hci_sent_cmd_data(hdev, HCI_OP_WRITE_AUTH_PAYLOAD_TO);
	if (!sent)
		return rp->status;

	hci_dev_lock(hdev);

	conn = hci_conn_hash_lookup_handle(hdev, __le16_to_cpu(rp->handle));
	if (conn)
		conn->auth_payload_timeout = get_unaligned_le16(sent + 2);

	hci_dev_unlock(hdev);

	return rp->status;
}

static u8 hci_cc_read_local_features(struct hci_dev *hdev, void *data,
				     struct sk_buff *skb)
{
	struct hci_rp_read_local_features *rp = data;

	bt_dev_dbg(hdev, "status 0x%2.2x", rp->status);

	if (rp->status)
		return rp->status;

	memcpy(hdev->features, rp->features, 8);

	/* Adjust default settings according to features
	 * supported by device. */

	if (hdev->features[0][0] & LMP_3SLOT)
		hdev->pkt_type |= (HCI_DM3 | HCI_DH3);

	if (hdev->features[0][0] & LMP_5SLOT)
		hdev->pkt_type |= (HCI_DM5 | HCI_DH5);

	if (hdev->features[0][1] & LMP_HV2) {
		hdev->pkt_type  |= (HCI_HV2);
		hdev->esco_type |= (ESCO_HV2);
	}

	if (hdev->features[0][1] & LMP_HV3) {
		hdev->pkt_type  |= (HCI_HV3);
		hdev->esco_type |= (ESCO_HV3);
	}

	if (lmp_esco_capable(hdev))
		hdev->esco_type |= (ESCO_EV3);

	if (hdev->features[0][4] & LMP_EV4)
		hdev->esco_type |= (ESCO_EV4);

	if (hdev->features[0][4] & LMP_EV5)
		hdev->esco_type |= (ESCO_EV5);

	if (hdev->features[0][5] & LMP_EDR_ESCO_2M)
		hdev->esco_type |= (ESCO_2EV3);

	if (hdev->features[0][5] & LMP_EDR_ESCO_3M)
		hdev->esco_type |= (ESCO_3EV3);

	if (hdev->features[0][5] & LMP_EDR_3S_ESCO)
		hdev->esco_type |= (ESCO_2EV5 | ESCO_3EV5);

	return rp->status;
}

static u8 hci_cc_read_local_ext_features(struct hci_dev *hdev, void *data,
					 struct sk_buff *skb)
{
	struct hci_rp_read_local_ext_features *rp = data;

	bt_dev_dbg(hdev, "status 0x%2.2x", rp->status);

	if (rp->status)
		return rp->status;

	if (hdev->max_page < rp->max_page)
		hdev->max_page = rp->max_page;

	if (rp->page < HCI_MAX_PAGES)
		memcpy(hdev->features[rp->page], rp->features, 8);

	return rp->status;
}

static u8 hci_cc_read_flow_control_mode(struct hci_dev *hdev, void *data,
					struct sk_buff *skb)
{
	struct hci_rp_read_flow_control_mode *rp = data;

	bt_dev_dbg(hdev, "status 0x%2.2x", rp->status);

	if (rp->status)
		return rp->status;

	hdev->flow_ctl_mode = rp->mode;

	return rp->status;
}

static u8 hci_cc_read_buffer_size(struct hci_dev *hdev, void *data,
				  struct sk_buff *skb)
{
	struct hci_rp_read_buffer_size *rp = data;

	bt_dev_dbg(hdev, "status 0x%2.2x", rp->status);

	if (rp->status)
		return rp->status;

	hdev->acl_mtu  = __le16_to_cpu(rp->acl_mtu);
	hdev->sco_mtu  = rp->sco_mtu;
	hdev->acl_pkts = __le16_to_cpu(rp->acl_max_pkt);
	hdev->sco_pkts = __le16_to_cpu(rp->sco_max_pkt);

	if (test_bit(HCI_QUIRK_FIXUP_BUFFER_SIZE, &hdev->quirks)) {
		hdev->sco_mtu  = 64;
		hdev->sco_pkts = 8;
	}

	hdev->acl_cnt = hdev->acl_pkts;
	hdev->sco_cnt = hdev->sco_pkts;

	BT_DBG("%s acl mtu %d:%d sco mtu %d:%d", hdev->name, hdev->acl_mtu,
	       hdev->acl_pkts, hdev->sco_mtu, hdev->sco_pkts);

	return rp->status;
}

static u8 hci_cc_read_bd_addr(struct hci_dev *hdev, void *data,
			      struct sk_buff *skb)
{
	struct hci_rp_read_bd_addr *rp = data;

	bt_dev_dbg(hdev, "status 0x%2.2x", rp->status);

	if (rp->status)
		return rp->status;

	if (test_bit(HCI_INIT, &hdev->flags))
		bacpy(&hdev->bdaddr, &rp->bdaddr);

	if (hci_dev_test_flag(hdev, HCI_SETUP))
		bacpy(&hdev->setup_addr, &rp->bdaddr);

	return rp->status;
}

static u8 hci_cc_read_local_pairing_opts(struct hci_dev *hdev, void *data,
					 struct sk_buff *skb)
{
	struct hci_rp_read_local_pairing_opts *rp = data;

	bt_dev_dbg(hdev, "status 0x%2.2x", rp->status);

	if (rp->status)
		return rp->status;

	if (hci_dev_test_flag(hdev, HCI_SETUP) ||
	    hci_dev_test_flag(hdev, HCI_CONFIG)) {
		hdev->pairing_opts = rp->pairing_opts;
		hdev->max_enc_key_size = rp->max_key_size;
	}

	return rp->status;
}

static u8 hci_cc_read_page_scan_activity(struct hci_dev *hdev, void *data,
					 struct sk_buff *skb)
{
	struct hci_rp_read_page_scan_activity *rp = data;

	bt_dev_dbg(hdev, "status 0x%2.2x", rp->status);

	if (rp->status)
		return rp->status;

	if (test_bit(HCI_INIT, &hdev->flags)) {
		hdev->page_scan_interval = __le16_to_cpu(rp->interval);
		hdev->page_scan_window = __le16_to_cpu(rp->window);
	}

	return rp->status;
}

static u8 hci_cc_write_page_scan_activity(struct hci_dev *hdev, void *data,
					  struct sk_buff *skb)
{
	struct hci_ev_status *rp = data;
	struct hci_cp_write_page_scan_activity *sent;

	bt_dev_dbg(hdev, "status 0x%2.2x", rp->status);

	if (rp->status)
		return rp->status;

	sent = hci_sent_cmd_data(hdev, HCI_OP_WRITE_PAGE_SCAN_ACTIVITY);
	if (!sent)
		return rp->status;

	hdev->page_scan_interval = __le16_to_cpu(sent->interval);
	hdev->page_scan_window = __le16_to_cpu(sent->window);

	return rp->status;
}

static u8 hci_cc_read_page_scan_type(struct hci_dev *hdev, void *data,
				     struct sk_buff *skb)
{
	struct hci_rp_read_page_scan_type *rp = data;

	bt_dev_dbg(hdev, "status 0x%2.2x", rp->status);

	if (rp->status)
		return rp->status;

	if (test_bit(HCI_INIT, &hdev->flags))
		hdev->page_scan_type = rp->type;

	return rp->status;
}

static u8 hci_cc_write_page_scan_type(struct hci_dev *hdev, void *data,
				      struct sk_buff *skb)
{
	struct hci_ev_status *rp = data;
	u8 *type;

	bt_dev_dbg(hdev, "status 0x%2.2x", rp->status);

	if (rp->status)
		return rp->status;

	type = hci_sent_cmd_data(hdev, HCI_OP_WRITE_PAGE_SCAN_TYPE);
	if (type)
		hdev->page_scan_type = *type;

	return rp->status;
}

static u8 hci_cc_read_data_block_size(struct hci_dev *hdev, void *data,
				      struct sk_buff *skb)
{
	struct hci_rp_read_data_block_size *rp = data;

	bt_dev_dbg(hdev, "status 0x%2.2x", rp->status);

	if (rp->status)
		return rp->status;

	hdev->block_mtu = __le16_to_cpu(rp->max_acl_len);
	hdev->block_len = __le16_to_cpu(rp->block_len);
	hdev->num_blocks = __le16_to_cpu(rp->num_blocks);

	hdev->block_cnt = hdev->num_blocks;

	BT_DBG("%s blk mtu %d cnt %d len %d", hdev->name, hdev->block_mtu,
	       hdev->block_cnt, hdev->block_len);

	return rp->status;
}

static u8 hci_cc_read_clock(struct hci_dev *hdev, void *data,
			    struct sk_buff *skb)
{
	struct hci_rp_read_clock *rp = data;
	struct hci_cp_read_clock *cp;
	struct hci_conn *conn;

	bt_dev_dbg(hdev, "status 0x%2.2x", rp->status);

	if (rp->status)
		return rp->status;

	hci_dev_lock(hdev);

	cp = hci_sent_cmd_data(hdev, HCI_OP_READ_CLOCK);
	if (!cp)
		goto unlock;

	if (cp->which == 0x00) {
		hdev->clock = le32_to_cpu(rp->clock);
		goto unlock;
	}

	conn = hci_conn_hash_lookup_handle(hdev, __le16_to_cpu(rp->handle));
	if (conn) {
		conn->clock = le32_to_cpu(rp->clock);
		conn->clock_accuracy = le16_to_cpu(rp->accuracy);
	}

unlock:
	hci_dev_unlock(hdev);
	return rp->status;
}

static u8 hci_cc_read_local_amp_info(struct hci_dev *hdev, void *data,
				     struct sk_buff *skb)
{
	struct hci_rp_read_local_amp_info *rp = data;

	bt_dev_dbg(hdev, "status 0x%2.2x", rp->status);

	if (rp->status)
		return rp->status;

	hdev->amp_status = rp->amp_status;
	hdev->amp_total_bw = __le32_to_cpu(rp->total_bw);
	hdev->amp_max_bw = __le32_to_cpu(rp->max_bw);
	hdev->amp_min_latency = __le32_to_cpu(rp->min_latency);
	hdev->amp_max_pdu = __le32_to_cpu(rp->max_pdu);
	hdev->amp_type = rp->amp_type;
	hdev->amp_pal_cap = __le16_to_cpu(rp->pal_cap);
	hdev->amp_assoc_size = __le16_to_cpu(rp->max_assoc_size);
	hdev->amp_be_flush_to = __le32_to_cpu(rp->be_flush_to);
	hdev->amp_max_flush_to = __le32_to_cpu(rp->max_flush_to);

	return rp->status;
}

static u8 hci_cc_read_inq_rsp_tx_power(struct hci_dev *hdev, void *data,
				       struct sk_buff *skb)
{
	struct hci_rp_read_inq_rsp_tx_power *rp = data;

	bt_dev_dbg(hdev, "status 0x%2.2x", rp->status);

	if (rp->status)
		return rp->status;

	hdev->inq_tx_power = rp->tx_power;

	return rp->status;
}

static u8 hci_cc_read_def_err_data_reporting(struct hci_dev *hdev, void *data,
					     struct sk_buff *skb)
{
	struct hci_rp_read_def_err_data_reporting *rp = data;

	bt_dev_dbg(hdev, "status 0x%2.2x", rp->status);

	if (rp->status)
		return rp->status;

	hdev->err_data_reporting = rp->err_data_reporting;

	return rp->status;
}

static u8 hci_cc_write_def_err_data_reporting(struct hci_dev *hdev, void *data,
					      struct sk_buff *skb)
{
	struct hci_ev_status *rp = data;
	struct hci_cp_write_def_err_data_reporting *cp;

	bt_dev_dbg(hdev, "status 0x%2.2x", rp->status);

	if (rp->status)
		return rp->status;

	cp = hci_sent_cmd_data(hdev, HCI_OP_WRITE_DEF_ERR_DATA_REPORTING);
	if (!cp)
		return rp->status;

	hdev->err_data_reporting = cp->err_data_reporting;

	return rp->status;
}

static u8 hci_cc_pin_code_reply(struct hci_dev *hdev, void *data,
				struct sk_buff *skb)
{
	struct hci_rp_pin_code_reply *rp = data;
	struct hci_cp_pin_code_reply *cp;
	struct hci_conn *conn;

	bt_dev_dbg(hdev, "status 0x%2.2x", rp->status);

	hci_dev_lock(hdev);

	if (hci_dev_test_flag(hdev, HCI_MGMT))
		mgmt_pin_code_reply_complete(hdev, &rp->bdaddr, rp->status);

	if (rp->status)
		goto unlock;

	cp = hci_sent_cmd_data(hdev, HCI_OP_PIN_CODE_REPLY);
	if (!cp)
		goto unlock;

	conn = hci_conn_hash_lookup_ba(hdev, ACL_LINK, &cp->bdaddr);
	if (conn)
		conn->pin_length = cp->pin_len;

unlock:
	hci_dev_unlock(hdev);
	return rp->status;
}

static u8 hci_cc_pin_code_neg_reply(struct hci_dev *hdev, void *data,
				    struct sk_buff *skb)
{
	struct hci_rp_pin_code_neg_reply *rp = data;

	bt_dev_dbg(hdev, "status 0x%2.2x", rp->status);

	hci_dev_lock(hdev);

	if (hci_dev_test_flag(hdev, HCI_MGMT))
		mgmt_pin_code_neg_reply_complete(hdev, &rp->bdaddr,
						 rp->status);

	hci_dev_unlock(hdev);

	return rp->status;
}

static u8 hci_cc_le_read_buffer_size(struct hci_dev *hdev, void *data,
				     struct sk_buff *skb)
{
	struct hci_rp_le_read_buffer_size *rp = data;

	bt_dev_dbg(hdev, "status 0x%2.2x", rp->status);

	if (rp->status)
		return rp->status;

	hdev->le_mtu = __le16_to_cpu(rp->le_mtu);
	hdev->le_pkts = rp->le_max_pkt;

	hdev->le_cnt = hdev->le_pkts;

	BT_DBG("%s le mtu %d:%d", hdev->name, hdev->le_mtu, hdev->le_pkts);

	return rp->status;
}

static u8 hci_cc_le_read_local_features(struct hci_dev *hdev, void *data,
					struct sk_buff *skb)
{
	struct hci_rp_le_read_local_features *rp = data;

	BT_DBG("%s status 0x%2.2x", hdev->name, rp->status);

	if (rp->status)
		return rp->status;

	memcpy(hdev->le_features, rp->features, 8);

	return rp->status;
}

static u8 hci_cc_le_read_adv_tx_power(struct hci_dev *hdev, void *data,
				      struct sk_buff *skb)
{
	struct hci_rp_le_read_adv_tx_power *rp = data;

	bt_dev_dbg(hdev, "status 0x%2.2x", rp->status);

	if (rp->status)
		return rp->status;

	hdev->adv_tx_power = rp->tx_power;

	return rp->status;
}

static u8 hci_cc_user_confirm_reply(struct hci_dev *hdev, void *data,
				    struct sk_buff *skb)
{
	struct hci_rp_user_confirm_reply *rp = data;

	bt_dev_dbg(hdev, "status 0x%2.2x", rp->status);

	hci_dev_lock(hdev);

	if (hci_dev_test_flag(hdev, HCI_MGMT))
		mgmt_user_confirm_reply_complete(hdev, &rp->bdaddr, ACL_LINK, 0,
						 rp->status);

	hci_dev_unlock(hdev);

	return rp->status;
}

static u8 hci_cc_user_confirm_neg_reply(struct hci_dev *hdev, void *data,
					struct sk_buff *skb)
{
	struct hci_rp_user_confirm_reply *rp = data;

	bt_dev_dbg(hdev, "status 0x%2.2x", rp->status);

	hci_dev_lock(hdev);

	if (hci_dev_test_flag(hdev, HCI_MGMT))
		mgmt_user_confirm_neg_reply_complete(hdev, &rp->bdaddr,
						     ACL_LINK, 0, rp->status);

	hci_dev_unlock(hdev);

	return rp->status;
}

static u8 hci_cc_user_passkey_reply(struct hci_dev *hdev, void *data,
				    struct sk_buff *skb)
{
	struct hci_rp_user_confirm_reply *rp = data;

	bt_dev_dbg(hdev, "status 0x%2.2x", rp->status);

	hci_dev_lock(hdev);

	if (hci_dev_test_flag(hdev, HCI_MGMT))
		mgmt_user_passkey_reply_complete(hdev, &rp->bdaddr, ACL_LINK,
						 0, rp->status);

	hci_dev_unlock(hdev);

	return rp->status;
}

static u8 hci_cc_user_passkey_neg_reply(struct hci_dev *hdev, void *data,
					struct sk_buff *skb)
{
	struct hci_rp_user_confirm_reply *rp = data;

	bt_dev_dbg(hdev, "status 0x%2.2x", rp->status);

	hci_dev_lock(hdev);

	if (hci_dev_test_flag(hdev, HCI_MGMT))
		mgmt_user_passkey_neg_reply_complete(hdev, &rp->bdaddr,
						     ACL_LINK, 0, rp->status);

	hci_dev_unlock(hdev);

	return rp->status;
}

static u8 hci_cc_read_local_oob_data(struct hci_dev *hdev, void *data,
				     struct sk_buff *skb)
{
	struct hci_rp_read_local_oob_data *rp = data;

	bt_dev_dbg(hdev, "status 0x%2.2x", rp->status);

	return rp->status;
}

static u8 hci_cc_read_local_oob_ext_data(struct hci_dev *hdev, void *data,
					 struct sk_buff *skb)
{
	struct hci_rp_read_local_oob_ext_data *rp = data;

	bt_dev_dbg(hdev, "status 0x%2.2x", rp->status);

	return rp->status;
}

static u8 hci_cc_le_set_random_addr(struct hci_dev *hdev, void *data,
				    struct sk_buff *skb)
{
	struct hci_ev_status *rp = data;
	bdaddr_t *sent;

	bt_dev_dbg(hdev, "status 0x%2.2x", rp->status);

	if (rp->status)
		return rp->status;

	sent = hci_sent_cmd_data(hdev, HCI_OP_LE_SET_RANDOM_ADDR);
	if (!sent)
		return rp->status;

	hci_dev_lock(hdev);

	bacpy(&hdev->random_addr, sent);

	if (!bacmp(&hdev->rpa, sent)) {
		hci_dev_clear_flag(hdev, HCI_RPA_EXPIRED);
		queue_delayed_work(hdev->workqueue, &hdev->rpa_expired,
				   secs_to_jiffies(hdev->rpa_timeout));
	}

	hci_dev_unlock(hdev);

	return rp->status;
}

static u8 hci_cc_le_set_default_phy(struct hci_dev *hdev, void *data,
				    struct sk_buff *skb)
{
	struct hci_ev_status *rp = data;
	struct hci_cp_le_set_default_phy *cp;

	bt_dev_dbg(hdev, "status 0x%2.2x", rp->status);

	if (rp->status)
		return rp->status;

	cp = hci_sent_cmd_data(hdev, HCI_OP_LE_SET_DEFAULT_PHY);
	if (!cp)
		return rp->status;

	hci_dev_lock(hdev);

	hdev->le_tx_def_phys = cp->tx_phys;
	hdev->le_rx_def_phys = cp->rx_phys;

	hci_dev_unlock(hdev);

	return rp->status;
}

static u8 hci_cc_le_set_adv_set_random_addr(struct hci_dev *hdev, void *data,
					    struct sk_buff *skb)
{
	struct hci_ev_status *rp = data;
	struct hci_cp_le_set_adv_set_rand_addr *cp;
	struct adv_info *adv;

	bt_dev_dbg(hdev, "status 0x%2.2x", rp->status);

	if (rp->status)
		return rp->status;

	cp = hci_sent_cmd_data(hdev, HCI_OP_LE_SET_ADV_SET_RAND_ADDR);
	/* Update only in case the adv instance since handle 0x00 shall be using
	 * HCI_OP_LE_SET_RANDOM_ADDR since that allows both extended and
	 * non-extended adverting.
	 */
	if (!cp || !cp->handle)
		return rp->status;

	hci_dev_lock(hdev);

	adv = hci_find_adv_instance(hdev, cp->handle);
	if (adv) {
		bacpy(&adv->random_addr, &cp->bdaddr);
		if (!bacmp(&hdev->rpa, &cp->bdaddr)) {
			adv->rpa_expired = false;
			queue_delayed_work(hdev->workqueue,
					   &adv->rpa_expired_cb,
					   secs_to_jiffies(hdev->rpa_timeout));
		}
	}

	hci_dev_unlock(hdev);

	return rp->status;
}

static u8 hci_cc_le_remove_adv_set(struct hci_dev *hdev, void *data,
				   struct sk_buff *skb)
{
	struct hci_ev_status *rp = data;
	u8 *instance;
	int err;

	bt_dev_dbg(hdev, "status 0x%2.2x", rp->status);

	if (rp->status)
		return rp->status;

	instance = hci_sent_cmd_data(hdev, HCI_OP_LE_REMOVE_ADV_SET);
	if (!instance)
		return rp->status;

	hci_dev_lock(hdev);

	err = hci_remove_adv_instance(hdev, *instance);
	if (!err)
		mgmt_advertising_removed(hci_skb_sk(hdev->sent_cmd), hdev,
					 *instance);

	hci_dev_unlock(hdev);

	return rp->status;
}

static u8 hci_cc_le_clear_adv_sets(struct hci_dev *hdev, void *data,
				   struct sk_buff *skb)
{
	struct hci_ev_status *rp = data;
	struct adv_info *adv, *n;
	int err;

	bt_dev_dbg(hdev, "status 0x%2.2x", rp->status);

	if (rp->status)
		return rp->status;

	if (!hci_sent_cmd_data(hdev, HCI_OP_LE_CLEAR_ADV_SETS))
		return rp->status;

	hci_dev_lock(hdev);

	list_for_each_entry_safe(adv, n, &hdev->adv_instances, list) {
		u8 instance = adv->instance;

		err = hci_remove_adv_instance(hdev, instance);
		if (!err)
			mgmt_advertising_removed(hci_skb_sk(hdev->sent_cmd),
						 hdev, instance);
	}

	hci_dev_unlock(hdev);

	return rp->status;
}

static u8 hci_cc_le_read_transmit_power(struct hci_dev *hdev, void *data,
					struct sk_buff *skb)
{
	struct hci_rp_le_read_transmit_power *rp = data;

	bt_dev_dbg(hdev, "status 0x%2.2x", rp->status);

	if (rp->status)
		return rp->status;

	hdev->min_le_tx_power = rp->min_le_tx_power;
	hdev->max_le_tx_power = rp->max_le_tx_power;

	return rp->status;
}

static u8 hci_cc_le_set_privacy_mode(struct hci_dev *hdev, void *data,
				     struct sk_buff *skb)
{
	struct hci_ev_status *rp = data;
	struct hci_cp_le_set_privacy_mode *cp;
	struct hci_conn_params *params;

	bt_dev_dbg(hdev, "status 0x%2.2x", rp->status);

	if (rp->status)
		return rp->status;

	cp = hci_sent_cmd_data(hdev, HCI_OP_LE_SET_PRIVACY_MODE);
	if (!cp)
		return rp->status;

	hci_dev_lock(hdev);

	params = hci_conn_params_lookup(hdev, &cp->bdaddr, cp->bdaddr_type);
	if (params)
		params->privacy_mode = cp->mode;

	hci_dev_unlock(hdev);

	return rp->status;
}

static u8 hci_cc_le_set_adv_enable(struct hci_dev *hdev, void *data,
				   struct sk_buff *skb)
{
	struct hci_ev_status *rp = data;
	__u8 *sent;

	bt_dev_dbg(hdev, "status 0x%2.2x", rp->status);

	if (rp->status)
		return rp->status;

	sent = hci_sent_cmd_data(hdev, HCI_OP_LE_SET_ADV_ENABLE);
	if (!sent)
		return rp->status;

	hci_dev_lock(hdev);

	/* If we're doing connection initiation as peripheral. Set a
	 * timeout in case something goes wrong.
	 */
	if (*sent) {
		struct hci_conn *conn;

		hci_dev_set_flag(hdev, HCI_LE_ADV);

		conn = hci_lookup_le_connect(hdev);
		if (conn)
			queue_delayed_work(hdev->workqueue,
					   &conn->le_conn_timeout,
					   conn->conn_timeout);
	} else {
		hci_dev_clear_flag(hdev, HCI_LE_ADV);
	}

	hci_dev_unlock(hdev);

	return rp->status;
}

static u8 hci_cc_le_set_ext_adv_enable(struct hci_dev *hdev, void *data,
				       struct sk_buff *skb)
{
	struct hci_cp_le_set_ext_adv_enable *cp;
	struct hci_cp_ext_adv_set *set;
	struct adv_info *adv = NULL, *n;
	struct hci_ev_status *rp = data;

	bt_dev_dbg(hdev, "status 0x%2.2x", rp->status);

	if (rp->status)
		return rp->status;

	cp = hci_sent_cmd_data(hdev, HCI_OP_LE_SET_EXT_ADV_ENABLE);
	if (!cp)
		return rp->status;

	set = (void *)cp->data;

	hci_dev_lock(hdev);

	if (cp->num_of_sets)
		adv = hci_find_adv_instance(hdev, set->handle);

	if (cp->enable) {
		struct hci_conn *conn;

		hci_dev_set_flag(hdev, HCI_LE_ADV);

		if (adv)
			adv->enabled = true;

		conn = hci_lookup_le_connect(hdev);
		if (conn)
			queue_delayed_work(hdev->workqueue,
					   &conn->le_conn_timeout,
					   conn->conn_timeout);
	} else {
		if (cp->num_of_sets) {
			if (adv)
				adv->enabled = false;

			/* If just one instance was disabled check if there are
			 * any other instance enabled before clearing HCI_LE_ADV
			 */
			list_for_each_entry_safe(adv, n, &hdev->adv_instances,
						 list) {
				if (adv->enabled)
					goto unlock;
			}
		} else {
			/* All instances shall be considered disabled */
			list_for_each_entry_safe(adv, n, &hdev->adv_instances,
						 list)
				adv->enabled = false;
		}

		hci_dev_clear_flag(hdev, HCI_LE_ADV);
	}

unlock:
	hci_dev_unlock(hdev);
	return rp->status;
}

static u8 hci_cc_le_set_scan_param(struct hci_dev *hdev, void *data,
				   struct sk_buff *skb)
{
	struct hci_cp_le_set_scan_param *cp;
	struct hci_ev_status *rp = data;

	bt_dev_dbg(hdev, "status 0x%2.2x", rp->status);

	if (rp->status)
		return rp->status;

	cp = hci_sent_cmd_data(hdev, HCI_OP_LE_SET_SCAN_PARAM);
	if (!cp)
		return rp->status;

	hci_dev_lock(hdev);

	hdev->le_scan_type = cp->type;

	hci_dev_unlock(hdev);

	return rp->status;
}

static u8 hci_cc_le_set_ext_scan_param(struct hci_dev *hdev, void *data,
				       struct sk_buff *skb)
{
	struct hci_cp_le_set_ext_scan_params *cp;
	struct hci_ev_status *rp = data;
	struct hci_cp_le_scan_phy_params *phy_param;

	bt_dev_dbg(hdev, "status 0x%2.2x", rp->status);

	if (rp->status)
		return rp->status;

	cp = hci_sent_cmd_data(hdev, HCI_OP_LE_SET_EXT_SCAN_PARAMS);
	if (!cp)
		return rp->status;

	phy_param = (void *)cp->data;

	hci_dev_lock(hdev);

	hdev->le_scan_type = phy_param->type;

	hci_dev_unlock(hdev);

	return rp->status;
}

static bool has_pending_adv_report(struct hci_dev *hdev)
{
	struct discovery_state *d = &hdev->discovery;

	return bacmp(&d->last_adv_addr, BDADDR_ANY);
}

static void clear_pending_adv_report(struct hci_dev *hdev)
{
	struct discovery_state *d = &hdev->discovery;

	bacpy(&d->last_adv_addr, BDADDR_ANY);
	d->last_adv_data_len = 0;
}

static void store_pending_adv_report(struct hci_dev *hdev, bdaddr_t *bdaddr,
				     u8 bdaddr_type, s8 rssi, u32 flags,
				     u8 *data, u8 len)
{
	struct discovery_state *d = &hdev->discovery;

	if (len > HCI_MAX_AD_LENGTH)
		return;

	bacpy(&d->last_adv_addr, bdaddr);
	d->last_adv_addr_type = bdaddr_type;
	d->last_adv_rssi = rssi;
	d->last_adv_flags = flags;
	memcpy(d->last_adv_data, data, len);
	d->last_adv_data_len = len;
}

static void le_set_scan_enable_complete(struct hci_dev *hdev, u8 enable)
{
	hci_dev_lock(hdev);

	switch (enable) {
	case LE_SCAN_ENABLE:
		hci_dev_set_flag(hdev, HCI_LE_SCAN);
		if (hdev->le_scan_type == LE_SCAN_ACTIVE)
			clear_pending_adv_report(hdev);
		break;

	case LE_SCAN_DISABLE:
		/* We do this here instead of when setting DISCOVERY_STOPPED
		 * since the latter would potentially require waiting for
		 * inquiry to stop too.
		 */
		if (has_pending_adv_report(hdev)) {
			struct discovery_state *d = &hdev->discovery;

			mgmt_device_found(hdev, &d->last_adv_addr, LE_LINK,
					  d->last_adv_addr_type, NULL,
					  d->last_adv_rssi, d->last_adv_flags,
					  d->last_adv_data,
					  d->last_adv_data_len, NULL, 0);
		}

		/* Cancel this timer so that we don't try to disable scanning
		 * when it's already disabled.
		 */
		cancel_delayed_work(&hdev->le_scan_disable);

		hci_dev_clear_flag(hdev, HCI_LE_SCAN);

		/* The HCI_LE_SCAN_INTERRUPTED flag indicates that we
		 * interrupted scanning due to a connect request. Mark
		 * therefore discovery as stopped.
		 */
		if (hci_dev_test_and_clear_flag(hdev, HCI_LE_SCAN_INTERRUPTED))
			hci_discovery_set_state(hdev, DISCOVERY_STOPPED);

		break;

	default:
		bt_dev_err(hdev, "use of reserved LE_Scan_Enable param %d",
			   enable);
		break;
	}

	hci_dev_unlock(hdev);
}

static u8 hci_cc_le_set_scan_enable(struct hci_dev *hdev, void *data,
				    struct sk_buff *skb)
{
	struct hci_cp_le_set_scan_enable *cp;
	struct hci_ev_status *rp = data;

	bt_dev_dbg(hdev, "status 0x%2.2x", rp->status);

	if (rp->status)
		return rp->status;

	cp = hci_sent_cmd_data(hdev, HCI_OP_LE_SET_SCAN_ENABLE);
	if (!cp)
		return rp->status;

	le_set_scan_enable_complete(hdev, cp->enable);

	return rp->status;
}

static u8 hci_cc_le_set_ext_scan_enable(struct hci_dev *hdev, void *data,
					struct sk_buff *skb)
{
	struct hci_cp_le_set_ext_scan_enable *cp;
	struct hci_ev_status *rp = data;

	bt_dev_dbg(hdev, "status 0x%2.2x", rp->status);

	if (rp->status)
		return rp->status;

	cp = hci_sent_cmd_data(hdev, HCI_OP_LE_SET_EXT_SCAN_ENABLE);
	if (!cp)
		return rp->status;

	le_set_scan_enable_complete(hdev, cp->enable);

	return rp->status;
}

static u8 hci_cc_le_read_num_adv_sets(struct hci_dev *hdev, void *data,
				      struct sk_buff *skb)
{
	struct hci_rp_le_read_num_supported_adv_sets *rp = data;

	bt_dev_dbg(hdev, "status 0x%2.2x No of Adv sets %u", rp->status,
		   rp->num_of_sets);

	if (rp->status)
		return rp->status;

	hdev->le_num_of_adv_sets = rp->num_of_sets;

	return rp->status;
}

static u8 hci_cc_le_read_accept_list_size(struct hci_dev *hdev, void *data,
					  struct sk_buff *skb)
{
	struct hci_rp_le_read_accept_list_size *rp = data;

	bt_dev_dbg(hdev, "status 0x%2.2x size %u", rp->status, rp->size);

	if (rp->status)
		return rp->status;

	hdev->le_accept_list_size = rp->size;

	return rp->status;
}

static u8 hci_cc_le_clear_accept_list(struct hci_dev *hdev, void *data,
				      struct sk_buff *skb)
{
	struct hci_ev_status *rp = data;

	bt_dev_dbg(hdev, "status 0x%2.2x", rp->status);

	if (rp->status)
		return rp->status;

	hci_bdaddr_list_clear(&hdev->le_accept_list);

	return rp->status;
}

static u8 hci_cc_le_add_to_accept_list(struct hci_dev *hdev, void *data,
				       struct sk_buff *skb)
{
	struct hci_cp_le_add_to_accept_list *sent;
	struct hci_ev_status *rp = data;

	bt_dev_dbg(hdev, "status 0x%2.2x", rp->status);

	if (rp->status)
		return rp->status;

	sent = hci_sent_cmd_data(hdev, HCI_OP_LE_ADD_TO_ACCEPT_LIST);
	if (!sent)
		return rp->status;

	hci_bdaddr_list_add(&hdev->le_accept_list, &sent->bdaddr,
			    sent->bdaddr_type);

	return rp->status;
}

static u8 hci_cc_le_del_from_accept_list(struct hci_dev *hdev, void *data,
					 struct sk_buff *skb)
{
	struct hci_cp_le_del_from_accept_list *sent;
	struct hci_ev_status *rp = data;

	bt_dev_dbg(hdev, "status 0x%2.2x", rp->status);

	if (rp->status)
		return rp->status;

	sent = hci_sent_cmd_data(hdev, HCI_OP_LE_DEL_FROM_ACCEPT_LIST);
	if (!sent)
		return rp->status;

	hci_bdaddr_list_del(&hdev->le_accept_list, &sent->bdaddr,
			    sent->bdaddr_type);

	return rp->status;
}

static u8 hci_cc_le_read_supported_states(struct hci_dev *hdev, void *data,
					  struct sk_buff *skb)
{
	struct hci_rp_le_read_supported_states *rp = data;

	bt_dev_dbg(hdev, "status 0x%2.2x", rp->status);

	if (rp->status)
		return rp->status;

	memcpy(hdev->le_states, rp->le_states, 8);

	return rp->status;
}

static u8 hci_cc_le_read_def_data_len(struct hci_dev *hdev, void *data,
				      struct sk_buff *skb)
{
	struct hci_rp_le_read_def_data_len *rp = data;

	bt_dev_dbg(hdev, "status 0x%2.2x", rp->status);

	if (rp->status)
		return rp->status;

	hdev->le_def_tx_len = le16_to_cpu(rp->tx_len);
	hdev->le_def_tx_time = le16_to_cpu(rp->tx_time);

	return rp->status;
}

static u8 hci_cc_le_write_def_data_len(struct hci_dev *hdev, void *data,
				       struct sk_buff *skb)
{
	struct hci_cp_le_write_def_data_len *sent;
	struct hci_ev_status *rp = data;

	bt_dev_dbg(hdev, "status 0x%2.2x", rp->status);

	if (rp->status)
		return rp->status;

	sent = hci_sent_cmd_data(hdev, HCI_OP_LE_WRITE_DEF_DATA_LEN);
	if (!sent)
		return rp->status;

	hdev->le_def_tx_len = le16_to_cpu(sent->tx_len);
	hdev->le_def_tx_time = le16_to_cpu(sent->tx_time);

	return rp->status;
}

static u8 hci_cc_le_add_to_resolv_list(struct hci_dev *hdev, void *data,
				       struct sk_buff *skb)
{
	struct hci_cp_le_add_to_resolv_list *sent;
	struct hci_ev_status *rp = data;

	bt_dev_dbg(hdev, "status 0x%2.2x", rp->status);

	if (rp->status)
		return rp->status;

	sent = hci_sent_cmd_data(hdev, HCI_OP_LE_ADD_TO_RESOLV_LIST);
	if (!sent)
		return rp->status;

	hci_bdaddr_list_add_with_irk(&hdev->le_resolv_list, &sent->bdaddr,
				sent->bdaddr_type, sent->peer_irk,
				sent->local_irk);

	return rp->status;
}

static u8 hci_cc_le_del_from_resolv_list(struct hci_dev *hdev, void *data,
					 struct sk_buff *skb)
{
	struct hci_cp_le_del_from_resolv_list *sent;
	struct hci_ev_status *rp = data;

	bt_dev_dbg(hdev, "status 0x%2.2x", rp->status);

	if (rp->status)
		return rp->status;

	sent = hci_sent_cmd_data(hdev, HCI_OP_LE_DEL_FROM_RESOLV_LIST);
	if (!sent)
		return rp->status;

	hci_bdaddr_list_del_with_irk(&hdev->le_resolv_list, &sent->bdaddr,
			    sent->bdaddr_type);

	return rp->status;
}

static u8 hci_cc_le_clear_resolv_list(struct hci_dev *hdev, void *data,
				      struct sk_buff *skb)
{
	struct hci_ev_status *rp = data;

	bt_dev_dbg(hdev, "status 0x%2.2x", rp->status);

	if (rp->status)
		return rp->status;

	hci_bdaddr_list_clear(&hdev->le_resolv_list);

	return rp->status;
}

static u8 hci_cc_le_read_resolv_list_size(struct hci_dev *hdev, void *data,
					  struct sk_buff *skb)
{
	struct hci_rp_le_read_resolv_list_size *rp = data;

	bt_dev_dbg(hdev, "status 0x%2.2x size %u", rp->status, rp->size);

	if (rp->status)
		return rp->status;

	hdev->le_resolv_list_size = rp->size;

	return rp->status;
}

static u8 hci_cc_le_set_addr_resolution_enable(struct hci_dev *hdev, void *data,
					       struct sk_buff *skb)
{
	struct hci_ev_status *rp = data;
	__u8 *sent;

	bt_dev_dbg(hdev, "status 0x%2.2x", rp->status);

	if (rp->status)
		return rp->status;

	sent = hci_sent_cmd_data(hdev, HCI_OP_LE_SET_ADDR_RESOLV_ENABLE);
	if (!sent)
		return rp->status;

	hci_dev_lock(hdev);

	if (*sent)
		hci_dev_set_flag(hdev, HCI_LL_RPA_RESOLUTION);
	else
		hci_dev_clear_flag(hdev, HCI_LL_RPA_RESOLUTION);

	hci_dev_unlock(hdev);

	return rp->status;
}

static u8 hci_cc_le_read_max_data_len(struct hci_dev *hdev, void *data,
				      struct sk_buff *skb)
{
	struct hci_rp_le_read_max_data_len *rp = data;

	bt_dev_dbg(hdev, "status 0x%2.2x", rp->status);

	if (rp->status)
		return rp->status;

	hdev->le_max_tx_len = le16_to_cpu(rp->tx_len);
	hdev->le_max_tx_time = le16_to_cpu(rp->tx_time);
	hdev->le_max_rx_len = le16_to_cpu(rp->rx_len);
	hdev->le_max_rx_time = le16_to_cpu(rp->rx_time);

	return rp->status;
}

static u8 hci_cc_write_le_host_supported(struct hci_dev *hdev, void *data,
					 struct sk_buff *skb)
{
	struct hci_cp_write_le_host_supported *sent;
	struct hci_ev_status *rp = data;

	bt_dev_dbg(hdev, "status 0x%2.2x", rp->status);

	if (rp->status)
		return rp->status;

	sent = hci_sent_cmd_data(hdev, HCI_OP_WRITE_LE_HOST_SUPPORTED);
	if (!sent)
		return rp->status;

	hci_dev_lock(hdev);

	if (sent->le) {
		hdev->features[1][0] |= LMP_HOST_LE;
		hci_dev_set_flag(hdev, HCI_LE_ENABLED);
	} else {
		hdev->features[1][0] &= ~LMP_HOST_LE;
		hci_dev_clear_flag(hdev, HCI_LE_ENABLED);
		hci_dev_clear_flag(hdev, HCI_ADVERTISING);
	}

	if (sent->simul)
		hdev->features[1][0] |= LMP_HOST_LE_BREDR;
	else
		hdev->features[1][0] &= ~LMP_HOST_LE_BREDR;

	hci_dev_unlock(hdev);

	return rp->status;
}

static u8 hci_cc_set_adv_param(struct hci_dev *hdev, void *data,
			       struct sk_buff *skb)
{
	struct hci_cp_le_set_adv_param *cp;
	struct hci_ev_status *rp = data;

	bt_dev_dbg(hdev, "status 0x%2.2x", rp->status);

	if (rp->status)
		return rp->status;

	cp = hci_sent_cmd_data(hdev, HCI_OP_LE_SET_ADV_PARAM);
	if (!cp)
		return rp->status;

	hci_dev_lock(hdev);
	hdev->adv_addr_type = cp->own_address_type;
	hci_dev_unlock(hdev);

	return rp->status;
}

static u8 hci_cc_set_ext_adv_param(struct hci_dev *hdev, void *data,
				   struct sk_buff *skb)
{
	struct hci_rp_le_set_ext_adv_params *rp = data;
	struct hci_cp_le_set_ext_adv_params *cp;
	struct adv_info *adv_instance;

	bt_dev_dbg(hdev, "status 0x%2.2x", rp->status);

	if (rp->status)
		return rp->status;

	cp = hci_sent_cmd_data(hdev, HCI_OP_LE_SET_EXT_ADV_PARAMS);
	if (!cp)
		return rp->status;

	hci_dev_lock(hdev);
	hdev->adv_addr_type = cp->own_addr_type;
	if (!cp->handle) {
		/* Store in hdev for instance 0 */
		hdev->adv_tx_power = rp->tx_power;
	} else {
		adv_instance = hci_find_adv_instance(hdev, cp->handle);
		if (adv_instance)
			adv_instance->tx_power = rp->tx_power;
	}
	/* Update adv data as tx power is known now */
	hci_req_update_adv_data(hdev, cp->handle);

	hci_dev_unlock(hdev);

	return rp->status;
}

static u8 hci_cc_read_rssi(struct hci_dev *hdev, void *data,
			   struct sk_buff *skb)
{
	struct hci_rp_read_rssi *rp = data;
	struct hci_conn *conn;

	bt_dev_dbg(hdev, "status 0x%2.2x", rp->status);

	if (rp->status)
		return rp->status;

	hci_dev_lock(hdev);

	conn = hci_conn_hash_lookup_handle(hdev, __le16_to_cpu(rp->handle));
	if (conn)
		conn->rssi = rp->rssi;

	hci_dev_unlock(hdev);

	return rp->status;
}

static u8 hci_cc_read_tx_power(struct hci_dev *hdev, void *data,
			       struct sk_buff *skb)
{
	struct hci_cp_read_tx_power *sent;
	struct hci_rp_read_tx_power *rp = data;
	struct hci_conn *conn;

	bt_dev_dbg(hdev, "status 0x%2.2x", rp->status);

	if (rp->status)
		return rp->status;

	sent = hci_sent_cmd_data(hdev, HCI_OP_READ_TX_POWER);
	if (!sent)
		return rp->status;

	hci_dev_lock(hdev);

	conn = hci_conn_hash_lookup_handle(hdev, __le16_to_cpu(rp->handle));
	if (!conn)
		goto unlock;

	switch (sent->type) {
	case 0x00:
		conn->tx_power = rp->tx_power;
		break;
	case 0x01:
		conn->max_tx_power = rp->tx_power;
		break;
	}

unlock:
	hci_dev_unlock(hdev);
	return rp->status;
}

static u8 hci_cc_write_ssp_debug_mode(struct hci_dev *hdev, void *data,
				      struct sk_buff *skb)
{
	struct hci_ev_status *rp = data;
	u8 *mode;

	bt_dev_dbg(hdev, "status 0x%2.2x", rp->status);

	if (rp->status)
		return rp->status;

	mode = hci_sent_cmd_data(hdev, HCI_OP_WRITE_SSP_DEBUG_MODE);
	if (mode)
		hdev->ssp_debug_mode = *mode;

	return rp->status;
}

static void hci_cs_inquiry(struct hci_dev *hdev, __u8 status)
{
	bt_dev_dbg(hdev, "status 0x%2.2x", status);

	if (status) {
		hci_conn_check_pending(hdev);
		return;
	}

	set_bit(HCI_INQUIRY, &hdev->flags);
}

static void hci_cs_create_conn(struct hci_dev *hdev, __u8 status)
{
	struct hci_cp_create_conn *cp;
	struct hci_conn *conn;

	bt_dev_dbg(hdev, "status 0x%2.2x", status);

	cp = hci_sent_cmd_data(hdev, HCI_OP_CREATE_CONN);
	if (!cp)
		return;

	hci_dev_lock(hdev);

	conn = hci_conn_hash_lookup_ba(hdev, ACL_LINK, &cp->bdaddr);

	bt_dev_dbg(hdev, "bdaddr %pMR hcon %p", &cp->bdaddr, conn);

	if (status) {
		if (conn && conn->state == BT_CONNECT) {
			if (status != 0x0c || conn->attempt > 2) {
				conn->state = BT_CLOSED;
				hci_connect_cfm(conn, status);
				hci_conn_del(conn);
			} else
				conn->state = BT_CONNECT2;
		}
	} else {
		if (!conn) {
			conn = hci_conn_add(hdev, ACL_LINK, &cp->bdaddr,
					    HCI_ROLE_MASTER);
			if (!conn)
				bt_dev_err(hdev, "no memory for new connection");
		}
	}

	hci_dev_unlock(hdev);
}

static void hci_cs_add_sco(struct hci_dev *hdev, __u8 status)
{
	struct hci_cp_add_sco *cp;
	struct hci_conn *acl, *sco;
	__u16 handle;

	bt_dev_dbg(hdev, "status 0x%2.2x", status);

	if (!status)
		return;

	cp = hci_sent_cmd_data(hdev, HCI_OP_ADD_SCO);
	if (!cp)
		return;

	handle = __le16_to_cpu(cp->handle);

	bt_dev_dbg(hdev, "handle 0x%4.4x", handle);

	hci_dev_lock(hdev);

	acl = hci_conn_hash_lookup_handle(hdev, handle);
	if (acl) {
		sco = acl->link;
		if (sco) {
			sco->state = BT_CLOSED;

			hci_connect_cfm(sco, status);
			hci_conn_del(sco);
		}
	}

	hci_dev_unlock(hdev);
}

static void hci_cs_auth_requested(struct hci_dev *hdev, __u8 status)
{
	struct hci_cp_auth_requested *cp;
	struct hci_conn *conn;

	bt_dev_dbg(hdev, "status 0x%2.2x", status);

	if (!status)
		return;

	cp = hci_sent_cmd_data(hdev, HCI_OP_AUTH_REQUESTED);
	if (!cp)
		return;

	hci_dev_lock(hdev);

	conn = hci_conn_hash_lookup_handle(hdev, __le16_to_cpu(cp->handle));
	if (conn) {
		if (conn->state == BT_CONFIG) {
			hci_connect_cfm(conn, status);
			hci_conn_drop(conn);
		}
	}

	hci_dev_unlock(hdev);
}

static void hci_cs_set_conn_encrypt(struct hci_dev *hdev, __u8 status)
{
	struct hci_cp_set_conn_encrypt *cp;
	struct hci_conn *conn;

	bt_dev_dbg(hdev, "status 0x%2.2x", status);

	if (!status)
		return;

	cp = hci_sent_cmd_data(hdev, HCI_OP_SET_CONN_ENCRYPT);
	if (!cp)
		return;

	hci_dev_lock(hdev);

	conn = hci_conn_hash_lookup_handle(hdev, __le16_to_cpu(cp->handle));
	if (conn) {
		if (conn->state == BT_CONFIG) {
			hci_connect_cfm(conn, status);
			hci_conn_drop(conn);
		}
	}

	hci_dev_unlock(hdev);
}

static int hci_outgoing_auth_needed(struct hci_dev *hdev,
				    struct hci_conn *conn)
{
	if (conn->state != BT_CONFIG || !conn->out)
		return 0;

	if (conn->pending_sec_level == BT_SECURITY_SDP)
		return 0;

	/* Only request authentication for SSP connections or non-SSP
	 * devices with sec_level MEDIUM or HIGH or if MITM protection
	 * is requested.
	 */
	if (!hci_conn_ssp_enabled(conn) && !(conn->auth_type & 0x01) &&
	    conn->pending_sec_level != BT_SECURITY_FIPS &&
	    conn->pending_sec_level != BT_SECURITY_HIGH &&
	    conn->pending_sec_level != BT_SECURITY_MEDIUM)
		return 0;

	return 1;
}

static int hci_resolve_name(struct hci_dev *hdev,
				   struct inquiry_entry *e)
{
	struct hci_cp_remote_name_req cp;

	memset(&cp, 0, sizeof(cp));

	bacpy(&cp.bdaddr, &e->data.bdaddr);
	cp.pscan_rep_mode = e->data.pscan_rep_mode;
	cp.pscan_mode = e->data.pscan_mode;
	cp.clock_offset = e->data.clock_offset;

	return hci_send_cmd(hdev, HCI_OP_REMOTE_NAME_REQ, sizeof(cp), &cp);
}

static bool hci_resolve_next_name(struct hci_dev *hdev)
{
	struct discovery_state *discov = &hdev->discovery;
	struct inquiry_entry *e;

	if (list_empty(&discov->resolve))
		return false;

	/* We should stop if we already spent too much time resolving names. */
	if (time_after(jiffies, discov->name_resolve_timeout)) {
		bt_dev_warn_ratelimited(hdev, "Name resolve takes too long.");
		return false;
	}

	e = hci_inquiry_cache_lookup_resolve(hdev, BDADDR_ANY, NAME_NEEDED);
	if (!e)
		return false;

	if (hci_resolve_name(hdev, e) == 0) {
		e->name_state = NAME_PENDING;
		return true;
	}

	return false;
}

static void hci_check_pending_name(struct hci_dev *hdev, struct hci_conn *conn,
				   bdaddr_t *bdaddr, u8 *name, u8 name_len)
{
	struct discovery_state *discov = &hdev->discovery;
	struct inquiry_entry *e;

	/* Update the mgmt connected state if necessary. Be careful with
	 * conn objects that exist but are not (yet) connected however.
	 * Only those in BT_CONFIG or BT_CONNECTED states can be
	 * considered connected.
	 */
	if (conn &&
	    (conn->state == BT_CONFIG || conn->state == BT_CONNECTED) &&
	    !test_and_set_bit(HCI_CONN_MGMT_CONNECTED, &conn->flags))
		mgmt_device_connected(hdev, conn, name, name_len);

	if (discov->state == DISCOVERY_STOPPED)
		return;

	if (discov->state == DISCOVERY_STOPPING)
		goto discov_complete;

	if (discov->state != DISCOVERY_RESOLVING)
		return;

	e = hci_inquiry_cache_lookup_resolve(hdev, bdaddr, NAME_PENDING);
	/* If the device was not found in a list of found devices names of which
	 * are pending. there is no need to continue resolving a next name as it
	 * will be done upon receiving another Remote Name Request Complete
	 * Event */
	if (!e)
		return;

	list_del(&e->list);

	e->name_state = name ? NAME_KNOWN : NAME_NOT_KNOWN;
	mgmt_remote_name(hdev, bdaddr, ACL_LINK, 0x00, e->data.rssi,
			 name, name_len);

	if (hci_resolve_next_name(hdev))
		return;

discov_complete:
	hci_discovery_set_state(hdev, DISCOVERY_STOPPED);
}

static void hci_cs_remote_name_req(struct hci_dev *hdev, __u8 status)
{
	struct hci_cp_remote_name_req *cp;
	struct hci_conn *conn;

	bt_dev_dbg(hdev, "status 0x%2.2x", status);

	/* If successful wait for the name req complete event before
	 * checking for the need to do authentication */
	if (!status)
		return;

	cp = hci_sent_cmd_data(hdev, HCI_OP_REMOTE_NAME_REQ);
	if (!cp)
		return;

	hci_dev_lock(hdev);

	conn = hci_conn_hash_lookup_ba(hdev, ACL_LINK, &cp->bdaddr);

	if (hci_dev_test_flag(hdev, HCI_MGMT))
		hci_check_pending_name(hdev, conn, &cp->bdaddr, NULL, 0);

	if (!conn)
		goto unlock;

	if (!hci_outgoing_auth_needed(hdev, conn))
		goto unlock;

	if (!test_and_set_bit(HCI_CONN_AUTH_PEND, &conn->flags)) {
		struct hci_cp_auth_requested auth_cp;

		set_bit(HCI_CONN_AUTH_INITIATOR, &conn->flags);

		auth_cp.handle = __cpu_to_le16(conn->handle);
		hci_send_cmd(hdev, HCI_OP_AUTH_REQUESTED,
			     sizeof(auth_cp), &auth_cp);
	}

unlock:
	hci_dev_unlock(hdev);
}

static void hci_cs_read_remote_features(struct hci_dev *hdev, __u8 status)
{
	struct hci_cp_read_remote_features *cp;
	struct hci_conn *conn;

	bt_dev_dbg(hdev, "status 0x%2.2x", status);

	if (!status)
		return;

	cp = hci_sent_cmd_data(hdev, HCI_OP_READ_REMOTE_FEATURES);
	if (!cp)
		return;

	hci_dev_lock(hdev);

	conn = hci_conn_hash_lookup_handle(hdev, __le16_to_cpu(cp->handle));
	if (conn) {
		if (conn->state == BT_CONFIG) {
			hci_connect_cfm(conn, status);
			hci_conn_drop(conn);
		}
	}

	hci_dev_unlock(hdev);
}

static void hci_cs_read_remote_ext_features(struct hci_dev *hdev, __u8 status)
{
	struct hci_cp_read_remote_ext_features *cp;
	struct hci_conn *conn;

	bt_dev_dbg(hdev, "status 0x%2.2x", status);

	if (!status)
		return;

	cp = hci_sent_cmd_data(hdev, HCI_OP_READ_REMOTE_EXT_FEATURES);
	if (!cp)
		return;

	hci_dev_lock(hdev);

	conn = hci_conn_hash_lookup_handle(hdev, __le16_to_cpu(cp->handle));
	if (conn) {
		if (conn->state == BT_CONFIG) {
			hci_connect_cfm(conn, status);
			hci_conn_drop(conn);
		}
	}

	hci_dev_unlock(hdev);
}

static void hci_cs_setup_sync_conn(struct hci_dev *hdev, __u8 status)
{
	struct hci_cp_setup_sync_conn *cp;
	struct hci_conn *acl, *sco;
	__u16 handle;

	bt_dev_dbg(hdev, "status 0x%2.2x", status);

	if (!status)
		return;

	cp = hci_sent_cmd_data(hdev, HCI_OP_SETUP_SYNC_CONN);
	if (!cp)
		return;

	handle = __le16_to_cpu(cp->handle);

	bt_dev_dbg(hdev, "handle 0x%4.4x", handle);

	hci_dev_lock(hdev);

	acl = hci_conn_hash_lookup_handle(hdev, handle);
	if (acl) {
		sco = acl->link;
		if (sco) {
			sco->state = BT_CLOSED;

			hci_connect_cfm(sco, status);
			hci_conn_del(sco);
		}
	}

	hci_dev_unlock(hdev);
}

static void hci_cs_enhanced_setup_sync_conn(struct hci_dev *hdev, __u8 status)
{
	struct hci_cp_enhanced_setup_sync_conn *cp;
	struct hci_conn *acl, *sco;
	__u16 handle;

	bt_dev_dbg(hdev, "status 0x%2.2x", status);

	if (!status)
		return;

	cp = hci_sent_cmd_data(hdev, HCI_OP_ENHANCED_SETUP_SYNC_CONN);
	if (!cp)
		return;

	handle = __le16_to_cpu(cp->handle);

	bt_dev_dbg(hdev, "handle 0x%4.4x", handle);

	hci_dev_lock(hdev);

	acl = hci_conn_hash_lookup_handle(hdev, handle);
	if (acl) {
		sco = acl->link;
		if (sco) {
			sco->state = BT_CLOSED;

			hci_connect_cfm(sco, status);
			hci_conn_del(sco);
		}
	}

	hci_dev_unlock(hdev);
}

static void hci_cs_enhanced_setup_sync_conn(struct hci_dev *hdev, __u8 status)
{
	struct hci_cp_enhanced_setup_sync_conn *cp;
	struct hci_conn *acl, *sco;
	__u16 handle;

	bt_dev_dbg(hdev, "status 0x%2.2x", status);

	if (!status)
		return;

	cp = hci_sent_cmd_data(hdev, HCI_OP_ENHANCED_SETUP_SYNC_CONN);
	if (!cp)
		return;

	handle = __le16_to_cpu(cp->handle);

	bt_dev_dbg(hdev, "handle 0x%4.4x", handle);

	hci_dev_lock(hdev);

	acl = hci_conn_hash_lookup_handle(hdev, handle);
	if (acl) {
		sco = acl->link;
		if (sco) {
			sco->state = BT_CLOSED;

			hci_connect_cfm(sco, status);
			hci_conn_del(sco);
		}
	}

	hci_dev_unlock(hdev);
}

static void hci_cs_sniff_mode(struct hci_dev *hdev, __u8 status)
{
	struct hci_cp_sniff_mode *cp;
	struct hci_conn *conn;

	bt_dev_dbg(hdev, "status 0x%2.2x", status);

	if (!status)
		return;

	cp = hci_sent_cmd_data(hdev, HCI_OP_SNIFF_MODE);
	if (!cp)
		return;

	hci_dev_lock(hdev);

	conn = hci_conn_hash_lookup_handle(hdev, __le16_to_cpu(cp->handle));
	if (conn) {
		clear_bit(HCI_CONN_MODE_CHANGE_PEND, &conn->flags);

		if (test_and_clear_bit(HCI_CONN_SCO_SETUP_PEND, &conn->flags))
			hci_sco_setup(conn, status);
	}

	hci_dev_unlock(hdev);
}

static void hci_cs_exit_sniff_mode(struct hci_dev *hdev, __u8 status)
{
	struct hci_cp_exit_sniff_mode *cp;
	struct hci_conn *conn;

	bt_dev_dbg(hdev, "status 0x%2.2x", status);

	if (!status)
		return;

	cp = hci_sent_cmd_data(hdev, HCI_OP_EXIT_SNIFF_MODE);
	if (!cp)
		return;

	hci_dev_lock(hdev);

	conn = hci_conn_hash_lookup_handle(hdev, __le16_to_cpu(cp->handle));
	if (conn) {
		clear_bit(HCI_CONN_MODE_CHANGE_PEND, &conn->flags);

		if (test_and_clear_bit(HCI_CONN_SCO_SETUP_PEND, &conn->flags))
			hci_sco_setup(conn, status);
	}

	hci_dev_unlock(hdev);
}

static void hci_cs_disconnect(struct hci_dev *hdev, u8 status)
{
	struct hci_cp_disconnect *cp;
	struct hci_conn_params *params;
	struct hci_conn *conn;
	bool mgmt_conn;

	bt_dev_dbg(hdev, "status 0x%2.2x", status);

	/* Wait for HCI_EV_DISCONN_COMPLETE if status 0x00 and not suspended
	 * otherwise cleanup the connection immediately.
	 */
	if (!status && !hdev->suspended)
		return;

	cp = hci_sent_cmd_data(hdev, HCI_OP_DISCONNECT);
	if (!cp)
		return;

	hci_dev_lock(hdev);

	conn = hci_conn_hash_lookup_handle(hdev, __le16_to_cpu(cp->handle));
	if (!conn)
		goto unlock;

	if (status) {
		mgmt_disconnect_failed(hdev, &conn->dst, conn->type,
				       conn->dst_type, status);

		if (conn->type == LE_LINK && conn->role == HCI_ROLE_SLAVE) {
			hdev->cur_adv_instance = conn->adv_instance;
			hci_enable_advertising(hdev);
		}

		goto done;
	}

	mgmt_conn = test_and_clear_bit(HCI_CONN_MGMT_CONNECTED, &conn->flags);

	if (conn->type == ACL_LINK) {
		if (test_bit(HCI_CONN_FLUSH_KEY, &conn->flags))
			hci_remove_link_key(hdev, &conn->dst);
	}

	params = hci_conn_params_lookup(hdev, &conn->dst, conn->dst_type);
	if (params) {
		switch (params->auto_connect) {
		case HCI_AUTO_CONN_LINK_LOSS:
			if (cp->reason != HCI_ERROR_CONNECTION_TIMEOUT)
				break;
			fallthrough;

		case HCI_AUTO_CONN_DIRECT:
		case HCI_AUTO_CONN_ALWAYS:
			list_del_init(&params->action);
			list_add(&params->action, &hdev->pend_le_conns);
			break;

		default:
			break;
		}
	}

	mgmt_device_disconnected(hdev, &conn->dst, conn->type, conn->dst_type,
				 cp->reason, mgmt_conn);

	hci_disconn_cfm(conn, cp->reason);

done:
	/* If the disconnection failed for any reason, the upper layer
	 * does not retry to disconnect in current implementation.
	 * Hence, we need to do some basic cleanup here and re-enable
	 * advertising if necessary.
	 */
	hci_conn_del(conn);
unlock:
	hci_dev_unlock(hdev);
}

static u8 ev_bdaddr_type(struct hci_dev *hdev, u8 type, bool *resolved)
{
	/* When using controller based address resolution, then the new
	 * address types 0x02 and 0x03 are used. These types need to be
	 * converted back into either public address or random address type
	 */
	switch (type) {
	case ADDR_LE_DEV_PUBLIC_RESOLVED:
		if (resolved)
			*resolved = true;
		return ADDR_LE_DEV_PUBLIC;
	case ADDR_LE_DEV_RANDOM_RESOLVED:
		if (resolved)
			*resolved = true;
		return ADDR_LE_DEV_RANDOM;
	}

	if (resolved)
		*resolved = false;
	return type;
}

static u8 ev_bdaddr_type(struct hci_dev *hdev, u8 type, bool *resolved)
{
	/* When using controller based address resolution, then the new
	 * address types 0x02 and 0x03 are used. These types need to be
	 * converted back into either public address or random address type
	 */
	switch (type) {
	case ADDR_LE_DEV_PUBLIC_RESOLVED:
		if (resolved)
			*resolved = true;
		return ADDR_LE_DEV_PUBLIC;
	case ADDR_LE_DEV_RANDOM_RESOLVED:
		if (resolved)
			*resolved = true;
		return ADDR_LE_DEV_RANDOM;
	}

	if (resolved)
		*resolved = false;
	return type;
}

static void cs_le_create_conn(struct hci_dev *hdev, bdaddr_t *peer_addr,
			      u8 peer_addr_type, u8 own_address_type,
			      u8 filter_policy)
{
	struct hci_conn *conn;

	conn = hci_conn_hash_lookup_le(hdev, peer_addr,
				       peer_addr_type);
	if (!conn)
		return;

	own_address_type = ev_bdaddr_type(hdev, own_address_type, NULL);

	/* Store the initiator and responder address information which
	 * is needed for SMP. These values will not change during the
	 * lifetime of the connection.
	 */
	conn->init_addr_type = own_address_type;
	if (own_address_type == ADDR_LE_DEV_RANDOM)
		bacpy(&conn->init_addr, &hdev->random_addr);
	else
		bacpy(&conn->init_addr, &hdev->bdaddr);

	conn->resp_addr_type = peer_addr_type;
	bacpy(&conn->resp_addr, peer_addr);

	/* We don't want the connection attempt to stick around
	 * indefinitely since LE doesn't have a page timeout concept
	 * like BR/EDR. Set a timer for any connection that doesn't use
	 * the accept list for connecting.
	 */
	if (filter_policy == HCI_LE_USE_PEER_ADDR)
		queue_delayed_work(conn->hdev->workqueue,
				   &conn->le_conn_timeout,
				   conn->conn_timeout);
}

static void hci_cs_le_create_conn(struct hci_dev *hdev, u8 status)
{
	struct hci_cp_le_create_conn *cp;

	bt_dev_dbg(hdev, "status 0x%2.2x", status);

	/* All connection failure handling is taken care of by the
	 * hci_le_conn_failed function which is triggered by the HCI
	 * request completion callbacks used for connecting.
	 */
	if (status)
		return;

	cp = hci_sent_cmd_data(hdev, HCI_OP_LE_CREATE_CONN);
	if (!cp)
		return;

	hci_dev_lock(hdev);

	cs_le_create_conn(hdev, &cp->peer_addr, cp->peer_addr_type,
			  cp->own_address_type, cp->filter_policy);

	hci_dev_unlock(hdev);
}

static void hci_cs_le_ext_create_conn(struct hci_dev *hdev, u8 status)
{
	struct hci_cp_le_ext_create_conn *cp;

	bt_dev_dbg(hdev, "status 0x%2.2x", status);

	/* All connection failure handling is taken care of by the
	 * hci_le_conn_failed function which is triggered by the HCI
	 * request completion callbacks used for connecting.
	 */
	if (status)
		return;

	cp = hci_sent_cmd_data(hdev, HCI_OP_LE_EXT_CREATE_CONN);
	if (!cp)
		return;

	hci_dev_lock(hdev);

	cs_le_create_conn(hdev, &cp->peer_addr, cp->peer_addr_type,
			  cp->own_addr_type, cp->filter_policy);

	hci_dev_unlock(hdev);
}

static void hci_cs_le_read_remote_features(struct hci_dev *hdev, u8 status)
{
	struct hci_cp_le_read_remote_features *cp;
	struct hci_conn *conn;

	bt_dev_dbg(hdev, "status 0x%2.2x", status);

	if (!status)
		return;

	cp = hci_sent_cmd_data(hdev, HCI_OP_LE_READ_REMOTE_FEATURES);
	if (!cp)
		return;

	hci_dev_lock(hdev);

	conn = hci_conn_hash_lookup_handle(hdev, __le16_to_cpu(cp->handle));
	if (conn) {
		if (conn->state == BT_CONFIG) {
			hci_connect_cfm(conn, status);
			hci_conn_drop(conn);
		}
	}

	hci_dev_unlock(hdev);
}

static void hci_cs_le_start_enc(struct hci_dev *hdev, u8 status)
{
	struct hci_cp_le_start_enc *cp;
	struct hci_conn *conn;

	bt_dev_dbg(hdev, "status 0x%2.2x", status);

	if (!status)
		return;

	hci_dev_lock(hdev);

	cp = hci_sent_cmd_data(hdev, HCI_OP_LE_START_ENC);
	if (!cp)
		goto unlock;

	conn = hci_conn_hash_lookup_handle(hdev, __le16_to_cpu(cp->handle));
	if (!conn)
		goto unlock;

	if (conn->state != BT_CONNECTED)
		goto unlock;

	hci_disconnect(conn, HCI_ERROR_AUTH_FAILURE);
	hci_conn_drop(conn);

unlock:
	hci_dev_unlock(hdev);
}

static void hci_cs_switch_role(struct hci_dev *hdev, u8 status)
{
	struct hci_cp_switch_role *cp;
	struct hci_conn *conn;

	BT_DBG("%s status 0x%2.2x", hdev->name, status);

	if (!status)
		return;

	cp = hci_sent_cmd_data(hdev, HCI_OP_SWITCH_ROLE);
	if (!cp)
		return;

	hci_dev_lock(hdev);

	conn = hci_conn_hash_lookup_ba(hdev, ACL_LINK, &cp->bdaddr);
	if (conn)
		clear_bit(HCI_CONN_RSWITCH_PEND, &conn->flags);

	hci_dev_unlock(hdev);
}

static void hci_inquiry_complete_evt(struct hci_dev *hdev, void *data,
				     struct sk_buff *skb)
{
	struct hci_ev_status *ev = data;
	struct discovery_state *discov = &hdev->discovery;
	struct inquiry_entry *e;

	bt_dev_dbg(hdev, "status 0x%2.2x", ev->status);

	hci_conn_check_pending(hdev);

	if (!test_and_clear_bit(HCI_INQUIRY, &hdev->flags))
		return;

	smp_mb__after_atomic(); /* wake_up_bit advises about this barrier */
	wake_up_bit(&hdev->flags, HCI_INQUIRY);

	if (!hci_dev_test_flag(hdev, HCI_MGMT))
		return;

	hci_dev_lock(hdev);

	if (discov->state != DISCOVERY_FINDING)
		goto unlock;

	if (list_empty(&discov->resolve)) {
		/* When BR/EDR inquiry is active and no LE scanning is in
		 * progress, then change discovery state to indicate completion.
		 *
		 * When running LE scanning and BR/EDR inquiry simultaneously
		 * and the LE scan already finished, then change the discovery
		 * state to indicate completion.
		 */
		if (!hci_dev_test_flag(hdev, HCI_LE_SCAN) ||
		    !test_bit(HCI_QUIRK_SIMULTANEOUS_DISCOVERY, &hdev->quirks))
			hci_discovery_set_state(hdev, DISCOVERY_STOPPED);
		goto unlock;
	}

	e = hci_inquiry_cache_lookup_resolve(hdev, BDADDR_ANY, NAME_NEEDED);
	if (e && hci_resolve_name(hdev, e) == 0) {
		e->name_state = NAME_PENDING;
		hci_discovery_set_state(hdev, DISCOVERY_RESOLVING);
		discov->name_resolve_timeout = jiffies + NAME_RESOLVE_DURATION;
	} else {
		/* When BR/EDR inquiry is active and no LE scanning is in
		 * progress, then change discovery state to indicate completion.
		 *
		 * When running LE scanning and BR/EDR inquiry simultaneously
		 * and the LE scan already finished, then change the discovery
		 * state to indicate completion.
		 */
		if (!hci_dev_test_flag(hdev, HCI_LE_SCAN) ||
		    !test_bit(HCI_QUIRK_SIMULTANEOUS_DISCOVERY, &hdev->quirks))
			hci_discovery_set_state(hdev, DISCOVERY_STOPPED);
	}

unlock:
	hci_dev_unlock(hdev);
}

static void hci_inquiry_result_evt(struct hci_dev *hdev, void *edata,
				   struct sk_buff *skb)
{
	struct hci_ev_inquiry_result *ev = edata;
	struct inquiry_data data;
	int i;

	if (!hci_ev_skb_pull(hdev, skb, HCI_EV_INQUIRY_RESULT,
			     flex_array_size(ev, info, ev->num)))
		return;

	bt_dev_dbg(hdev, "num %d", ev->num);

	if (!ev->num)
		return;

	if (hci_dev_test_flag(hdev, HCI_PERIODIC_INQ))
		return;

	hci_dev_lock(hdev);

	for (i = 0; i < ev->num; i++) {
		struct inquiry_info *info = &ev->info[i];
		u32 flags;

		bacpy(&data.bdaddr, &info->bdaddr);
		data.pscan_rep_mode	= info->pscan_rep_mode;
		data.pscan_period_mode	= info->pscan_period_mode;
		data.pscan_mode		= info->pscan_mode;
		memcpy(data.dev_class, info->dev_class, 3);
		data.clock_offset	= info->clock_offset;
		data.rssi		= HCI_RSSI_INVALID;
		data.ssp_mode		= 0x00;

		flags = hci_inquiry_cache_update(hdev, &data, false);

		mgmt_device_found(hdev, &info->bdaddr, ACL_LINK, 0x00,
				  info->dev_class, HCI_RSSI_INVALID,
				  flags, NULL, 0, NULL, 0);
	}

	hci_dev_unlock(hdev);
}

static void hci_conn_complete_evt(struct hci_dev *hdev, void *data,
				  struct sk_buff *skb)
{
	struct hci_ev_conn_complete *ev = data;
	struct hci_conn *conn;

	bt_dev_dbg(hdev, "status 0x%2.2x", ev->status);

	hci_dev_lock(hdev);

	conn = hci_conn_hash_lookup_ba(hdev, ev->link_type, &ev->bdaddr);
	if (!conn) {
		/* Connection may not exist if auto-connected. Check the bredr
		 * allowlist to see if this device is allowed to auto connect.
		 * If link is an ACL type, create a connection class
		 * automatically.
		 *
		 * Auto-connect will only occur if the event filter is
		 * programmed with a given address. Right now, event filter is
		 * only used during suspend.
		 */
		if (ev->link_type == ACL_LINK &&
		    hci_bdaddr_list_lookup_with_flags(&hdev->accept_list,
						      &ev->bdaddr,
						      BDADDR_BREDR)) {
			conn = hci_conn_add(hdev, ev->link_type, &ev->bdaddr,
					    HCI_ROLE_SLAVE);
			if (!conn) {
				bt_dev_err(hdev, "no memory for new conn");
				goto unlock;
			}
		} else {
			if (ev->link_type != SCO_LINK)
				goto unlock;

			conn = hci_conn_hash_lookup_ba(hdev, ESCO_LINK,
						       &ev->bdaddr);
			if (!conn)
				goto unlock;

			conn->type = SCO_LINK;
		}
	}

	if (!ev->status) {
		conn->handle = __le16_to_cpu(ev->handle);

		if (conn->type == ACL_LINK) {
			conn->state = BT_CONFIG;
			hci_conn_hold(conn);

			if (!conn->out && !hci_conn_ssp_enabled(conn) &&
			    !hci_find_link_key(hdev, &ev->bdaddr))
				conn->disc_timeout = HCI_PAIRING_TIMEOUT;
			else
				conn->disc_timeout = HCI_DISCONN_TIMEOUT;
		} else
			conn->state = BT_CONNECTED;

		hci_debugfs_create_conn(conn);
		hci_conn_add_sysfs(conn);

		if (test_bit(HCI_AUTH, &hdev->flags))
			set_bit(HCI_CONN_AUTH, &conn->flags);

		if (test_bit(HCI_ENCRYPT, &hdev->flags))
			set_bit(HCI_CONN_ENCRYPT, &conn->flags);

		/* Get remote features */
		if (conn->type == ACL_LINK) {
			struct hci_cp_read_remote_features cp;
			cp.handle = ev->handle;
			hci_send_cmd(hdev, HCI_OP_READ_REMOTE_FEATURES,
				     sizeof(cp), &cp);

			hci_req_update_scan(hdev);
		}

		/* Set packet type for incoming connection */
		if (!conn->out && hdev->hci_ver < BLUETOOTH_VER_2_0) {
			struct hci_cp_change_conn_ptype cp;
			cp.handle = ev->handle;
			cp.pkt_type = cpu_to_le16(conn->pkt_type);
			hci_send_cmd(hdev, HCI_OP_CHANGE_CONN_PTYPE, sizeof(cp),
				     &cp);
		}
	} else {
		conn->state = BT_CLOSED;
		if (conn->type == ACL_LINK)
			mgmt_connect_failed(hdev, &conn->dst, conn->type,
					    conn->dst_type, ev->status);
	}

	if (conn->type == ACL_LINK)
		hci_sco_setup(conn, ev->status);

	if (ev->status) {
		hci_connect_cfm(conn, ev->status);
		hci_conn_del(conn);
	} else if (ev->link_type == SCO_LINK) {
		switch (conn->setting & SCO_AIRMODE_MASK) {
		case SCO_AIRMODE_CVSD:
			if (hdev->notify)
				hdev->notify(hdev, HCI_NOTIFY_ENABLE_SCO_CVSD);
			break;
		}

		hci_connect_cfm(conn, ev->status);
	}

unlock:
	hci_dev_unlock(hdev);

	hci_conn_check_pending(hdev);
}

static void hci_reject_conn(struct hci_dev *hdev, bdaddr_t *bdaddr)
{
	struct hci_cp_reject_conn_req cp;

	bacpy(&cp.bdaddr, bdaddr);
	cp.reason = HCI_ERROR_REJ_BAD_ADDR;
	hci_send_cmd(hdev, HCI_OP_REJECT_CONN_REQ, sizeof(cp), &cp);
}

static void hci_conn_request_evt(struct hci_dev *hdev, void *data,
				 struct sk_buff *skb)
{
	struct hci_ev_conn_request *ev = data;
	int mask = hdev->link_mode;
	struct inquiry_entry *ie;
	struct hci_conn *conn;
	__u8 flags = 0;

	bt_dev_dbg(hdev, "bdaddr %pMR type 0x%x", &ev->bdaddr, ev->link_type);

	mask |= hci_proto_connect_ind(hdev, &ev->bdaddr, ev->link_type,
				      &flags);

	if (!(mask & HCI_LM_ACCEPT)) {
		hci_reject_conn(hdev, &ev->bdaddr);
		return;
	}

	if (hci_bdaddr_list_lookup(&hdev->reject_list, &ev->bdaddr,
				   BDADDR_BREDR)) {
		hci_reject_conn(hdev, &ev->bdaddr);
		return;
	}

	/* Require HCI_CONNECTABLE or an accept list entry to accept the
	 * connection. These features are only touched through mgmt so
	 * only do the checks if HCI_MGMT is set.
	 */
	if (hci_dev_test_flag(hdev, HCI_MGMT) &&
	    !hci_dev_test_flag(hdev, HCI_CONNECTABLE) &&
	    !hci_bdaddr_list_lookup_with_flags(&hdev->accept_list, &ev->bdaddr,
					       BDADDR_BREDR)) {
		hci_reject_conn(hdev, &ev->bdaddr);
		return;
	}

	/* Connection accepted */

	hci_dev_lock(hdev);

	ie = hci_inquiry_cache_lookup(hdev, &ev->bdaddr);
	if (ie)
		memcpy(ie->data.dev_class, ev->dev_class, 3);

	conn = hci_conn_hash_lookup_ba(hdev, ev->link_type,
			&ev->bdaddr);
	if (!conn) {
		conn = hci_conn_add(hdev, ev->link_type, &ev->bdaddr,
				    HCI_ROLE_SLAVE);
		if (!conn) {
			bt_dev_err(hdev, "no memory for new connection");
			hci_dev_unlock(hdev);
			return;
		}
	}

	memcpy(conn->dev_class, ev->dev_class, 3);

	hci_dev_unlock(hdev);

	if (ev->link_type == ACL_LINK ||
	    (!(flags & HCI_PROTO_DEFER) && !lmp_esco_capable(hdev))) {
		struct hci_cp_accept_conn_req cp;
		conn->state = BT_CONNECT;

		bacpy(&cp.bdaddr, &ev->bdaddr);

		if (lmp_rswitch_capable(hdev) && (mask & HCI_LM_MASTER))
			cp.role = 0x00; /* Become central */
		else
			cp.role = 0x01; /* Remain peripheral */

		hci_send_cmd(hdev, HCI_OP_ACCEPT_CONN_REQ, sizeof(cp), &cp);
	} else if (!(flags & HCI_PROTO_DEFER)) {
		struct hci_cp_accept_sync_conn_req cp;
		conn->state = BT_CONNECT;

		bacpy(&cp.bdaddr, &ev->bdaddr);
		cp.pkt_type = cpu_to_le16(conn->pkt_type);

		cp.tx_bandwidth   = cpu_to_le32(0x00001f40);
		cp.rx_bandwidth   = cpu_to_le32(0x00001f40);
		cp.max_latency    = cpu_to_le16(0xffff);
		cp.content_format = cpu_to_le16(hdev->voice_setting);
		cp.retrans_effort = 0xff;

		hci_send_cmd(hdev, HCI_OP_ACCEPT_SYNC_CONN_REQ, sizeof(cp),
			     &cp);
	} else {
		conn->state = BT_CONNECT2;
		hci_connect_cfm(conn, 0);
	}
}

static u8 hci_to_mgmt_reason(u8 err)
{
	switch (err) {
	case HCI_ERROR_CONNECTION_TIMEOUT:
		return MGMT_DEV_DISCONN_TIMEOUT;
	case HCI_ERROR_REMOTE_USER_TERM:
	case HCI_ERROR_REMOTE_LOW_RESOURCES:
	case HCI_ERROR_REMOTE_POWER_OFF:
		return MGMT_DEV_DISCONN_REMOTE;
	case HCI_ERROR_LOCAL_HOST_TERM:
		return MGMT_DEV_DISCONN_LOCAL_HOST;
	default:
		return MGMT_DEV_DISCONN_UNKNOWN;
	}
}

static void hci_disconn_complete_evt(struct hci_dev *hdev, void *data,
				     struct sk_buff *skb)
{
	struct hci_ev_disconn_complete *ev = data;
	u8 reason;
	struct hci_conn_params *params;
	struct hci_conn *conn;
	bool mgmt_connected;

	bt_dev_dbg(hdev, "status 0x%2.2x", ev->status);

	hci_dev_lock(hdev);

	conn = hci_conn_hash_lookup_handle(hdev, __le16_to_cpu(ev->handle));
	if (!conn)
		goto unlock;

	if (ev->status) {
		mgmt_disconnect_failed(hdev, &conn->dst, conn->type,
				       conn->dst_type, ev->status);
		goto unlock;
	}

	conn->state = BT_CLOSED;

	mgmt_connected = test_and_clear_bit(HCI_CONN_MGMT_CONNECTED, &conn->flags);

	if (test_bit(HCI_CONN_AUTH_FAILURE, &conn->flags))
		reason = MGMT_DEV_DISCONN_AUTH_FAILURE;
	else
		reason = hci_to_mgmt_reason(ev->reason);

	mgmt_device_disconnected(hdev, &conn->dst, conn->type, conn->dst_type,
				reason, mgmt_connected);

	if (conn->type == ACL_LINK) {
		if (test_bit(HCI_CONN_FLUSH_KEY, &conn->flags))
			hci_remove_link_key(hdev, &conn->dst);

		hci_req_update_scan(hdev);
	}

	params = hci_conn_params_lookup(hdev, &conn->dst, conn->dst_type);
	if (params) {
		switch (params->auto_connect) {
		case HCI_AUTO_CONN_LINK_LOSS:
			if (ev->reason != HCI_ERROR_CONNECTION_TIMEOUT)
				break;
			fallthrough;

		case HCI_AUTO_CONN_DIRECT:
		case HCI_AUTO_CONN_ALWAYS:
			list_del_init(&params->action);
			list_add(&params->action, &hdev->pend_le_conns);
			hci_update_passive_scan(hdev);
			break;

		default:
			break;
		}
	}

	hci_disconn_cfm(conn, ev->reason);

	/* Re-enable advertising if necessary, since it might
	 * have been disabled by the connection. From the
	 * HCI_LE_Set_Advertise_Enable command description in
	 * the core specification (v4.0):
	 * "The Controller shall continue advertising until the Host
	 * issues an LE_Set_Advertise_Enable command with
	 * Advertising_Enable set to 0x00 (Advertising is disabled)
	 * or until a connection is created or until the Advertising
	 * is timed out due to Directed Advertising."
	 */
	if (conn->type == LE_LINK && conn->role == HCI_ROLE_SLAVE) {
		hdev->cur_adv_instance = conn->adv_instance;
		hci_enable_advertising(hdev);
	}

	hci_conn_del(conn);

unlock:
	hci_dev_unlock(hdev);
}

static void hci_auth_complete_evt(struct hci_dev *hdev, void *data,
				  struct sk_buff *skb)
{
	struct hci_ev_auth_complete *ev = data;
	struct hci_conn *conn;

	bt_dev_dbg(hdev, "status 0x%2.2x", ev->status);

	hci_dev_lock(hdev);

	conn = hci_conn_hash_lookup_handle(hdev, __le16_to_cpu(ev->handle));
	if (!conn)
		goto unlock;

	if (!ev->status) {
		clear_bit(HCI_CONN_AUTH_FAILURE, &conn->flags);

		if (!hci_conn_ssp_enabled(conn) &&
		    test_bit(HCI_CONN_REAUTH_PEND, &conn->flags)) {
			bt_dev_info(hdev, "re-auth of legacy device is not possible.");
		} else {
			set_bit(HCI_CONN_AUTH, &conn->flags);
			conn->sec_level = conn->pending_sec_level;
		}
	} else {
		if (ev->status == HCI_ERROR_PIN_OR_KEY_MISSING)
			set_bit(HCI_CONN_AUTH_FAILURE, &conn->flags);

		mgmt_auth_failed(conn, ev->status);
	}

	clear_bit(HCI_CONN_AUTH_PEND, &conn->flags);
	clear_bit(HCI_CONN_REAUTH_PEND, &conn->flags);

	if (conn->state == BT_CONFIG) {
		if (!ev->status && hci_conn_ssp_enabled(conn)) {
			struct hci_cp_set_conn_encrypt cp;
			cp.handle  = ev->handle;
			cp.encrypt = 0x01;
			hci_send_cmd(hdev, HCI_OP_SET_CONN_ENCRYPT, sizeof(cp),
				     &cp);
		} else {
			conn->state = BT_CONNECTED;
			hci_connect_cfm(conn, ev->status);
			hci_conn_drop(conn);
		}
	} else {
		hci_auth_cfm(conn, ev->status);

		hci_conn_hold(conn);
		conn->disc_timeout = HCI_DISCONN_TIMEOUT;
		hci_conn_drop(conn);
	}

	if (test_bit(HCI_CONN_ENCRYPT_PEND, &conn->flags)) {
		if (!ev->status) {
			struct hci_cp_set_conn_encrypt cp;
			cp.handle  = ev->handle;
			cp.encrypt = 0x01;
			hci_send_cmd(hdev, HCI_OP_SET_CONN_ENCRYPT, sizeof(cp),
				     &cp);
		} else {
			clear_bit(HCI_CONN_ENCRYPT_PEND, &conn->flags);
			hci_encrypt_cfm(conn, ev->status);
		}
	}

unlock:
	hci_dev_unlock(hdev);
}

static void hci_remote_name_evt(struct hci_dev *hdev, void *data,
				struct sk_buff *skb)
{
	struct hci_ev_remote_name *ev = data;
	struct hci_conn *conn;

	bt_dev_dbg(hdev, "status 0x%2.2x", ev->status);

	hci_conn_check_pending(hdev);

	hci_dev_lock(hdev);

	conn = hci_conn_hash_lookup_ba(hdev, ACL_LINK, &ev->bdaddr);

	if (!hci_dev_test_flag(hdev, HCI_MGMT))
		goto check_auth;

	if (ev->status == 0)
		hci_check_pending_name(hdev, conn, &ev->bdaddr, ev->name,
				       strnlen(ev->name, HCI_MAX_NAME_LENGTH));
	else
		hci_check_pending_name(hdev, conn, &ev->bdaddr, NULL, 0);

check_auth:
	if (!conn)
		goto unlock;

	if (!hci_outgoing_auth_needed(hdev, conn))
		goto unlock;

	if (!test_and_set_bit(HCI_CONN_AUTH_PEND, &conn->flags)) {
		struct hci_cp_auth_requested cp;

		set_bit(HCI_CONN_AUTH_INITIATOR, &conn->flags);

		cp.handle = __cpu_to_le16(conn->handle);
		hci_send_cmd(hdev, HCI_OP_AUTH_REQUESTED, sizeof(cp), &cp);
	}

unlock:
	hci_dev_unlock(hdev);
}

static void read_enc_key_size_complete(struct hci_dev *hdev, u8 status,
				       u16 opcode, struct sk_buff *skb)
{
	const struct hci_rp_read_enc_key_size *rp;
	struct hci_conn *conn;
	u16 handle;

	BT_DBG("%s status 0x%02x", hdev->name, status);

	if (!skb || skb->len < sizeof(*rp)) {
		bt_dev_err(hdev, "invalid read key size response");
		return;
	}

	rp = (void *)skb->data;
	handle = le16_to_cpu(rp->handle);

	hci_dev_lock(hdev);

	conn = hci_conn_hash_lookup_handle(hdev, handle);
	if (!conn)
		goto unlock;

	/* While unexpected, the read_enc_key_size command may fail. The most
	 * secure approach is to then assume the key size is 0 to force a
	 * disconnection.
	 */
	if (rp->status) {
		bt_dev_err(hdev, "failed to read key size for handle %u",
			   handle);
		conn->enc_key_size = 0;
	} else {
		conn->enc_key_size = rp->key_size;
	}

	hci_encrypt_cfm(conn, 0);

unlock:
	hci_dev_unlock(hdev);
}

static void hci_encrypt_change_evt(struct hci_dev *hdev, void *data,
				   struct sk_buff *skb)
{
	struct hci_ev_encrypt_change *ev = data;
	struct hci_conn *conn;

	bt_dev_dbg(hdev, "status 0x%2.2x", ev->status);

	hci_dev_lock(hdev);

	conn = hci_conn_hash_lookup_handle(hdev, __le16_to_cpu(ev->handle));
	if (!conn)
		goto unlock;

	if (!ev->status) {
		if (ev->encrypt) {
			/* Encryption implies authentication */
			set_bit(HCI_CONN_AUTH, &conn->flags);
			set_bit(HCI_CONN_ENCRYPT, &conn->flags);
			conn->sec_level = conn->pending_sec_level;

			/* P-256 authentication key implies FIPS */
			if (conn->key_type == HCI_LK_AUTH_COMBINATION_P256)
				set_bit(HCI_CONN_FIPS, &conn->flags);

			if ((conn->type == ACL_LINK && ev->encrypt == 0x02) ||
			    conn->type == LE_LINK)
				set_bit(HCI_CONN_AES_CCM, &conn->flags);
		} else {
			clear_bit(HCI_CONN_ENCRYPT, &conn->flags);
			clear_bit(HCI_CONN_AES_CCM, &conn->flags);
		}
	}

	/* We should disregard the current RPA and generate a new one
	 * whenever the encryption procedure fails.
	 */
	if (ev->status && conn->type == LE_LINK) {
		hci_dev_set_flag(hdev, HCI_RPA_EXPIRED);
		hci_adv_instances_set_rpa_expired(hdev, true);
	}

	clear_bit(HCI_CONN_ENCRYPT_PEND, &conn->flags);

	/* Check link security requirements are met */
	if (!hci_conn_check_link_mode(conn))
		ev->status = HCI_ERROR_AUTH_FAILURE;

	if (ev->status && conn->state == BT_CONNECTED) {
		if (ev->status == HCI_ERROR_PIN_OR_KEY_MISSING)
			set_bit(HCI_CONN_AUTH_FAILURE, &conn->flags);

		/* Notify upper layers so they can cleanup before
		 * disconnecting.
		 */
		hci_encrypt_cfm(conn, ev->status);
		hci_disconnect(conn, HCI_ERROR_AUTH_FAILURE);
		hci_conn_drop(conn);
		goto unlock;
	}

	/* Try reading the encryption key size for encrypted ACL links */
	if (!ev->status && ev->encrypt && conn->type == ACL_LINK) {
		struct hci_cp_read_enc_key_size cp;
		struct hci_request req;

		/* Only send HCI_Read_Encryption_Key_Size if the
		 * controller really supports it. If it doesn't, assume
		 * the default size (16).
		 */
		if (!(hdev->commands[20] & 0x10)) {
			conn->enc_key_size = HCI_LINK_KEY_SIZE;
			goto notify;
		}

		hci_req_init(&req, hdev);

		cp.handle = cpu_to_le16(conn->handle);
		hci_req_add(&req, HCI_OP_READ_ENC_KEY_SIZE, sizeof(cp), &cp);

		if (hci_req_run_skb(&req, read_enc_key_size_complete)) {
			bt_dev_err(hdev, "sending read key size failed");
			conn->enc_key_size = HCI_LINK_KEY_SIZE;
			goto notify;
		}

		goto unlock;
	}

	/* Set the default Authenticated Payload Timeout after
	 * an LE Link is established. As per Core Spec v5.0, Vol 2, Part B
	 * Section 3.3, the HCI command WRITE_AUTH_PAYLOAD_TIMEOUT should be
	 * sent when the link is active and Encryption is enabled, the conn
	 * type can be either LE or ACL and controller must support LMP Ping.
	 * Ensure for AES-CCM encryption as well.
	 */
	if (test_bit(HCI_CONN_ENCRYPT, &conn->flags) &&
	    test_bit(HCI_CONN_AES_CCM, &conn->flags) &&
	    ((conn->type == ACL_LINK && lmp_ping_capable(hdev)) ||
	     (conn->type == LE_LINK && (hdev->le_features[0] & HCI_LE_PING)))) {
		struct hci_cp_write_auth_payload_to cp;

		cp.handle = cpu_to_le16(conn->handle);
		cp.timeout = cpu_to_le16(hdev->auth_payload_timeout);
		hci_send_cmd(conn->hdev, HCI_OP_WRITE_AUTH_PAYLOAD_TO,
			     sizeof(cp), &cp);
	}

notify:
	hci_encrypt_cfm(conn, ev->status);

unlock:
	hci_dev_unlock(hdev);
}

static void hci_change_link_key_complete_evt(struct hci_dev *hdev, void *data,
					     struct sk_buff *skb)
{
	struct hci_ev_change_link_key_complete *ev = data;
	struct hci_conn *conn;

	bt_dev_dbg(hdev, "status 0x%2.2x", ev->status);

	hci_dev_lock(hdev);

	conn = hci_conn_hash_lookup_handle(hdev, __le16_to_cpu(ev->handle));
	if (conn) {
		if (!ev->status)
			set_bit(HCI_CONN_SECURE, &conn->flags);

		clear_bit(HCI_CONN_AUTH_PEND, &conn->flags);

		hci_key_change_cfm(conn, ev->status);
	}

	hci_dev_unlock(hdev);
}

static void hci_remote_features_evt(struct hci_dev *hdev, void *data,
				    struct sk_buff *skb)
{
	struct hci_ev_remote_features *ev = data;
	struct hci_conn *conn;

	bt_dev_dbg(hdev, "status 0x%2.2x", ev->status);

	hci_dev_lock(hdev);

	conn = hci_conn_hash_lookup_handle(hdev, __le16_to_cpu(ev->handle));
	if (!conn)
		goto unlock;

	if (!ev->status)
		memcpy(conn->features[0], ev->features, 8);

	if (conn->state != BT_CONFIG)
		goto unlock;

	if (!ev->status && lmp_ext_feat_capable(hdev) &&
	    lmp_ext_feat_capable(conn)) {
		struct hci_cp_read_remote_ext_features cp;
		cp.handle = ev->handle;
		cp.page = 0x01;
		hci_send_cmd(hdev, HCI_OP_READ_REMOTE_EXT_FEATURES,
			     sizeof(cp), &cp);
		goto unlock;
	}

	if (!ev->status && !test_bit(HCI_CONN_MGMT_CONNECTED, &conn->flags)) {
		struct hci_cp_remote_name_req cp;
		memset(&cp, 0, sizeof(cp));
		bacpy(&cp.bdaddr, &conn->dst);
		cp.pscan_rep_mode = 0x02;
		hci_send_cmd(hdev, HCI_OP_REMOTE_NAME_REQ, sizeof(cp), &cp);
	} else if (!test_and_set_bit(HCI_CONN_MGMT_CONNECTED, &conn->flags))
		mgmt_device_connected(hdev, conn, NULL, 0);

	if (!hci_outgoing_auth_needed(hdev, conn)) {
		conn->state = BT_CONNECTED;
		hci_connect_cfm(conn, ev->status);
		hci_conn_drop(conn);
	}

unlock:
	hci_dev_unlock(hdev);
}

static inline void handle_cmd_cnt_and_timer(struct hci_dev *hdev, u8 ncmd)
{
	cancel_delayed_work(&hdev->cmd_timer);

	if (!test_bit(HCI_RESET, &hdev->flags)) {
		if (ncmd) {
			cancel_delayed_work(&hdev->ncmd_timer);
			atomic_set(&hdev->cmd_cnt, 1);
		} else {
			schedule_delayed_work(&hdev->ncmd_timer,
					      HCI_NCMD_TIMEOUT);
		}
	}
}

#define HCI_CC_VL(_op, _func, _min, _max) \
{ \
	.op = _op, \
	.func = _func, \
	.min_len = _min, \
	.max_len = _max, \
}

#define HCI_CC(_op, _func, _len) \
	HCI_CC_VL(_op, _func, _len, _len)

#define HCI_CC_STATUS(_op, _func) \
	HCI_CC(_op, _func, sizeof(struct hci_ev_status))

static const struct hci_cc {
	u16  op;
	u8 (*func)(struct hci_dev *hdev, void *data, struct sk_buff *skb);
	u16  min_len;
	u16  max_len;
} hci_cc_table[] = {
	HCI_CC_STATUS(HCI_OP_INQUIRY_CANCEL, hci_cc_inquiry_cancel),
	HCI_CC_STATUS(HCI_OP_PERIODIC_INQ, hci_cc_periodic_inq),
	HCI_CC_STATUS(HCI_OP_EXIT_PERIODIC_INQ, hci_cc_exit_periodic_inq),
	HCI_CC_STATUS(HCI_OP_REMOTE_NAME_REQ_CANCEL,
		      hci_cc_remote_name_req_cancel),
	HCI_CC(HCI_OP_ROLE_DISCOVERY, hci_cc_role_discovery,
	       sizeof(struct hci_rp_role_discovery)),
	HCI_CC(HCI_OP_READ_LINK_POLICY, hci_cc_read_link_policy,
	       sizeof(struct hci_rp_read_link_policy)),
	HCI_CC(HCI_OP_WRITE_LINK_POLICY, hci_cc_write_link_policy,
	       sizeof(struct hci_rp_write_link_policy)),
	HCI_CC(HCI_OP_READ_DEF_LINK_POLICY, hci_cc_read_def_link_policy,
	       sizeof(struct hci_rp_read_def_link_policy)),
	HCI_CC_STATUS(HCI_OP_WRITE_DEF_LINK_POLICY,
		      hci_cc_write_def_link_policy),
	HCI_CC_STATUS(HCI_OP_RESET, hci_cc_reset),
	HCI_CC(HCI_OP_READ_STORED_LINK_KEY, hci_cc_read_stored_link_key,
	       sizeof(struct hci_rp_read_stored_link_key)),
	HCI_CC(HCI_OP_DELETE_STORED_LINK_KEY, hci_cc_delete_stored_link_key,
	       sizeof(struct hci_rp_delete_stored_link_key)),
	HCI_CC_STATUS(HCI_OP_WRITE_LOCAL_NAME, hci_cc_write_local_name),
	HCI_CC(HCI_OP_READ_LOCAL_NAME, hci_cc_read_local_name,
	       sizeof(struct hci_rp_read_local_name)),
	HCI_CC_STATUS(HCI_OP_WRITE_AUTH_ENABLE, hci_cc_write_auth_enable),
	HCI_CC_STATUS(HCI_OP_WRITE_ENCRYPT_MODE, hci_cc_write_encrypt_mode),
	HCI_CC_STATUS(HCI_OP_WRITE_SCAN_ENABLE, hci_cc_write_scan_enable),
	HCI_CC_STATUS(HCI_OP_SET_EVENT_FLT, hci_cc_set_event_filter),
	HCI_CC(HCI_OP_READ_CLASS_OF_DEV, hci_cc_read_class_of_dev,
	       sizeof(struct hci_rp_read_class_of_dev)),
	HCI_CC_STATUS(HCI_OP_WRITE_CLASS_OF_DEV, hci_cc_write_class_of_dev),
	HCI_CC(HCI_OP_READ_VOICE_SETTING, hci_cc_read_voice_setting,
	       sizeof(struct hci_rp_read_voice_setting)),
	HCI_CC_STATUS(HCI_OP_WRITE_VOICE_SETTING, hci_cc_write_voice_setting),
	HCI_CC(HCI_OP_READ_NUM_SUPPORTED_IAC, hci_cc_read_num_supported_iac,
	       sizeof(struct hci_rp_read_num_supported_iac)),
	HCI_CC_STATUS(HCI_OP_WRITE_SSP_MODE, hci_cc_write_ssp_mode),
	HCI_CC_STATUS(HCI_OP_WRITE_SC_SUPPORT, hci_cc_write_sc_support),
	HCI_CC(HCI_OP_READ_AUTH_PAYLOAD_TO, hci_cc_read_auth_payload_timeout,
	       sizeof(struct hci_rp_read_auth_payload_to)),
	HCI_CC(HCI_OP_WRITE_AUTH_PAYLOAD_TO, hci_cc_write_auth_payload_timeout,
	       sizeof(struct hci_rp_write_auth_payload_to)),
	HCI_CC(HCI_OP_READ_LOCAL_VERSION, hci_cc_read_local_version,
	       sizeof(struct hci_rp_read_local_version)),
	HCI_CC(HCI_OP_READ_LOCAL_COMMANDS, hci_cc_read_local_commands,
	       sizeof(struct hci_rp_read_local_commands)),
	HCI_CC(HCI_OP_READ_LOCAL_FEATURES, hci_cc_read_local_features,
	       sizeof(struct hci_rp_read_local_features)),
	HCI_CC(HCI_OP_READ_LOCAL_EXT_FEATURES, hci_cc_read_local_ext_features,
	       sizeof(struct hci_rp_read_local_ext_features)),
	HCI_CC(HCI_OP_READ_BUFFER_SIZE, hci_cc_read_buffer_size,
	       sizeof(struct hci_rp_read_buffer_size)),
	HCI_CC(HCI_OP_READ_BD_ADDR, hci_cc_read_bd_addr,
	       sizeof(struct hci_rp_read_bd_addr)),
	HCI_CC(HCI_OP_READ_LOCAL_PAIRING_OPTS, hci_cc_read_local_pairing_opts,
	       sizeof(struct hci_rp_read_local_pairing_opts)),
	HCI_CC(HCI_OP_READ_PAGE_SCAN_ACTIVITY, hci_cc_read_page_scan_activity,
	       sizeof(struct hci_rp_read_page_scan_activity)),
	HCI_CC_STATUS(HCI_OP_WRITE_PAGE_SCAN_ACTIVITY,
		      hci_cc_write_page_scan_activity),
	HCI_CC(HCI_OP_READ_PAGE_SCAN_TYPE, hci_cc_read_page_scan_type,
	       sizeof(struct hci_rp_read_page_scan_type)),
	HCI_CC_STATUS(HCI_OP_WRITE_PAGE_SCAN_TYPE, hci_cc_write_page_scan_type),
	HCI_CC(HCI_OP_READ_DATA_BLOCK_SIZE, hci_cc_read_data_block_size,
	       sizeof(struct hci_rp_read_data_block_size)),
	HCI_CC(HCI_OP_READ_FLOW_CONTROL_MODE, hci_cc_read_flow_control_mode,
	       sizeof(struct hci_rp_read_flow_control_mode)),
	HCI_CC(HCI_OP_READ_LOCAL_AMP_INFO, hci_cc_read_local_amp_info,
	       sizeof(struct hci_rp_read_local_amp_info)),
	HCI_CC(HCI_OP_READ_CLOCK, hci_cc_read_clock,
	       sizeof(struct hci_rp_read_clock)),
	HCI_CC(HCI_OP_READ_INQ_RSP_TX_POWER, hci_cc_read_inq_rsp_tx_power,
	       sizeof(struct hci_rp_read_inq_rsp_tx_power)),
	HCI_CC(HCI_OP_READ_DEF_ERR_DATA_REPORTING,
	       hci_cc_read_def_err_data_reporting,
	       sizeof(struct hci_rp_read_def_err_data_reporting)),
	HCI_CC_STATUS(HCI_OP_WRITE_DEF_ERR_DATA_REPORTING,
		      hci_cc_write_def_err_data_reporting),
	HCI_CC(HCI_OP_PIN_CODE_REPLY, hci_cc_pin_code_reply,
	       sizeof(struct hci_rp_pin_code_reply)),
	HCI_CC(HCI_OP_PIN_CODE_NEG_REPLY, hci_cc_pin_code_neg_reply,
	       sizeof(struct hci_rp_pin_code_neg_reply)),
	HCI_CC(HCI_OP_READ_LOCAL_OOB_DATA, hci_cc_read_local_oob_data,
	       sizeof(struct hci_rp_read_local_oob_data)),
	HCI_CC(HCI_OP_READ_LOCAL_OOB_EXT_DATA, hci_cc_read_local_oob_ext_data,
	       sizeof(struct hci_rp_read_local_oob_ext_data)),
	HCI_CC(HCI_OP_LE_READ_BUFFER_SIZE, hci_cc_le_read_buffer_size,
	       sizeof(struct hci_rp_le_read_buffer_size)),
	HCI_CC(HCI_OP_LE_READ_LOCAL_FEATURES, hci_cc_le_read_local_features,
	       sizeof(struct hci_rp_le_read_local_features)),
	HCI_CC(HCI_OP_LE_READ_ADV_TX_POWER, hci_cc_le_read_adv_tx_power,
	       sizeof(struct hci_rp_le_read_adv_tx_power)),
	HCI_CC(HCI_OP_USER_CONFIRM_REPLY, hci_cc_user_confirm_reply,
	       sizeof(struct hci_rp_user_confirm_reply)),
	HCI_CC(HCI_OP_USER_CONFIRM_NEG_REPLY, hci_cc_user_confirm_neg_reply,
	       sizeof(struct hci_rp_user_confirm_reply)),
	HCI_CC(HCI_OP_USER_PASSKEY_REPLY, hci_cc_user_passkey_reply,
	       sizeof(struct hci_rp_user_confirm_reply)),
	HCI_CC(HCI_OP_USER_PASSKEY_NEG_REPLY, hci_cc_user_passkey_neg_reply,
	       sizeof(struct hci_rp_user_confirm_reply)),
	HCI_CC_STATUS(HCI_OP_LE_SET_RANDOM_ADDR, hci_cc_le_set_random_addr),
	HCI_CC_STATUS(HCI_OP_LE_SET_ADV_ENABLE, hci_cc_le_set_adv_enable),
	HCI_CC_STATUS(HCI_OP_LE_SET_SCAN_PARAM, hci_cc_le_set_scan_param),
	HCI_CC_STATUS(HCI_OP_LE_SET_SCAN_ENABLE, hci_cc_le_set_scan_enable),
	HCI_CC(HCI_OP_LE_READ_ACCEPT_LIST_SIZE,
	       hci_cc_le_read_accept_list_size,
	       sizeof(struct hci_rp_le_read_accept_list_size)),
	HCI_CC_STATUS(HCI_OP_LE_CLEAR_ACCEPT_LIST, hci_cc_le_clear_accept_list),
	HCI_CC_STATUS(HCI_OP_LE_ADD_TO_ACCEPT_LIST,
		      hci_cc_le_add_to_accept_list),
	HCI_CC_STATUS(HCI_OP_LE_DEL_FROM_ACCEPT_LIST,
		      hci_cc_le_del_from_accept_list),
	HCI_CC(HCI_OP_LE_READ_SUPPORTED_STATES, hci_cc_le_read_supported_states,
	       sizeof(struct hci_rp_le_read_supported_states)),
	HCI_CC(HCI_OP_LE_READ_DEF_DATA_LEN, hci_cc_le_read_def_data_len,
	       sizeof(struct hci_rp_le_read_def_data_len)),
	HCI_CC_STATUS(HCI_OP_LE_WRITE_DEF_DATA_LEN,
		      hci_cc_le_write_def_data_len),
	HCI_CC_STATUS(HCI_OP_LE_ADD_TO_RESOLV_LIST,
		      hci_cc_le_add_to_resolv_list),
	HCI_CC_STATUS(HCI_OP_LE_DEL_FROM_RESOLV_LIST,
		      hci_cc_le_del_from_resolv_list),
	HCI_CC_STATUS(HCI_OP_LE_CLEAR_RESOLV_LIST,
		      hci_cc_le_clear_resolv_list),
	HCI_CC(HCI_OP_LE_READ_RESOLV_LIST_SIZE, hci_cc_le_read_resolv_list_size,
	       sizeof(struct hci_rp_le_read_resolv_list_size)),
	HCI_CC_STATUS(HCI_OP_LE_SET_ADDR_RESOLV_ENABLE,
		      hci_cc_le_set_addr_resolution_enable),
	HCI_CC(HCI_OP_LE_READ_MAX_DATA_LEN, hci_cc_le_read_max_data_len,
	       sizeof(struct hci_rp_le_read_max_data_len)),
	HCI_CC_STATUS(HCI_OP_WRITE_LE_HOST_SUPPORTED,
		      hci_cc_write_le_host_supported),
	HCI_CC_STATUS(HCI_OP_LE_SET_ADV_PARAM, hci_cc_set_adv_param),
	HCI_CC(HCI_OP_READ_RSSI, hci_cc_read_rssi,
	       sizeof(struct hci_rp_read_rssi)),
	HCI_CC(HCI_OP_READ_TX_POWER, hci_cc_read_tx_power,
	       sizeof(struct hci_rp_read_tx_power)),
	HCI_CC_STATUS(HCI_OP_WRITE_SSP_DEBUG_MODE, hci_cc_write_ssp_debug_mode),
	HCI_CC_STATUS(HCI_OP_LE_SET_EXT_SCAN_PARAMS,
		      hci_cc_le_set_ext_scan_param),
	HCI_CC_STATUS(HCI_OP_LE_SET_EXT_SCAN_ENABLE,
		      hci_cc_le_set_ext_scan_enable),
	HCI_CC_STATUS(HCI_OP_LE_SET_DEFAULT_PHY, hci_cc_le_set_default_phy),
	HCI_CC(HCI_OP_LE_READ_NUM_SUPPORTED_ADV_SETS,
	       hci_cc_le_read_num_adv_sets,
	       sizeof(struct hci_rp_le_read_num_supported_adv_sets)),
	HCI_CC(HCI_OP_LE_SET_EXT_ADV_PARAMS, hci_cc_set_ext_adv_param,
	       sizeof(struct hci_rp_le_set_ext_adv_params)),
	HCI_CC_STATUS(HCI_OP_LE_SET_EXT_ADV_ENABLE,
		      hci_cc_le_set_ext_adv_enable),
	HCI_CC_STATUS(HCI_OP_LE_SET_ADV_SET_RAND_ADDR,
		      hci_cc_le_set_adv_set_random_addr),
	HCI_CC_STATUS(HCI_OP_LE_REMOVE_ADV_SET, hci_cc_le_remove_adv_set),
	HCI_CC_STATUS(HCI_OP_LE_CLEAR_ADV_SETS, hci_cc_le_clear_adv_sets),
	HCI_CC(HCI_OP_LE_READ_TRANSMIT_POWER, hci_cc_le_read_transmit_power,
	       sizeof(struct hci_rp_le_read_transmit_power)),
	HCI_CC_STATUS(HCI_OP_LE_SET_PRIVACY_MODE, hci_cc_le_set_privacy_mode)
};

static u8 hci_cc_func(struct hci_dev *hdev, const struct hci_cc *cc,
		      struct sk_buff *skb)
{
	void *data;

	if (skb->len < cc->min_len) {
		bt_dev_err(hdev, "unexpected cc 0x%4.4x length: %u < %u",
			   cc->op, skb->len, cc->min_len);
		return HCI_ERROR_UNSPECIFIED;
	}

	/* Just warn if the length is over max_len size it still be possible to
	 * partially parse the cc so leave to callback to decide if that is
	 * acceptable.
	 */
	if (skb->len > cc->max_len)
		bt_dev_warn(hdev, "unexpected cc 0x%4.4x length: %u > %u",
			    cc->op, skb->len, cc->max_len);

	data = hci_cc_skb_pull(hdev, skb, cc->op, cc->min_len);
	if (!data)
		return HCI_ERROR_UNSPECIFIED;

	return cc->func(hdev, data, skb);
}

static void hci_cmd_complete_evt(struct hci_dev *hdev, void *data,
				 struct sk_buff *skb, u16 *opcode, u8 *status,
				 hci_req_complete_t *req_complete,
				 hci_req_complete_skb_t *req_complete_skb)
{
	struct hci_ev_cmd_complete *ev = data;
	int i;

	*opcode = __le16_to_cpu(ev->opcode);

	bt_dev_dbg(hdev, "opcode 0x%4.4x", *opcode);

	for (i = 0; i < ARRAY_SIZE(hci_cc_table); i++) {
		if (hci_cc_table[i].op == *opcode) {
			*status = hci_cc_func(hdev, &hci_cc_table[i], skb);
			break;
		}
	}

	handle_cmd_cnt_and_timer(hdev, ev->ncmd);

	hci_req_cmd_complete(hdev, *opcode, *status, req_complete,
			     req_complete_skb);

	if (hci_dev_test_flag(hdev, HCI_CMD_PENDING)) {
		bt_dev_err(hdev,
			   "unexpected event for opcode 0x%4.4x", *opcode);
		return;
	}

	if (atomic_read(&hdev->cmd_cnt) && !skb_queue_empty(&hdev->cmd_q))
		queue_work(hdev->workqueue, &hdev->cmd_work);
}

#define HCI_CS(_op, _func) \
{ \
	.op = _op, \
	.func = _func, \
}

static const struct hci_cs {
	u16  op;
	void (*func)(struct hci_dev *hdev, __u8 status);
} hci_cs_table[] = {
	HCI_CS(HCI_OP_INQUIRY, hci_cs_inquiry),
	HCI_CS(HCI_OP_CREATE_CONN, hci_cs_create_conn),
	HCI_CS(HCI_OP_DISCONNECT, hci_cs_disconnect),
	HCI_CS(HCI_OP_ADD_SCO, hci_cs_add_sco),
	HCI_CS(HCI_OP_AUTH_REQUESTED, hci_cs_auth_requested),
	HCI_CS(HCI_OP_SET_CONN_ENCRYPT, hci_cs_set_conn_encrypt),
	HCI_CS(HCI_OP_REMOTE_NAME_REQ, hci_cs_remote_name_req),
	HCI_CS(HCI_OP_READ_REMOTE_FEATURES, hci_cs_read_remote_features),
	HCI_CS(HCI_OP_READ_REMOTE_EXT_FEATURES,
	       hci_cs_read_remote_ext_features),
	HCI_CS(HCI_OP_SETUP_SYNC_CONN, hci_cs_setup_sync_conn),
	HCI_CS(HCI_OP_ENHANCED_SETUP_SYNC_CONN,
	       hci_cs_enhanced_setup_sync_conn),
	HCI_CS(HCI_OP_SNIFF_MODE, hci_cs_sniff_mode),
	HCI_CS(HCI_OP_EXIT_SNIFF_MODE, hci_cs_exit_sniff_mode),
	HCI_CS(HCI_OP_SWITCH_ROLE, hci_cs_switch_role),
	HCI_CS(HCI_OP_LE_CREATE_CONN, hci_cs_le_create_conn),
	HCI_CS(HCI_OP_LE_READ_REMOTE_FEATURES, hci_cs_le_read_remote_features),
	HCI_CS(HCI_OP_LE_START_ENC, hci_cs_le_start_enc),
	HCI_CS(HCI_OP_LE_EXT_CREATE_CONN, hci_cs_le_ext_create_conn)
};

static void hci_cmd_status_evt(struct hci_dev *hdev, void *data,
			       struct sk_buff *skb, u16 *opcode, u8 *status,
			       hci_req_complete_t *req_complete,
			       hci_req_complete_skb_t *req_complete_skb)
{
	struct hci_ev_cmd_status *ev = data;
	int i;

	*opcode = __le16_to_cpu(ev->opcode);
	*status = ev->status;

<<<<<<< HEAD
	switch (*opcode) {
	case HCI_OP_INQUIRY:
		hci_cs_inquiry(hdev, ev->status);
		break;

	case HCI_OP_CREATE_CONN:
		hci_cs_create_conn(hdev, ev->status);
		break;

	case HCI_OP_DISCONNECT:
		hci_cs_disconnect(hdev, ev->status);
		break;

	case HCI_OP_ADD_SCO:
		hci_cs_add_sco(hdev, ev->status);
		break;

	case HCI_OP_AUTH_REQUESTED:
		hci_cs_auth_requested(hdev, ev->status);
		break;

	case HCI_OP_SET_CONN_ENCRYPT:
		hci_cs_set_conn_encrypt(hdev, ev->status);
		break;

	case HCI_OP_REMOTE_NAME_REQ:
		hci_cs_remote_name_req(hdev, ev->status);
		break;

	case HCI_OP_READ_REMOTE_FEATURES:
		hci_cs_read_remote_features(hdev, ev->status);
		break;

	case HCI_OP_READ_REMOTE_EXT_FEATURES:
		hci_cs_read_remote_ext_features(hdev, ev->status);
		break;

	case HCI_OP_SETUP_SYNC_CONN:
		hci_cs_setup_sync_conn(hdev, ev->status);
		break;

	case HCI_OP_ENHANCED_SETUP_SYNC_CONN:
		hci_cs_enhanced_setup_sync_conn(hdev, ev->status);
		break;

	case HCI_OP_SNIFF_MODE:
		hci_cs_sniff_mode(hdev, ev->status);
		break;

	case HCI_OP_EXIT_SNIFF_MODE:
		hci_cs_exit_sniff_mode(hdev, ev->status);
		break;

	case HCI_OP_SWITCH_ROLE:
		hci_cs_switch_role(hdev, ev->status);
		break;

	case HCI_OP_LE_CREATE_CONN:
		hci_cs_le_create_conn(hdev, ev->status);
		break;

	case HCI_OP_LE_READ_REMOTE_FEATURES:
		hci_cs_le_read_remote_features(hdev, ev->status);
		break;

	case HCI_OP_LE_START_ENC:
		hci_cs_le_start_enc(hdev, ev->status);
		break;

	case HCI_OP_LE_EXT_CREATE_CONN:
		hci_cs_le_ext_create_conn(hdev, ev->status);
		break;

	default:
		BT_DBG("%s opcode 0x%4.4x", hdev->name, *opcode);
		break;
=======
	bt_dev_dbg(hdev, "opcode 0x%4.4x", *opcode);

	for (i = 0; i < ARRAY_SIZE(hci_cs_table); i++) {
		if (hci_cs_table[i].op == *opcode) {
			hci_cs_table[i].func(hdev, ev->status);
			break;
		}
>>>>>>> 754e0b0e
	}

	handle_cmd_cnt_and_timer(hdev, ev->ncmd);

	/* Indicate request completion if the command failed. Also, if
	 * we're not waiting for a special event and we get a success
	 * command status we should try to flag the request as completed
	 * (since for this kind of commands there will not be a command
	 * complete event).
	 */
	if (ev->status || (hdev->sent_cmd && !hci_skb_event(hdev->sent_cmd))) {
		hci_req_cmd_complete(hdev, *opcode, ev->status, req_complete,
				     req_complete_skb);
		if (hci_dev_test_flag(hdev, HCI_CMD_PENDING)) {
			bt_dev_err(hdev, "unexpected event for opcode 0x%4.4x",
				   *opcode);
			return;
		}
	}

	if (atomic_read(&hdev->cmd_cnt) && !skb_queue_empty(&hdev->cmd_q))
		queue_work(hdev->workqueue, &hdev->cmd_work);
}

static void hci_hardware_error_evt(struct hci_dev *hdev, void *data,
				   struct sk_buff *skb)
{
	struct hci_ev_hardware_error *ev = data;

	bt_dev_dbg(hdev, "code 0x%2.2x", ev->code);

	hdev->hw_error_code = ev->code;

	queue_work(hdev->req_workqueue, &hdev->error_reset);
}

static void hci_role_change_evt(struct hci_dev *hdev, void *data,
				struct sk_buff *skb)
{
	struct hci_ev_role_change *ev = data;
	struct hci_conn *conn;

	bt_dev_dbg(hdev, "status 0x%2.2x", ev->status);

	hci_dev_lock(hdev);

	conn = hci_conn_hash_lookup_ba(hdev, ACL_LINK, &ev->bdaddr);
	if (conn) {
		if (!ev->status)
			conn->role = ev->role;

		clear_bit(HCI_CONN_RSWITCH_PEND, &conn->flags);

		hci_role_switch_cfm(conn, ev->status, ev->role);
	}

	hci_dev_unlock(hdev);
}

static void hci_num_comp_pkts_evt(struct hci_dev *hdev, void *data,
				  struct sk_buff *skb)
{
	struct hci_ev_num_comp_pkts *ev = data;
	int i;

	if (!hci_ev_skb_pull(hdev, skb, HCI_EV_NUM_COMP_PKTS,
			     flex_array_size(ev, handles, ev->num)))
		return;

	if (hdev->flow_ctl_mode != HCI_FLOW_CTL_MODE_PACKET_BASED) {
		bt_dev_err(hdev, "wrong event for mode %d", hdev->flow_ctl_mode);
		return;
	}

	bt_dev_dbg(hdev, "num %d", ev->num);

	for (i = 0; i < ev->num; i++) {
		struct hci_comp_pkts_info *info = &ev->handles[i];
		struct hci_conn *conn;
		__u16  handle, count;

		handle = __le16_to_cpu(info->handle);
		count  = __le16_to_cpu(info->count);

		conn = hci_conn_hash_lookup_handle(hdev, handle);
		if (!conn)
			continue;

		conn->sent -= count;

		switch (conn->type) {
		case ACL_LINK:
			hdev->acl_cnt += count;
			if (hdev->acl_cnt > hdev->acl_pkts)
				hdev->acl_cnt = hdev->acl_pkts;
			break;

		case LE_LINK:
			if (hdev->le_pkts) {
				hdev->le_cnt += count;
				if (hdev->le_cnt > hdev->le_pkts)
					hdev->le_cnt = hdev->le_pkts;
			} else {
				hdev->acl_cnt += count;
				if (hdev->acl_cnt > hdev->acl_pkts)
					hdev->acl_cnt = hdev->acl_pkts;
			}
			break;

		case SCO_LINK:
			hdev->sco_cnt += count;
			if (hdev->sco_cnt > hdev->sco_pkts)
				hdev->sco_cnt = hdev->sco_pkts;
			break;

		default:
			bt_dev_err(hdev, "unknown type %d conn %p",
				   conn->type, conn);
			break;
		}
	}

	queue_work(hdev->workqueue, &hdev->tx_work);
}

static struct hci_conn *__hci_conn_lookup_handle(struct hci_dev *hdev,
						 __u16 handle)
{
	struct hci_chan *chan;

	switch (hdev->dev_type) {
	case HCI_PRIMARY:
		return hci_conn_hash_lookup_handle(hdev, handle);
	case HCI_AMP:
		chan = hci_chan_lookup_handle(hdev, handle);
		if (chan)
			return chan->conn;
		break;
	default:
		bt_dev_err(hdev, "unknown dev_type %d", hdev->dev_type);
		break;
	}

	return NULL;
}

static void hci_num_comp_blocks_evt(struct hci_dev *hdev, void *data,
				    struct sk_buff *skb)
{
	struct hci_ev_num_comp_blocks *ev = data;
	int i;

	if (!hci_ev_skb_pull(hdev, skb, HCI_EV_NUM_COMP_BLOCKS,
			     flex_array_size(ev, handles, ev->num_hndl)))
		return;

	if (hdev->flow_ctl_mode != HCI_FLOW_CTL_MODE_BLOCK_BASED) {
		bt_dev_err(hdev, "wrong event for mode %d",
			   hdev->flow_ctl_mode);
		return;
	}

	bt_dev_dbg(hdev, "num_blocks %d num_hndl %d", ev->num_blocks,
		   ev->num_hndl);

	for (i = 0; i < ev->num_hndl; i++) {
		struct hci_comp_blocks_info *info = &ev->handles[i];
		struct hci_conn *conn = NULL;
		__u16  handle, block_count;

		handle = __le16_to_cpu(info->handle);
		block_count = __le16_to_cpu(info->blocks);

		conn = __hci_conn_lookup_handle(hdev, handle);
		if (!conn)
			continue;

		conn->sent -= block_count;

		switch (conn->type) {
		case ACL_LINK:
		case AMP_LINK:
			hdev->block_cnt += block_count;
			if (hdev->block_cnt > hdev->num_blocks)
				hdev->block_cnt = hdev->num_blocks;
			break;

		default:
			bt_dev_err(hdev, "unknown type %d conn %p",
				   conn->type, conn);
			break;
		}
	}

	queue_work(hdev->workqueue, &hdev->tx_work);
}

static void hci_mode_change_evt(struct hci_dev *hdev, void *data,
				struct sk_buff *skb)
{
	struct hci_ev_mode_change *ev = data;
	struct hci_conn *conn;

	bt_dev_dbg(hdev, "status 0x%2.2x", ev->status);

	hci_dev_lock(hdev);

	conn = hci_conn_hash_lookup_handle(hdev, __le16_to_cpu(ev->handle));
	if (conn) {
		conn->mode = ev->mode;

		if (!test_and_clear_bit(HCI_CONN_MODE_CHANGE_PEND,
					&conn->flags)) {
			if (conn->mode == HCI_CM_ACTIVE)
				set_bit(HCI_CONN_POWER_SAVE, &conn->flags);
			else
				clear_bit(HCI_CONN_POWER_SAVE, &conn->flags);
		}

		if (test_and_clear_bit(HCI_CONN_SCO_SETUP_PEND, &conn->flags))
			hci_sco_setup(conn, ev->status);
	}

	hci_dev_unlock(hdev);
}

static void hci_pin_code_request_evt(struct hci_dev *hdev, void *data,
				     struct sk_buff *skb)
{
	struct hci_ev_pin_code_req *ev = data;
	struct hci_conn *conn;

	bt_dev_dbg(hdev, "");

	hci_dev_lock(hdev);

	conn = hci_conn_hash_lookup_ba(hdev, ACL_LINK, &ev->bdaddr);
	if (!conn)
		goto unlock;

	if (conn->state == BT_CONNECTED) {
		hci_conn_hold(conn);
		conn->disc_timeout = HCI_PAIRING_TIMEOUT;
		hci_conn_drop(conn);
	}

	if (!hci_dev_test_flag(hdev, HCI_BONDABLE) &&
	    !test_bit(HCI_CONN_AUTH_INITIATOR, &conn->flags)) {
		hci_send_cmd(hdev, HCI_OP_PIN_CODE_NEG_REPLY,
			     sizeof(ev->bdaddr), &ev->bdaddr);
	} else if (hci_dev_test_flag(hdev, HCI_MGMT)) {
		u8 secure;

		if (conn->pending_sec_level == BT_SECURITY_HIGH)
			secure = 1;
		else
			secure = 0;

		mgmt_pin_code_request(hdev, &ev->bdaddr, secure);
	}

unlock:
	hci_dev_unlock(hdev);
}

static void conn_set_key(struct hci_conn *conn, u8 key_type, u8 pin_len)
{
	if (key_type == HCI_LK_CHANGED_COMBINATION)
		return;

	conn->pin_length = pin_len;
	conn->key_type = key_type;

	switch (key_type) {
	case HCI_LK_LOCAL_UNIT:
	case HCI_LK_REMOTE_UNIT:
	case HCI_LK_DEBUG_COMBINATION:
		return;
	case HCI_LK_COMBINATION:
		if (pin_len == 16)
			conn->pending_sec_level = BT_SECURITY_HIGH;
		else
			conn->pending_sec_level = BT_SECURITY_MEDIUM;
		break;
	case HCI_LK_UNAUTH_COMBINATION_P192:
	case HCI_LK_UNAUTH_COMBINATION_P256:
		conn->pending_sec_level = BT_SECURITY_MEDIUM;
		break;
	case HCI_LK_AUTH_COMBINATION_P192:
		conn->pending_sec_level = BT_SECURITY_HIGH;
		break;
	case HCI_LK_AUTH_COMBINATION_P256:
		conn->pending_sec_level = BT_SECURITY_FIPS;
		break;
	}
}

static void hci_link_key_request_evt(struct hci_dev *hdev, void *data,
				     struct sk_buff *skb)
{
	struct hci_ev_link_key_req *ev = data;
	struct hci_cp_link_key_reply cp;
	struct hci_conn *conn;
	struct link_key *key;

	bt_dev_dbg(hdev, "");

	if (!hci_dev_test_flag(hdev, HCI_MGMT))
		return;

	hci_dev_lock(hdev);

	key = hci_find_link_key(hdev, &ev->bdaddr);
	if (!key) {
		bt_dev_dbg(hdev, "link key not found for %pMR", &ev->bdaddr);
		goto not_found;
	}

	bt_dev_dbg(hdev, "found key type %u for %pMR", key->type, &ev->bdaddr);

	conn = hci_conn_hash_lookup_ba(hdev, ACL_LINK, &ev->bdaddr);
	if (conn) {
		clear_bit(HCI_CONN_NEW_LINK_KEY, &conn->flags);

		if ((key->type == HCI_LK_UNAUTH_COMBINATION_P192 ||
		     key->type == HCI_LK_UNAUTH_COMBINATION_P256) &&
		    conn->auth_type != 0xff && (conn->auth_type & 0x01)) {
			bt_dev_dbg(hdev, "ignoring unauthenticated key");
			goto not_found;
		}

		if (key->type == HCI_LK_COMBINATION && key->pin_len < 16 &&
		    (conn->pending_sec_level == BT_SECURITY_HIGH ||
		     conn->pending_sec_level == BT_SECURITY_FIPS)) {
			bt_dev_dbg(hdev, "ignoring key unauthenticated for high security");
			goto not_found;
		}

		conn_set_key(conn, key->type, key->pin_len);
	}

	bacpy(&cp.bdaddr, &ev->bdaddr);
	memcpy(cp.link_key, key->val, HCI_LINK_KEY_SIZE);

	hci_send_cmd(hdev, HCI_OP_LINK_KEY_REPLY, sizeof(cp), &cp);

	hci_dev_unlock(hdev);

	return;

not_found:
	hci_send_cmd(hdev, HCI_OP_LINK_KEY_NEG_REPLY, 6, &ev->bdaddr);
	hci_dev_unlock(hdev);
}

static void hci_link_key_notify_evt(struct hci_dev *hdev, void *data,
				    struct sk_buff *skb)
{
	struct hci_ev_link_key_notify *ev = data;
	struct hci_conn *conn;
	struct link_key *key;
	bool persistent;
	u8 pin_len = 0;

	bt_dev_dbg(hdev, "");

	hci_dev_lock(hdev);

	conn = hci_conn_hash_lookup_ba(hdev, ACL_LINK, &ev->bdaddr);
	if (!conn)
		goto unlock;

	hci_conn_hold(conn);
	conn->disc_timeout = HCI_DISCONN_TIMEOUT;
	hci_conn_drop(conn);

	set_bit(HCI_CONN_NEW_LINK_KEY, &conn->flags);
	conn_set_key(conn, ev->key_type, conn->pin_length);

	if (!hci_dev_test_flag(hdev, HCI_MGMT))
		goto unlock;

	key = hci_add_link_key(hdev, conn, &ev->bdaddr, ev->link_key,
			        ev->key_type, pin_len, &persistent);
	if (!key)
		goto unlock;

	/* Update connection information since adding the key will have
	 * fixed up the type in the case of changed combination keys.
	 */
	if (ev->key_type == HCI_LK_CHANGED_COMBINATION)
		conn_set_key(conn, key->type, key->pin_len);

	mgmt_new_link_key(hdev, key, persistent);

	/* Keep debug keys around only if the HCI_KEEP_DEBUG_KEYS flag
	 * is set. If it's not set simply remove the key from the kernel
	 * list (we've still notified user space about it but with
	 * store_hint being 0).
	 */
	if (key->type == HCI_LK_DEBUG_COMBINATION &&
	    !hci_dev_test_flag(hdev, HCI_KEEP_DEBUG_KEYS)) {
		list_del_rcu(&key->list);
		kfree_rcu(key, rcu);
		goto unlock;
	}

	if (persistent)
		clear_bit(HCI_CONN_FLUSH_KEY, &conn->flags);
	else
		set_bit(HCI_CONN_FLUSH_KEY, &conn->flags);

unlock:
	hci_dev_unlock(hdev);
}

static void hci_clock_offset_evt(struct hci_dev *hdev, void *data,
				 struct sk_buff *skb)
{
	struct hci_ev_clock_offset *ev = data;
	struct hci_conn *conn;

	bt_dev_dbg(hdev, "status 0x%2.2x", ev->status);

	hci_dev_lock(hdev);

	conn = hci_conn_hash_lookup_handle(hdev, __le16_to_cpu(ev->handle));
	if (conn && !ev->status) {
		struct inquiry_entry *ie;

		ie = hci_inquiry_cache_lookup(hdev, &conn->dst);
		if (ie) {
			ie->data.clock_offset = ev->clock_offset;
			ie->timestamp = jiffies;
		}
	}

	hci_dev_unlock(hdev);
}

static void hci_pkt_type_change_evt(struct hci_dev *hdev, void *data,
				    struct sk_buff *skb)
{
	struct hci_ev_pkt_type_change *ev = data;
	struct hci_conn *conn;

	bt_dev_dbg(hdev, "status 0x%2.2x", ev->status);

	hci_dev_lock(hdev);

	conn = hci_conn_hash_lookup_handle(hdev, __le16_to_cpu(ev->handle));
	if (conn && !ev->status)
		conn->pkt_type = __le16_to_cpu(ev->pkt_type);

	hci_dev_unlock(hdev);
}

static void hci_pscan_rep_mode_evt(struct hci_dev *hdev, void *data,
				   struct sk_buff *skb)
{
	struct hci_ev_pscan_rep_mode *ev = data;
	struct inquiry_entry *ie;

	bt_dev_dbg(hdev, "");

	hci_dev_lock(hdev);

	ie = hci_inquiry_cache_lookup(hdev, &ev->bdaddr);
	if (ie) {
		ie->data.pscan_rep_mode = ev->pscan_rep_mode;
		ie->timestamp = jiffies;
	}

	hci_dev_unlock(hdev);
}

static void hci_inquiry_result_with_rssi_evt(struct hci_dev *hdev, void *edata,
					     struct sk_buff *skb)
{
	struct hci_ev_inquiry_result_rssi *ev = edata;
	struct inquiry_data data;
	int i;

	bt_dev_dbg(hdev, "num_rsp %d", ev->num);

	if (!ev->num)
		return;

	if (hci_dev_test_flag(hdev, HCI_PERIODIC_INQ))
		return;

	hci_dev_lock(hdev);

	if (skb->len == array_size(ev->num,
				   sizeof(struct inquiry_info_rssi_pscan))) {
		struct inquiry_info_rssi_pscan *info;

		for (i = 0; i < ev->num; i++) {
			u32 flags;

			info = hci_ev_skb_pull(hdev, skb,
					       HCI_EV_INQUIRY_RESULT_WITH_RSSI,
					       sizeof(*info));
			if (!info) {
				bt_dev_err(hdev, "Malformed HCI Event: 0x%2.2x",
					   HCI_EV_INQUIRY_RESULT_WITH_RSSI);
				return;
			}

			bacpy(&data.bdaddr, &info->bdaddr);
			data.pscan_rep_mode	= info->pscan_rep_mode;
			data.pscan_period_mode	= info->pscan_period_mode;
			data.pscan_mode		= info->pscan_mode;
			memcpy(data.dev_class, info->dev_class, 3);
			data.clock_offset	= info->clock_offset;
			data.rssi		= info->rssi;
			data.ssp_mode		= 0x00;

			flags = hci_inquiry_cache_update(hdev, &data, false);

			mgmt_device_found(hdev, &info->bdaddr, ACL_LINK, 0x00,
					  info->dev_class, info->rssi,
					  flags, NULL, 0, NULL, 0);
		}
	} else if (skb->len == array_size(ev->num,
					  sizeof(struct inquiry_info_rssi))) {
		struct inquiry_info_rssi *info;

		for (i = 0; i < ev->num; i++) {
			u32 flags;

			info = hci_ev_skb_pull(hdev, skb,
					       HCI_EV_INQUIRY_RESULT_WITH_RSSI,
					       sizeof(*info));
			if (!info) {
				bt_dev_err(hdev, "Malformed HCI Event: 0x%2.2x",
					   HCI_EV_INQUIRY_RESULT_WITH_RSSI);
				return;
			}

			bacpy(&data.bdaddr, &info->bdaddr);
			data.pscan_rep_mode	= info->pscan_rep_mode;
			data.pscan_period_mode	= info->pscan_period_mode;
			data.pscan_mode		= 0x00;
			memcpy(data.dev_class, info->dev_class, 3);
			data.clock_offset	= info->clock_offset;
			data.rssi		= info->rssi;
			data.ssp_mode		= 0x00;

			flags = hci_inquiry_cache_update(hdev, &data, false);

			mgmt_device_found(hdev, &info->bdaddr, ACL_LINK, 0x00,
					  info->dev_class, info->rssi,
					  flags, NULL, 0, NULL, 0);
		}
	} else {
		bt_dev_err(hdev, "Malformed HCI Event: 0x%2.2x",
			   HCI_EV_INQUIRY_RESULT_WITH_RSSI);
	}

	hci_dev_unlock(hdev);
}

static void hci_remote_ext_features_evt(struct hci_dev *hdev, void *data,
					struct sk_buff *skb)
{
	struct hci_ev_remote_ext_features *ev = data;
	struct hci_conn *conn;

	bt_dev_dbg(hdev, "status 0x%2.2x", ev->status);

	hci_dev_lock(hdev);

	conn = hci_conn_hash_lookup_handle(hdev, __le16_to_cpu(ev->handle));
	if (!conn)
		goto unlock;

	if (ev->page < HCI_MAX_PAGES)
		memcpy(conn->features[ev->page], ev->features, 8);

	if (!ev->status && ev->page == 0x01) {
		struct inquiry_entry *ie;

		ie = hci_inquiry_cache_lookup(hdev, &conn->dst);
		if (ie)
			ie->data.ssp_mode = (ev->features[0] & LMP_HOST_SSP);

		if (ev->features[0] & LMP_HOST_SSP) {
			set_bit(HCI_CONN_SSP_ENABLED, &conn->flags);
		} else {
			/* It is mandatory by the Bluetooth specification that
			 * Extended Inquiry Results are only used when Secure
			 * Simple Pairing is enabled, but some devices violate
			 * this.
			 *
			 * To make these devices work, the internal SSP
			 * enabled flag needs to be cleared if the remote host
			 * features do not indicate SSP support */
			clear_bit(HCI_CONN_SSP_ENABLED, &conn->flags);
		}

		if (ev->features[0] & LMP_HOST_SC)
			set_bit(HCI_CONN_SC_ENABLED, &conn->flags);
	}

	if (conn->state != BT_CONFIG)
		goto unlock;

	if (!ev->status && !test_bit(HCI_CONN_MGMT_CONNECTED, &conn->flags)) {
		struct hci_cp_remote_name_req cp;
		memset(&cp, 0, sizeof(cp));
		bacpy(&cp.bdaddr, &conn->dst);
		cp.pscan_rep_mode = 0x02;
		hci_send_cmd(hdev, HCI_OP_REMOTE_NAME_REQ, sizeof(cp), &cp);
	} else if (!test_and_set_bit(HCI_CONN_MGMT_CONNECTED, &conn->flags))
		mgmt_device_connected(hdev, conn, NULL, 0);

	if (!hci_outgoing_auth_needed(hdev, conn)) {
		conn->state = BT_CONNECTED;
		hci_connect_cfm(conn, ev->status);
		hci_conn_drop(conn);
	}

unlock:
	hci_dev_unlock(hdev);
}

static void hci_sync_conn_complete_evt(struct hci_dev *hdev, void *data,
				       struct sk_buff *skb)
{
	struct hci_ev_sync_conn_complete *ev = data;
	struct hci_conn *conn;
	unsigned int notify_evt;

	bt_dev_dbg(hdev, "status 0x%2.2x", ev->status);

	hci_dev_lock(hdev);

	conn = hci_conn_hash_lookup_ba(hdev, ev->link_type, &ev->bdaddr);
	if (!conn) {
		if (ev->link_type == ESCO_LINK)
			goto unlock;

		/* When the link type in the event indicates SCO connection
		 * and lookup of the connection object fails, then check
		 * if an eSCO connection object exists.
		 *
		 * The core limits the synchronous connections to either
		 * SCO or eSCO. The eSCO connection is preferred and tried
		 * to be setup first and until successfully established,
		 * the link type will be hinted as eSCO.
		 */
		conn = hci_conn_hash_lookup_ba(hdev, ESCO_LINK, &ev->bdaddr);
		if (!conn)
			goto unlock;
	}

	switch (ev->status) {
	case 0x00:
		/* The synchronous connection complete event should only be
		 * sent once per new connection. Receiving a successful
		 * complete event when the connection status is already
		 * BT_CONNECTED means that the device is misbehaving and sent
		 * multiple complete event packets for the same new connection.
		 *
		 * Registering the device more than once can corrupt kernel
		 * memory, hence upon detecting this invalid event, we report
		 * an error and ignore the packet.
		 */
		if (conn->state == BT_CONNECTED) {
			bt_dev_err(hdev, "Ignoring connect complete event for existing connection");
			goto unlock;
		}

		conn->handle = __le16_to_cpu(ev->handle);
		conn->state  = BT_CONNECTED;
		conn->type   = ev->link_type;

		hci_debugfs_create_conn(conn);
		hci_conn_add_sysfs(conn);
		break;

	case 0x10:	/* Connection Accept Timeout */
	case 0x0d:	/* Connection Rejected due to Limited Resources */
	case 0x11:	/* Unsupported Feature or Parameter Value */
	case 0x1c:	/* SCO interval rejected */
	case 0x1a:	/* Unsupported Remote Feature */
	case 0x1e:	/* Invalid LMP Parameters */
	case 0x1f:	/* Unspecified error */
	case 0x20:	/* Unsupported LMP Parameter value */
		if (conn->out) {
			conn->pkt_type = (hdev->esco_type & SCO_ESCO_MASK) |
					(hdev->esco_type & EDR_ESCO_MASK);
			if (hci_setup_sync(conn, conn->link->handle))
				goto unlock;
		}
		fallthrough;

	default:
		conn->state = BT_CLOSED;
		break;
	}

	bt_dev_dbg(hdev, "SCO connected with air mode: %02x", ev->air_mode);
<<<<<<< HEAD

	switch (ev->air_mode) {
	case 0x02:
		notify_evt = HCI_NOTIFY_ENABLE_SCO_CVSD;
		break;
	case 0x03:
		notify_evt = HCI_NOTIFY_ENABLE_SCO_TRANSP;
		break;
=======
	/* Notify only in case of SCO over HCI transport data path which
	 * is zero and non-zero value shall be non-HCI transport data path
	 */
	if (conn->codec.data_path == 0 && hdev->notify) {
		switch (ev->air_mode) {
		case 0x02:
			hdev->notify(hdev, HCI_NOTIFY_ENABLE_SCO_CVSD);
			break;
		case 0x03:
			hdev->notify(hdev, HCI_NOTIFY_ENABLE_SCO_TRANSP);
			break;
		}
>>>>>>> 754e0b0e
	}

	/* Notify only in case of SCO over HCI transport data path which
	 * is zero and non-zero value shall be non-HCI transport data path
	 */
	if (conn->codec.data_path == 0) {
		if (hdev->notify)
			hdev->notify(hdev, notify_evt);
	}

	hci_connect_cfm(conn, ev->status);
	if (ev->status)
		hci_conn_del(conn);

unlock:
	hci_dev_unlock(hdev);
}

static inline size_t eir_get_length(u8 *eir, size_t eir_len)
{
	size_t parsed = 0;

	while (parsed < eir_len) {
		u8 field_len = eir[0];

		if (field_len == 0)
			return parsed;

		parsed += field_len + 1;
		eir += field_len + 1;
	}

	return eir_len;
}

static void hci_extended_inquiry_result_evt(struct hci_dev *hdev, void *edata,
					    struct sk_buff *skb)
{
	struct hci_ev_ext_inquiry_result *ev = edata;
	struct inquiry_data data;
	size_t eir_len;
	int i;

	if (!hci_ev_skb_pull(hdev, skb, HCI_EV_EXTENDED_INQUIRY_RESULT,
			     flex_array_size(ev, info, ev->num)))
		return;

	bt_dev_dbg(hdev, "num %d", ev->num);

	if (!ev->num)
		return;

	if (hci_dev_test_flag(hdev, HCI_PERIODIC_INQ))
		return;

	hci_dev_lock(hdev);

	for (i = 0; i < ev->num; i++) {
		struct extended_inquiry_info *info = &ev->info[i];
		u32 flags;
		bool name_known;

		bacpy(&data.bdaddr, &info->bdaddr);
		data.pscan_rep_mode	= info->pscan_rep_mode;
		data.pscan_period_mode	= info->pscan_period_mode;
		data.pscan_mode		= 0x00;
		memcpy(data.dev_class, info->dev_class, 3);
		data.clock_offset	= info->clock_offset;
		data.rssi		= info->rssi;
		data.ssp_mode		= 0x01;

		if (hci_dev_test_flag(hdev, HCI_MGMT))
			name_known = eir_get_data(info->data,
						  sizeof(info->data),
						  EIR_NAME_COMPLETE, NULL);
		else
			name_known = true;

		flags = hci_inquiry_cache_update(hdev, &data, name_known);

		eir_len = eir_get_length(info->data, sizeof(info->data));

		mgmt_device_found(hdev, &info->bdaddr, ACL_LINK, 0x00,
				  info->dev_class, info->rssi,
				  flags, info->data, eir_len, NULL, 0);
	}

	hci_dev_unlock(hdev);
}

static void hci_key_refresh_complete_evt(struct hci_dev *hdev, void *data,
					 struct sk_buff *skb)
{
	struct hci_ev_key_refresh_complete *ev = data;
	struct hci_conn *conn;

	bt_dev_dbg(hdev, "status 0x%2.2x handle 0x%4.4x", ev->status,
		   __le16_to_cpu(ev->handle));

	hci_dev_lock(hdev);

	conn = hci_conn_hash_lookup_handle(hdev, __le16_to_cpu(ev->handle));
	if (!conn)
		goto unlock;

	/* For BR/EDR the necessary steps are taken through the
	 * auth_complete event.
	 */
	if (conn->type != LE_LINK)
		goto unlock;

	if (!ev->status)
		conn->sec_level = conn->pending_sec_level;

	clear_bit(HCI_CONN_ENCRYPT_PEND, &conn->flags);

	if (ev->status && conn->state == BT_CONNECTED) {
		hci_disconnect(conn, HCI_ERROR_AUTH_FAILURE);
		hci_conn_drop(conn);
		goto unlock;
	}

	if (conn->state == BT_CONFIG) {
		if (!ev->status)
			conn->state = BT_CONNECTED;

		hci_connect_cfm(conn, ev->status);
		hci_conn_drop(conn);
	} else {
		hci_auth_cfm(conn, ev->status);

		hci_conn_hold(conn);
		conn->disc_timeout = HCI_DISCONN_TIMEOUT;
		hci_conn_drop(conn);
	}

unlock:
	hci_dev_unlock(hdev);
}

static u8 hci_get_auth_req(struct hci_conn *conn)
{
	/* If remote requests no-bonding follow that lead */
	if (conn->remote_auth == HCI_AT_NO_BONDING ||
	    conn->remote_auth == HCI_AT_NO_BONDING_MITM)
		return conn->remote_auth | (conn->auth_type & 0x01);

	/* If both remote and local have enough IO capabilities, require
	 * MITM protection
	 */
	if (conn->remote_cap != HCI_IO_NO_INPUT_OUTPUT &&
	    conn->io_capability != HCI_IO_NO_INPUT_OUTPUT)
		return conn->remote_auth | 0x01;

	/* No MITM protection possible so ignore remote requirement */
	return (conn->remote_auth & ~0x01) | (conn->auth_type & 0x01);
}

static u8 bredr_oob_data_present(struct hci_conn *conn)
{
	struct hci_dev *hdev = conn->hdev;
	struct oob_data *data;

	data = hci_find_remote_oob_data(hdev, &conn->dst, BDADDR_BREDR);
	if (!data)
		return 0x00;

	if (bredr_sc_enabled(hdev)) {
		/* When Secure Connections is enabled, then just
		 * return the present value stored with the OOB
		 * data. The stored value contains the right present
		 * information. However it can only be trusted when
		 * not in Secure Connection Only mode.
		 */
		if (!hci_dev_test_flag(hdev, HCI_SC_ONLY))
			return data->present;

		/* When Secure Connections Only mode is enabled, then
		 * the P-256 values are required. If they are not
		 * available, then do not declare that OOB data is
		 * present.
		 */
		if (!memcmp(data->rand256, ZERO_KEY, 16) ||
		    !memcmp(data->hash256, ZERO_KEY, 16))
			return 0x00;

		return 0x02;
	}

	/* When Secure Connections is not enabled or actually
	 * not supported by the hardware, then check that if
	 * P-192 data values are present.
	 */
	if (!memcmp(data->rand192, ZERO_KEY, 16) ||
	    !memcmp(data->hash192, ZERO_KEY, 16))
		return 0x00;

	return 0x01;
}

static void hci_io_capa_request_evt(struct hci_dev *hdev, void *data,
				    struct sk_buff *skb)
{
	struct hci_ev_io_capa_request *ev = data;
	struct hci_conn *conn;

	bt_dev_dbg(hdev, "");

	hci_dev_lock(hdev);

	conn = hci_conn_hash_lookup_ba(hdev, ACL_LINK, &ev->bdaddr);
	if (!conn)
		goto unlock;

	hci_conn_hold(conn);

	if (!hci_dev_test_flag(hdev, HCI_MGMT))
		goto unlock;

	/* Allow pairing if we're pairable, the initiators of the
	 * pairing or if the remote is not requesting bonding.
	 */
	if (hci_dev_test_flag(hdev, HCI_BONDABLE) ||
	    test_bit(HCI_CONN_AUTH_INITIATOR, &conn->flags) ||
	    (conn->remote_auth & ~0x01) == HCI_AT_NO_BONDING) {
		struct hci_cp_io_capability_reply cp;

		bacpy(&cp.bdaddr, &ev->bdaddr);
		/* Change the IO capability from KeyboardDisplay
		 * to DisplayYesNo as it is not supported by BT spec. */
		cp.capability = (conn->io_capability == 0x04) ?
				HCI_IO_DISPLAY_YESNO : conn->io_capability;

		/* If we are initiators, there is no remote information yet */
		if (conn->remote_auth == 0xff) {
			/* Request MITM protection if our IO caps allow it
			 * except for the no-bonding case.
			 */
			if (conn->io_capability != HCI_IO_NO_INPUT_OUTPUT &&
			    conn->auth_type != HCI_AT_NO_BONDING)
				conn->auth_type |= 0x01;
		} else {
			conn->auth_type = hci_get_auth_req(conn);
		}

		/* If we're not bondable, force one of the non-bondable
		 * authentication requirement values.
		 */
		if (!hci_dev_test_flag(hdev, HCI_BONDABLE))
			conn->auth_type &= HCI_AT_NO_BONDING_MITM;

		cp.authentication = conn->auth_type;
		cp.oob_data = bredr_oob_data_present(conn);

		hci_send_cmd(hdev, HCI_OP_IO_CAPABILITY_REPLY,
			     sizeof(cp), &cp);
	} else {
		struct hci_cp_io_capability_neg_reply cp;

		bacpy(&cp.bdaddr, &ev->bdaddr);
		cp.reason = HCI_ERROR_PAIRING_NOT_ALLOWED;

		hci_send_cmd(hdev, HCI_OP_IO_CAPABILITY_NEG_REPLY,
			     sizeof(cp), &cp);
	}

unlock:
	hci_dev_unlock(hdev);
}

static void hci_io_capa_reply_evt(struct hci_dev *hdev, void *data,
				  struct sk_buff *skb)
{
	struct hci_ev_io_capa_reply *ev = data;
	struct hci_conn *conn;

	bt_dev_dbg(hdev, "");

	hci_dev_lock(hdev);

	conn = hci_conn_hash_lookup_ba(hdev, ACL_LINK, &ev->bdaddr);
	if (!conn)
		goto unlock;

	conn->remote_cap = ev->capability;
	conn->remote_auth = ev->authentication;

unlock:
	hci_dev_unlock(hdev);
}

static void hci_user_confirm_request_evt(struct hci_dev *hdev, void *data,
					 struct sk_buff *skb)
{
	struct hci_ev_user_confirm_req *ev = data;
	int loc_mitm, rem_mitm, confirm_hint = 0;
	struct hci_conn *conn;

	bt_dev_dbg(hdev, "");

	hci_dev_lock(hdev);

	if (!hci_dev_test_flag(hdev, HCI_MGMT))
		goto unlock;

	conn = hci_conn_hash_lookup_ba(hdev, ACL_LINK, &ev->bdaddr);
	if (!conn)
		goto unlock;

	loc_mitm = (conn->auth_type & 0x01);
	rem_mitm = (conn->remote_auth & 0x01);

	/* If we require MITM but the remote device can't provide that
	 * (it has NoInputNoOutput) then reject the confirmation
	 * request. We check the security level here since it doesn't
	 * necessarily match conn->auth_type.
	 */
	if (conn->pending_sec_level > BT_SECURITY_MEDIUM &&
	    conn->remote_cap == HCI_IO_NO_INPUT_OUTPUT) {
		bt_dev_dbg(hdev, "Rejecting request: remote device can't provide MITM");
		hci_send_cmd(hdev, HCI_OP_USER_CONFIRM_NEG_REPLY,
			     sizeof(ev->bdaddr), &ev->bdaddr);
		goto unlock;
	}

	/* If no side requires MITM protection; auto-accept */
	if ((!loc_mitm || conn->remote_cap == HCI_IO_NO_INPUT_OUTPUT) &&
	    (!rem_mitm || conn->io_capability == HCI_IO_NO_INPUT_OUTPUT)) {

		/* If we're not the initiators request authorization to
		 * proceed from user space (mgmt_user_confirm with
		 * confirm_hint set to 1). The exception is if neither
		 * side had MITM or if the local IO capability is
		 * NoInputNoOutput, in which case we do auto-accept
		 */
		if (!test_bit(HCI_CONN_AUTH_PEND, &conn->flags) &&
		    conn->io_capability != HCI_IO_NO_INPUT_OUTPUT &&
		    (loc_mitm || rem_mitm)) {
			bt_dev_dbg(hdev, "Confirming auto-accept as acceptor");
			confirm_hint = 1;
			goto confirm;
		}

		/* If there already exists link key in local host, leave the
		 * decision to user space since the remote device could be
		 * legitimate or malicious.
		 */
		if (hci_find_link_key(hdev, &ev->bdaddr)) {
			bt_dev_dbg(hdev, "Local host already has link key");
			confirm_hint = 1;
			goto confirm;
		}

		BT_DBG("Auto-accept of user confirmation with %ums delay",
		       hdev->auto_accept_delay);

		if (hdev->auto_accept_delay > 0) {
			int delay = msecs_to_jiffies(hdev->auto_accept_delay);
			queue_delayed_work(conn->hdev->workqueue,
					   &conn->auto_accept_work, delay);
			goto unlock;
		}

		hci_send_cmd(hdev, HCI_OP_USER_CONFIRM_REPLY,
			     sizeof(ev->bdaddr), &ev->bdaddr);
		goto unlock;
	}

confirm:
	mgmt_user_confirm_request(hdev, &ev->bdaddr, ACL_LINK, 0,
				  le32_to_cpu(ev->passkey), confirm_hint);

unlock:
	hci_dev_unlock(hdev);
}

static void hci_user_passkey_request_evt(struct hci_dev *hdev, void *data,
					 struct sk_buff *skb)
{
	struct hci_ev_user_passkey_req *ev = data;

	bt_dev_dbg(hdev, "");

	if (hci_dev_test_flag(hdev, HCI_MGMT))
		mgmt_user_passkey_request(hdev, &ev->bdaddr, ACL_LINK, 0);
}

static void hci_user_passkey_notify_evt(struct hci_dev *hdev, void *data,
					struct sk_buff *skb)
{
	struct hci_ev_user_passkey_notify *ev = data;
	struct hci_conn *conn;

	bt_dev_dbg(hdev, "");

	conn = hci_conn_hash_lookup_ba(hdev, ACL_LINK, &ev->bdaddr);
	if (!conn)
		return;

	conn->passkey_notify = __le32_to_cpu(ev->passkey);
	conn->passkey_entered = 0;

	if (hci_dev_test_flag(hdev, HCI_MGMT))
		mgmt_user_passkey_notify(hdev, &conn->dst, conn->type,
					 conn->dst_type, conn->passkey_notify,
					 conn->passkey_entered);
}

static void hci_keypress_notify_evt(struct hci_dev *hdev, void *data,
				    struct sk_buff *skb)
{
	struct hci_ev_keypress_notify *ev = data;
	struct hci_conn *conn;

	bt_dev_dbg(hdev, "");

	conn = hci_conn_hash_lookup_ba(hdev, ACL_LINK, &ev->bdaddr);
	if (!conn)
		return;

	switch (ev->type) {
	case HCI_KEYPRESS_STARTED:
		conn->passkey_entered = 0;
		return;

	case HCI_KEYPRESS_ENTERED:
		conn->passkey_entered++;
		break;

	case HCI_KEYPRESS_ERASED:
		conn->passkey_entered--;
		break;

	case HCI_KEYPRESS_CLEARED:
		conn->passkey_entered = 0;
		break;

	case HCI_KEYPRESS_COMPLETED:
		return;
	}

	if (hci_dev_test_flag(hdev, HCI_MGMT))
		mgmt_user_passkey_notify(hdev, &conn->dst, conn->type,
					 conn->dst_type, conn->passkey_notify,
					 conn->passkey_entered);
}

static void hci_simple_pair_complete_evt(struct hci_dev *hdev, void *data,
					 struct sk_buff *skb)
{
	struct hci_ev_simple_pair_complete *ev = data;
	struct hci_conn *conn;

	bt_dev_dbg(hdev, "");

	hci_dev_lock(hdev);

	conn = hci_conn_hash_lookup_ba(hdev, ACL_LINK, &ev->bdaddr);
	if (!conn)
		goto unlock;

	/* Reset the authentication requirement to unknown */
	conn->remote_auth = 0xff;

	/* To avoid duplicate auth_failed events to user space we check
	 * the HCI_CONN_AUTH_PEND flag which will be set if we
	 * initiated the authentication. A traditional auth_complete
	 * event gets always produced as initiator and is also mapped to
	 * the mgmt_auth_failed event */
	if (!test_bit(HCI_CONN_AUTH_PEND, &conn->flags) && ev->status)
		mgmt_auth_failed(conn, ev->status);

	hci_conn_drop(conn);

unlock:
	hci_dev_unlock(hdev);
}

static void hci_remote_host_features_evt(struct hci_dev *hdev, void *data,
					 struct sk_buff *skb)
{
	struct hci_ev_remote_host_features *ev = data;
	struct inquiry_entry *ie;
	struct hci_conn *conn;

	bt_dev_dbg(hdev, "");

	hci_dev_lock(hdev);

	conn = hci_conn_hash_lookup_ba(hdev, ACL_LINK, &ev->bdaddr);
	if (conn)
		memcpy(conn->features[1], ev->features, 8);

	ie = hci_inquiry_cache_lookup(hdev, &ev->bdaddr);
	if (ie)
		ie->data.ssp_mode = (ev->features[0] & LMP_HOST_SSP);

	hci_dev_unlock(hdev);
}

static void hci_remote_oob_data_request_evt(struct hci_dev *hdev, void *edata,
					    struct sk_buff *skb)
{
	struct hci_ev_remote_oob_data_request *ev = edata;
	struct oob_data *data;

	bt_dev_dbg(hdev, "");

	hci_dev_lock(hdev);

	if (!hci_dev_test_flag(hdev, HCI_MGMT))
		goto unlock;

	data = hci_find_remote_oob_data(hdev, &ev->bdaddr, BDADDR_BREDR);
	if (!data) {
		struct hci_cp_remote_oob_data_neg_reply cp;

		bacpy(&cp.bdaddr, &ev->bdaddr);
		hci_send_cmd(hdev, HCI_OP_REMOTE_OOB_DATA_NEG_REPLY,
			     sizeof(cp), &cp);
		goto unlock;
	}

	if (bredr_sc_enabled(hdev)) {
		struct hci_cp_remote_oob_ext_data_reply cp;

		bacpy(&cp.bdaddr, &ev->bdaddr);
		if (hci_dev_test_flag(hdev, HCI_SC_ONLY)) {
			memset(cp.hash192, 0, sizeof(cp.hash192));
			memset(cp.rand192, 0, sizeof(cp.rand192));
		} else {
			memcpy(cp.hash192, data->hash192, sizeof(cp.hash192));
			memcpy(cp.rand192, data->rand192, sizeof(cp.rand192));
		}
		memcpy(cp.hash256, data->hash256, sizeof(cp.hash256));
		memcpy(cp.rand256, data->rand256, sizeof(cp.rand256));

		hci_send_cmd(hdev, HCI_OP_REMOTE_OOB_EXT_DATA_REPLY,
			     sizeof(cp), &cp);
	} else {
		struct hci_cp_remote_oob_data_reply cp;

		bacpy(&cp.bdaddr, &ev->bdaddr);
		memcpy(cp.hash, data->hash192, sizeof(cp.hash));
		memcpy(cp.rand, data->rand192, sizeof(cp.rand));

		hci_send_cmd(hdev, HCI_OP_REMOTE_OOB_DATA_REPLY,
			     sizeof(cp), &cp);
	}

unlock:
	hci_dev_unlock(hdev);
}

#if IS_ENABLED(CONFIG_BT_HS)
static void hci_chan_selected_evt(struct hci_dev *hdev, void *data,
				  struct sk_buff *skb)
{
	struct hci_ev_channel_selected *ev = data;
	struct hci_conn *hcon;

	bt_dev_dbg(hdev, "handle 0x%2.2x", ev->phy_handle);

	hcon = hci_conn_hash_lookup_handle(hdev, ev->phy_handle);
	if (!hcon)
		return;

	amp_read_loc_assoc_final_data(hdev, hcon);
}

static void hci_phy_link_complete_evt(struct hci_dev *hdev, void *data,
				      struct sk_buff *skb)
{
	struct hci_ev_phy_link_complete *ev = data;
	struct hci_conn *hcon, *bredr_hcon;

	bt_dev_dbg(hdev, "handle 0x%2.2x status 0x%2.2x", ev->phy_handle,
		   ev->status);

	hci_dev_lock(hdev);

	hcon = hci_conn_hash_lookup_handle(hdev, ev->phy_handle);
	if (!hcon)
		goto unlock;

	if (!hcon->amp_mgr)
		goto unlock;

	if (ev->status) {
		hci_conn_del(hcon);
		goto unlock;
	}

	bredr_hcon = hcon->amp_mgr->l2cap_conn->hcon;

	hcon->state = BT_CONNECTED;
	bacpy(&hcon->dst, &bredr_hcon->dst);

	hci_conn_hold(hcon);
	hcon->disc_timeout = HCI_DISCONN_TIMEOUT;
	hci_conn_drop(hcon);

	hci_debugfs_create_conn(hcon);
	hci_conn_add_sysfs(hcon);

	amp_physical_cfm(bredr_hcon, hcon);

unlock:
	hci_dev_unlock(hdev);
}

static void hci_loglink_complete_evt(struct hci_dev *hdev, void *data,
				     struct sk_buff *skb)
{
	struct hci_ev_logical_link_complete *ev = data;
	struct hci_conn *hcon;
	struct hci_chan *hchan;
	struct amp_mgr *mgr;

	bt_dev_dbg(hdev, "log_handle 0x%4.4x phy_handle 0x%2.2x status 0x%2.2x",
		   le16_to_cpu(ev->handle), ev->phy_handle, ev->status);

	hcon = hci_conn_hash_lookup_handle(hdev, ev->phy_handle);
	if (!hcon)
		return;

	/* Create AMP hchan */
	hchan = hci_chan_create(hcon);
	if (!hchan)
		return;

	hchan->handle = le16_to_cpu(ev->handle);
	hchan->amp = true;

	BT_DBG("hcon %p mgr %p hchan %p", hcon, hcon->amp_mgr, hchan);

	mgr = hcon->amp_mgr;
	if (mgr && mgr->bredr_chan) {
		struct l2cap_chan *bredr_chan = mgr->bredr_chan;

		l2cap_chan_lock(bredr_chan);

		bredr_chan->conn->mtu = hdev->block_mtu;
		l2cap_logical_cfm(bredr_chan, hchan, 0);
		hci_conn_hold(hcon);

		l2cap_chan_unlock(bredr_chan);
	}
}

static void hci_disconn_loglink_complete_evt(struct hci_dev *hdev, void *data,
					     struct sk_buff *skb)
{
	struct hci_ev_disconn_logical_link_complete *ev = data;
	struct hci_chan *hchan;

	bt_dev_dbg(hdev, "handle 0x%4.4x status 0x%2.2x",
		   le16_to_cpu(ev->handle), ev->status);

	if (ev->status)
		return;

	hci_dev_lock(hdev);

	hchan = hci_chan_lookup_handle(hdev, le16_to_cpu(ev->handle));
	if (!hchan || !hchan->amp)
		goto unlock;

	amp_destroy_logical_link(hchan, ev->reason);

unlock:
	hci_dev_unlock(hdev);
}

static void hci_disconn_phylink_complete_evt(struct hci_dev *hdev, void *data,
					     struct sk_buff *skb)
{
	struct hci_ev_disconn_phy_link_complete *ev = data;
	struct hci_conn *hcon;

	bt_dev_dbg(hdev, "status 0x%2.2x", ev->status);

	if (ev->status)
		return;

	hci_dev_lock(hdev);

	hcon = hci_conn_hash_lookup_handle(hdev, ev->phy_handle);
	if (hcon) {
		hcon->state = BT_CLOSED;
		hci_conn_del(hcon);
	}

	hci_dev_unlock(hdev);
}
#endif

static void le_conn_update_addr(struct hci_conn *conn, bdaddr_t *bdaddr,
				u8 bdaddr_type, bdaddr_t *local_rpa)
{
	if (conn->out) {
		conn->dst_type = bdaddr_type;
		conn->resp_addr_type = bdaddr_type;
		bacpy(&conn->resp_addr, bdaddr);

		/* Check if the controller has set a Local RPA then it must be
		 * used instead or hdev->rpa.
		 */
		if (local_rpa && bacmp(local_rpa, BDADDR_ANY)) {
			conn->init_addr_type = ADDR_LE_DEV_RANDOM;
			bacpy(&conn->init_addr, local_rpa);
		} else if (hci_dev_test_flag(conn->hdev, HCI_PRIVACY)) {
			conn->init_addr_type = ADDR_LE_DEV_RANDOM;
			bacpy(&conn->init_addr, &conn->hdev->rpa);
		} else {
			hci_copy_identity_address(conn->hdev, &conn->init_addr,
						  &conn->init_addr_type);
		}
	} else {
		conn->resp_addr_type = conn->hdev->adv_addr_type;
		/* Check if the controller has set a Local RPA then it must be
		 * used instead or hdev->rpa.
		 */
		if (local_rpa && bacmp(local_rpa, BDADDR_ANY)) {
			conn->resp_addr_type = ADDR_LE_DEV_RANDOM;
			bacpy(&conn->resp_addr, local_rpa);
		} else if (conn->hdev->adv_addr_type == ADDR_LE_DEV_RANDOM) {
			/* In case of ext adv, resp_addr will be updated in
			 * Adv Terminated event.
			 */
			if (!ext_adv_capable(conn->hdev))
				bacpy(&conn->resp_addr,
				      &conn->hdev->random_addr);
		} else {
			bacpy(&conn->resp_addr, &conn->hdev->bdaddr);
		}

		conn->init_addr_type = bdaddr_type;
		bacpy(&conn->init_addr, bdaddr);

		/* For incoming connections, set the default minimum
		 * and maximum connection interval. They will be used
		 * to check if the parameters are in range and if not
		 * trigger the connection update procedure.
		 */
		conn->le_conn_min_interval = conn->hdev->le_conn_min_interval;
		conn->le_conn_max_interval = conn->hdev->le_conn_max_interval;
	}
}

static void le_conn_complete_evt(struct hci_dev *hdev, u8 status,
				 bdaddr_t *bdaddr, u8 bdaddr_type,
				 bdaddr_t *local_rpa, u8 role, u16 handle,
				 u16 interval, u16 latency,
				 u16 supervision_timeout)
{
	struct hci_conn_params *params;
	struct hci_conn *conn;
	struct smp_irk *irk;
	u8 addr_type;

	hci_dev_lock(hdev);

	/* All controllers implicitly stop advertising in the event of a
	 * connection, so ensure that the state bit is cleared.
	 */
	hci_dev_clear_flag(hdev, HCI_LE_ADV);

	conn = hci_lookup_le_connect(hdev);
	if (!conn) {
		conn = hci_conn_add(hdev, LE_LINK, bdaddr, role);
		if (!conn) {
			bt_dev_err(hdev, "no memory for new connection");
			goto unlock;
		}

		conn->dst_type = bdaddr_type;

		/* If we didn't have a hci_conn object previously
		 * but we're in central role this must be something
		 * initiated using an accept list. Since accept list based
		 * connections are not "first class citizens" we don't
		 * have full tracking of them. Therefore, we go ahead
		 * with a "best effort" approach of determining the
		 * initiator address based on the HCI_PRIVACY flag.
		 */
		if (conn->out) {
			conn->resp_addr_type = bdaddr_type;
			bacpy(&conn->resp_addr, bdaddr);
			if (hci_dev_test_flag(hdev, HCI_PRIVACY)) {
				conn->init_addr_type = ADDR_LE_DEV_RANDOM;
				bacpy(&conn->init_addr, &hdev->rpa);
			} else {
				hci_copy_identity_address(hdev,
							  &conn->init_addr,
							  &conn->init_addr_type);
			}
		}
	} else {
		cancel_delayed_work(&conn->le_conn_timeout);
	}

	le_conn_update_addr(conn, bdaddr, bdaddr_type, local_rpa);

	/* Lookup the identity address from the stored connection
	 * address and address type.
	 *
	 * When establishing connections to an identity address, the
	 * connection procedure will store the resolvable random
	 * address first. Now if it can be converted back into the
	 * identity address, start using the identity address from
	 * now on.
	 */
	irk = hci_get_irk(hdev, &conn->dst, conn->dst_type);
	if (irk) {
		bacpy(&conn->dst, &irk->bdaddr);
		conn->dst_type = irk->addr_type;
	}

	conn->dst_type = ev_bdaddr_type(hdev, conn->dst_type, NULL);

	if (status) {
		hci_le_conn_failed(conn, status);
		goto unlock;
	}

	if (conn->dst_type == ADDR_LE_DEV_PUBLIC)
		addr_type = BDADDR_LE_PUBLIC;
	else
		addr_type = BDADDR_LE_RANDOM;

	/* Drop the connection if the device is blocked */
	if (hci_bdaddr_list_lookup(&hdev->reject_list, &conn->dst, addr_type)) {
		hci_conn_drop(conn);
		goto unlock;
	}

	if (!test_and_set_bit(HCI_CONN_MGMT_CONNECTED, &conn->flags))
		mgmt_device_connected(hdev, conn, NULL, 0);

	conn->sec_level = BT_SECURITY_LOW;
	conn->handle = handle;
	conn->state = BT_CONFIG;

	/* Store current advertising instance as connection advertising instance
	 * when sotfware rotation is in use so it can be re-enabled when
	 * disconnected.
	 */
	if (!ext_adv_capable(hdev))
		conn->adv_instance = hdev->cur_adv_instance;

	conn->le_conn_interval = interval;
	conn->le_conn_latency = latency;
	conn->le_supv_timeout = supervision_timeout;

	hci_debugfs_create_conn(conn);
	hci_conn_add_sysfs(conn);

	/* The remote features procedure is defined for central
	 * role only. So only in case of an initiated connection
	 * request the remote features.
	 *
	 * If the local controller supports peripheral-initiated features
	 * exchange, then requesting the remote features in peripheral
	 * role is possible. Otherwise just transition into the
	 * connected state without requesting the remote features.
	 */
	if (conn->out ||
	    (hdev->le_features[0] & HCI_LE_PERIPHERAL_FEATURES)) {
		struct hci_cp_le_read_remote_features cp;

		cp.handle = __cpu_to_le16(conn->handle);

		hci_send_cmd(hdev, HCI_OP_LE_READ_REMOTE_FEATURES,
			     sizeof(cp), &cp);

		hci_conn_hold(conn);
	} else {
		conn->state = BT_CONNECTED;
		hci_connect_cfm(conn, status);
	}

	params = hci_pend_le_action_lookup(&hdev->pend_le_conns, &conn->dst,
					   conn->dst_type);
	if (params) {
		list_del_init(&params->action);
		if (params->conn) {
			hci_conn_drop(params->conn);
			hci_conn_put(params->conn);
			params->conn = NULL;
		}
	}

unlock:
	hci_update_passive_scan(hdev);
	hci_dev_unlock(hdev);
}

static void hci_le_conn_complete_evt(struct hci_dev *hdev, void *data,
				     struct sk_buff *skb)
{
	struct hci_ev_le_conn_complete *ev = data;

	bt_dev_dbg(hdev, "status 0x%2.2x", ev->status);

	le_conn_complete_evt(hdev, ev->status, &ev->bdaddr, ev->bdaddr_type,
			     NULL, ev->role, le16_to_cpu(ev->handle),
			     le16_to_cpu(ev->interval),
			     le16_to_cpu(ev->latency),
			     le16_to_cpu(ev->supervision_timeout));
}

static void hci_le_enh_conn_complete_evt(struct hci_dev *hdev, void *data,
					 struct sk_buff *skb)
{
	struct hci_ev_le_enh_conn_complete *ev = data;

	bt_dev_dbg(hdev, "status 0x%2.2x", ev->status);

	le_conn_complete_evt(hdev, ev->status, &ev->bdaddr, ev->bdaddr_type,
			     &ev->local_rpa, ev->role, le16_to_cpu(ev->handle),
			     le16_to_cpu(ev->interval),
			     le16_to_cpu(ev->latency),
			     le16_to_cpu(ev->supervision_timeout));
}

static void hci_le_ext_adv_term_evt(struct hci_dev *hdev, void *data,
				    struct sk_buff *skb)
{
	struct hci_evt_le_ext_adv_set_term *ev = data;
	struct hci_conn *conn;
	struct adv_info *adv, *n;

	bt_dev_dbg(hdev, "status 0x%2.2x", ev->status);

	adv = hci_find_adv_instance(hdev, ev->handle);

	/* The Bluetooth Core 5.3 specification clearly states that this event
	 * shall not be sent when the Host disables the advertising set. So in
	 * case of HCI_ERROR_CANCELLED_BY_HOST, just ignore the event.
	 *
	 * When the Host disables an advertising set, all cleanup is done via
	 * its command callback and not needed to be duplicated here.
	 */
	if (ev->status == HCI_ERROR_CANCELLED_BY_HOST) {
		bt_dev_warn_ratelimited(hdev, "Unexpected advertising set terminated event");
		return;
	}

	if (ev->status) {
		if (!adv)
			return;

		/* Remove advertising as it has been terminated */
		hci_remove_adv_instance(hdev, ev->handle);
		mgmt_advertising_removed(NULL, hdev, ev->handle);

		list_for_each_entry_safe(adv, n, &hdev->adv_instances, list) {
			if (adv->enabled)
				return;
		}

		/* We are no longer advertising, clear HCI_LE_ADV */
		hci_dev_clear_flag(hdev, HCI_LE_ADV);
		return;
	}

	if (adv)
		adv->enabled = false;

	conn = hci_conn_hash_lookup_handle(hdev, __le16_to_cpu(ev->conn_handle));
	if (conn) {
		/* Store handle in the connection so the correct advertising
		 * instance can be re-enabled when disconnected.
		 */
		conn->adv_instance = ev->handle;

		if (hdev->adv_addr_type != ADDR_LE_DEV_RANDOM ||
		    bacmp(&conn->resp_addr, BDADDR_ANY))
			return;

		if (!ev->handle) {
			bacpy(&conn->resp_addr, &hdev->random_addr);
			return;
		}

		if (adv)
			bacpy(&conn->resp_addr, &adv->random_addr);
	}
}

static void hci_le_conn_update_complete_evt(struct hci_dev *hdev, void *data,
					    struct sk_buff *skb)
{
	struct hci_ev_le_conn_update_complete *ev = data;
	struct hci_conn *conn;

	bt_dev_dbg(hdev, "status 0x%2.2x", ev->status);

	if (ev->status)
		return;

	hci_dev_lock(hdev);

	conn = hci_conn_hash_lookup_handle(hdev, __le16_to_cpu(ev->handle));
	if (conn) {
		conn->le_conn_interval = le16_to_cpu(ev->interval);
		conn->le_conn_latency = le16_to_cpu(ev->latency);
		conn->le_supv_timeout = le16_to_cpu(ev->supervision_timeout);
	}

	hci_dev_unlock(hdev);
}

/* This function requires the caller holds hdev->lock */
static struct hci_conn *check_pending_le_conn(struct hci_dev *hdev,
					      bdaddr_t *addr,
					      u8 addr_type, bool addr_resolved,
<<<<<<< HEAD
					      u8 adv_type, bdaddr_t *direct_rpa)
=======
					      u8 adv_type)
>>>>>>> 754e0b0e
{
	struct hci_conn *conn;
	struct hci_conn_params *params;

	/* If the event is not connectable don't proceed further */
	if (adv_type != LE_ADV_IND && adv_type != LE_ADV_DIRECT_IND)
		return NULL;

	/* Ignore if the device is blocked or hdev is suspended */
	if (hci_bdaddr_list_lookup(&hdev->reject_list, addr, addr_type) ||
	    hdev->suspended)
		return NULL;

	/* Most controller will fail if we try to create new connections
	 * while we have an existing one in peripheral role.
	 */
	if (hdev->conn_hash.le_num_peripheral > 0 &&
	    (!test_bit(HCI_QUIRK_VALID_LE_STATES, &hdev->quirks) ||
	     !(hdev->le_states[3] & 0x10)))
		return NULL;

	/* If we're not connectable only connect devices that we have in
	 * our pend_le_conns list.
	 */
	params = hci_pend_le_action_lookup(&hdev->pend_le_conns, addr,
					   addr_type);
	if (!params)
		return NULL;

	if (!params->explicit_connect) {
		switch (params->auto_connect) {
		case HCI_AUTO_CONN_DIRECT:
			/* Only devices advertising with ADV_DIRECT_IND are
			 * triggering a connection attempt. This is allowing
			 * incoming connections from peripheral devices.
			 */
			if (adv_type != LE_ADV_DIRECT_IND)
				return NULL;
			break;
		case HCI_AUTO_CONN_ALWAYS:
			/* Devices advertising with ADV_IND or ADV_DIRECT_IND
			 * are triggering a connection attempt. This means
			 * that incoming connections from peripheral device are
			 * accepted and also outgoing connections to peripheral
			 * devices are established when found.
			 */
			break;
		default:
			return NULL;
		}
	}

	conn = hci_connect_le(hdev, addr, addr_type, addr_resolved,
			      BT_SECURITY_LOW, hdev->def_le_autoconnect_timeout,
<<<<<<< HEAD
			      HCI_ROLE_MASTER, direct_rpa);
=======
			      HCI_ROLE_MASTER);
>>>>>>> 754e0b0e
	if (!IS_ERR(conn)) {
		/* If HCI_AUTO_CONN_EXPLICIT is set, conn is already owned
		 * by higher layer that tried to connect, if no then
		 * store the pointer since we don't really have any
		 * other owner of the object besides the params that
		 * triggered it. This way we can abort the connection if
		 * the parameters get removed and keep the reference
		 * count consistent once the connection is established.
		 */

		if (!params->explicit_connect)
			params->conn = hci_conn_get(conn);

		return conn;
	}

	switch (PTR_ERR(conn)) {
	case -EBUSY:
		/* If hci_connect() returns -EBUSY it means there is already
		 * an LE connection attempt going on. Since controllers don't
		 * support more than one connection attempt at the time, we
		 * don't consider this an error case.
		 */
		break;
	default:
		BT_DBG("Failed to connect: err %ld", PTR_ERR(conn));
		return NULL;
	}

	return NULL;
}

static void process_adv_report(struct hci_dev *hdev, u8 type, bdaddr_t *bdaddr,
			       u8 bdaddr_type, bdaddr_t *direct_addr,
			       u8 direct_addr_type, s8 rssi, u8 *data, u8 len,
			       bool ext_adv)
{
	struct discovery_state *d = &hdev->discovery;
	struct smp_irk *irk;
	struct hci_conn *conn;
	bool match, bdaddr_resolved;
	u32 flags;
	u8 *ptr;

	switch (type) {
	case LE_ADV_IND:
	case LE_ADV_DIRECT_IND:
	case LE_ADV_SCAN_IND:
	case LE_ADV_NONCONN_IND:
	case LE_ADV_SCAN_RSP:
		break;
	default:
		bt_dev_err_ratelimited(hdev, "unknown advertising packet "
				       "type: 0x%02x", type);
		return;
	}

	if (!ext_adv && len > HCI_MAX_AD_LENGTH) {
		bt_dev_err_ratelimited(hdev, "legacy adv larger than 31 bytes");
		return;
	}

	/* Find the end of the data in case the report contains padded zero
	 * bytes at the end causing an invalid length value.
	 *
	 * When data is NULL, len is 0 so there is no need for extra ptr
	 * check as 'ptr < data + 0' is already false in such case.
	 */
	for (ptr = data; ptr < data + len && *ptr; ptr += *ptr + 1) {
		if (ptr + 1 + *ptr > data + len)
			break;
	}

	/* Adjust for actual length. This handles the case when remote
	 * device is advertising with incorrect data length.
	 */
	len = ptr - data;

	/* If the direct address is present, then this report is from
	 * a LE Direct Advertising Report event. In that case it is
	 * important to see if the address is matching the local
	 * controller address.
	 */
	if (direct_addr) {
		direct_addr_type = ev_bdaddr_type(hdev, direct_addr_type,
						  &bdaddr_resolved);

		/* Only resolvable random addresses are valid for these
		 * kind of reports and others can be ignored.
		 */
		if (!hci_bdaddr_is_rpa(direct_addr, direct_addr_type))
			return;

		/* If the controller is not using resolvable random
		 * addresses, then this report can be ignored.
		 */
		if (!hci_dev_test_flag(hdev, HCI_PRIVACY))
			return;

		/* If the local IRK of the controller does not match
		 * with the resolvable random address provided, then
		 * this report can be ignored.
		 */
		if (!smp_irk_matches(hdev, hdev->irk, direct_addr))
			return;
	}

	/* Check if we need to convert to identity address */
	irk = hci_get_irk(hdev, bdaddr, bdaddr_type);
	if (irk) {
		bdaddr = &irk->bdaddr;
		bdaddr_type = irk->addr_type;
	}

	bdaddr_type = ev_bdaddr_type(hdev, bdaddr_type, &bdaddr_resolved);

	/* Check if we have been requested to connect to this device.
	 *
	 * direct_addr is set only for directed advertising reports (it is NULL
	 * for advertising reports) and is already verified to be RPA above.
	 */
	conn = check_pending_le_conn(hdev, bdaddr, bdaddr_type, bdaddr_resolved,
<<<<<<< HEAD
				     type, direct_addr);
=======
				     type);
>>>>>>> 754e0b0e
	if (!ext_adv && conn && type == LE_ADV_IND && len <= HCI_MAX_AD_LENGTH) {
		/* Store report for later inclusion by
		 * mgmt_device_connected
		 */
		memcpy(conn->le_adv_data, data, len);
		conn->le_adv_data_len = len;
	}

	/* Passive scanning shouldn't trigger any device found events,
	 * except for devices marked as CONN_REPORT for which we do send
	 * device found events, or advertisement monitoring requested.
	 */
	if (hdev->le_scan_type == LE_SCAN_PASSIVE) {
		if (type == LE_ADV_DIRECT_IND)
			return;

		if (!hci_pend_le_action_lookup(&hdev->pend_le_reports,
					       bdaddr, bdaddr_type) &&
		    idr_is_empty(&hdev->adv_monitors_idr))
			return;

		if (type == LE_ADV_NONCONN_IND || type == LE_ADV_SCAN_IND)
			flags = MGMT_DEV_FOUND_NOT_CONNECTABLE;
		else
			flags = 0;
		mgmt_device_found(hdev, bdaddr, LE_LINK, bdaddr_type, NULL,
				  rssi, flags, data, len, NULL, 0);
		return;
	}

	/* When receiving non-connectable or scannable undirected
	 * advertising reports, this means that the remote device is
	 * not connectable and then clearly indicate this in the
	 * device found event.
	 *
	 * When receiving a scan response, then there is no way to
	 * know if the remote device is connectable or not. However
	 * since scan responses are merged with a previously seen
	 * advertising report, the flags field from that report
	 * will be used.
	 *
	 * In the really unlikely case that a controller get confused
	 * and just sends a scan response event, then it is marked as
	 * not connectable as well.
	 */
	if (type == LE_ADV_NONCONN_IND || type == LE_ADV_SCAN_IND ||
	    type == LE_ADV_SCAN_RSP)
		flags = MGMT_DEV_FOUND_NOT_CONNECTABLE;
	else
		flags = 0;

	/* If there's nothing pending either store the data from this
	 * event or send an immediate device found event if the data
	 * should not be stored for later.
	 */
	if (!ext_adv &&	!has_pending_adv_report(hdev)) {
		/* If the report will trigger a SCAN_REQ store it for
		 * later merging.
		 */
		if (type == LE_ADV_IND || type == LE_ADV_SCAN_IND) {
			store_pending_adv_report(hdev, bdaddr, bdaddr_type,
						 rssi, flags, data, len);
			return;
		}

		mgmt_device_found(hdev, bdaddr, LE_LINK, bdaddr_type, NULL,
				  rssi, flags, data, len, NULL, 0);
		return;
	}

	/* Check if the pending report is for the same device as the new one */
	match = (!bacmp(bdaddr, &d->last_adv_addr) &&
		 bdaddr_type == d->last_adv_addr_type);

	/* If the pending data doesn't match this report or this isn't a
	 * scan response (e.g. we got a duplicate ADV_IND) then force
	 * sending of the pending data.
	 */
	if (type != LE_ADV_SCAN_RSP || !match) {
		/* Send out whatever is in the cache, but skip duplicates */
		if (!match)
			mgmt_device_found(hdev, &d->last_adv_addr, LE_LINK,
					  d->last_adv_addr_type, NULL,
					  d->last_adv_rssi, d->last_adv_flags,
					  d->last_adv_data,
					  d->last_adv_data_len, NULL, 0);

		/* If the new report will trigger a SCAN_REQ store it for
		 * later merging.
		 */
		if (!ext_adv && (type == LE_ADV_IND ||
				 type == LE_ADV_SCAN_IND)) {
			store_pending_adv_report(hdev, bdaddr, bdaddr_type,
						 rssi, flags, data, len);
			return;
		}

		/* The advertising reports cannot be merged, so clear
		 * the pending report and send out a device found event.
		 */
		clear_pending_adv_report(hdev);
		mgmt_device_found(hdev, bdaddr, LE_LINK, bdaddr_type, NULL,
				  rssi, flags, data, len, NULL, 0);
		return;
	}

	/* If we get here we've got a pending ADV_IND or ADV_SCAN_IND and
	 * the new event is a SCAN_RSP. We can therefore proceed with
	 * sending a merged device found event.
	 */
	mgmt_device_found(hdev, &d->last_adv_addr, LE_LINK,
			  d->last_adv_addr_type, NULL, rssi, d->last_adv_flags,
			  d->last_adv_data, d->last_adv_data_len, data, len);
	clear_pending_adv_report(hdev);
}

static void hci_le_adv_report_evt(struct hci_dev *hdev, void *data,
				  struct sk_buff *skb)
{
	struct hci_ev_le_advertising_report *ev = data;

	if (!ev->num)
		return;

	hci_dev_lock(hdev);

	while (ev->num--) {
		struct hci_ev_le_advertising_info *info;
		s8 rssi;

		info = hci_le_ev_skb_pull(hdev, skb,
					  HCI_EV_LE_ADVERTISING_REPORT,
					  sizeof(*info));
		if (!info)
			break;

		if (!hci_le_ev_skb_pull(hdev, skb, HCI_EV_LE_ADVERTISING_REPORT,
					info->length + 1))
			break;

		if (info->length <= HCI_MAX_AD_LENGTH) {
			rssi = info->data[info->length];
			process_adv_report(hdev, info->type, &info->bdaddr,
					   info->bdaddr_type, NULL, 0, rssi,
					   info->data, info->length, false);
		} else {
			bt_dev_err(hdev, "Dropping invalid advertising data");
		}
	}

	hci_dev_unlock(hdev);
}

static u8 ext_evt_type_to_legacy(struct hci_dev *hdev, u16 evt_type)
{
	if (evt_type & LE_EXT_ADV_LEGACY_PDU) {
		switch (evt_type) {
		case LE_LEGACY_ADV_IND:
			return LE_ADV_IND;
		case LE_LEGACY_ADV_DIRECT_IND:
			return LE_ADV_DIRECT_IND;
		case LE_LEGACY_ADV_SCAN_IND:
			return LE_ADV_SCAN_IND;
		case LE_LEGACY_NONCONN_IND:
			return LE_ADV_NONCONN_IND;
		case LE_LEGACY_SCAN_RSP_ADV:
		case LE_LEGACY_SCAN_RSP_ADV_SCAN:
			return LE_ADV_SCAN_RSP;
		}

		goto invalid;
	}

	if (evt_type & LE_EXT_ADV_CONN_IND) {
		if (evt_type & LE_EXT_ADV_DIRECT_IND)
			return LE_ADV_DIRECT_IND;

		return LE_ADV_IND;
	}

	if (evt_type & LE_EXT_ADV_SCAN_RSP)
		return LE_ADV_SCAN_RSP;

	if (evt_type & LE_EXT_ADV_SCAN_IND)
		return LE_ADV_SCAN_IND;

	if (evt_type == LE_EXT_ADV_NON_CONN_IND ||
	    evt_type & LE_EXT_ADV_DIRECT_IND)
		return LE_ADV_NONCONN_IND;

invalid:
	bt_dev_err_ratelimited(hdev, "Unknown advertising packet type: 0x%02x",
			       evt_type);

	return LE_ADV_INVALID;
}

static void hci_le_ext_adv_report_evt(struct hci_dev *hdev, void *data,
				      struct sk_buff *skb)
{
	struct hci_ev_le_ext_adv_report *ev = data;

	if (!ev->num)
		return;

	hci_dev_lock(hdev);

	while (ev->num--) {
		struct hci_ev_le_ext_adv_info *info;
		u8 legacy_evt_type;
		u16 evt_type;

		info = hci_le_ev_skb_pull(hdev, skb, HCI_EV_LE_EXT_ADV_REPORT,
					  sizeof(*info));
		if (!info)
			break;

		if (!hci_le_ev_skb_pull(hdev, skb, HCI_EV_LE_EXT_ADV_REPORT,
					info->length))
			break;

		evt_type = __le16_to_cpu(info->type);
		legacy_evt_type = ext_evt_type_to_legacy(hdev, evt_type);
		if (legacy_evt_type != LE_ADV_INVALID) {
			process_adv_report(hdev, legacy_evt_type, &info->bdaddr,
					   info->bdaddr_type, NULL, 0,
					   info->rssi, info->data, info->length,
					   !(evt_type & LE_EXT_ADV_LEGACY_PDU));
		}
	}

	hci_dev_unlock(hdev);
}

static void hci_le_remote_feat_complete_evt(struct hci_dev *hdev, void *data,
					    struct sk_buff *skb)
{
	struct hci_ev_le_remote_feat_complete *ev = data;
	struct hci_conn *conn;

	bt_dev_dbg(hdev, "status 0x%2.2x", ev->status);

	hci_dev_lock(hdev);

	conn = hci_conn_hash_lookup_handle(hdev, __le16_to_cpu(ev->handle));
	if (conn) {
		if (!ev->status)
			memcpy(conn->features[0], ev->features, 8);

		if (conn->state == BT_CONFIG) {
			__u8 status;

			/* If the local controller supports peripheral-initiated
			 * features exchange, but the remote controller does
			 * not, then it is possible that the error code 0x1a
			 * for unsupported remote feature gets returned.
			 *
			 * In this specific case, allow the connection to
			 * transition into connected state and mark it as
			 * successful.
			 */
			if (!conn->out && ev->status == 0x1a &&
			    (hdev->le_features[0] & HCI_LE_PERIPHERAL_FEATURES))
				status = 0x00;
			else
				status = ev->status;

			conn->state = BT_CONNECTED;
			hci_connect_cfm(conn, status);
			hci_conn_drop(conn);
		}
	}

	hci_dev_unlock(hdev);
}

static void hci_le_ltk_request_evt(struct hci_dev *hdev, void *data,
				   struct sk_buff *skb)
{
	struct hci_ev_le_ltk_req *ev = data;
	struct hci_cp_le_ltk_reply cp;
	struct hci_cp_le_ltk_neg_reply neg;
	struct hci_conn *conn;
	struct smp_ltk *ltk;

	bt_dev_dbg(hdev, "handle 0x%4.4x", __le16_to_cpu(ev->handle));

	hci_dev_lock(hdev);

	conn = hci_conn_hash_lookup_handle(hdev, __le16_to_cpu(ev->handle));
	if (conn == NULL)
		goto not_found;

	ltk = hci_find_ltk(hdev, &conn->dst, conn->dst_type, conn->role);
	if (!ltk)
		goto not_found;

	if (smp_ltk_is_sc(ltk)) {
		/* With SC both EDiv and Rand are set to zero */
		if (ev->ediv || ev->rand)
			goto not_found;
	} else {
		/* For non-SC keys check that EDiv and Rand match */
		if (ev->ediv != ltk->ediv || ev->rand != ltk->rand)
			goto not_found;
	}

	memcpy(cp.ltk, ltk->val, ltk->enc_size);
	memset(cp.ltk + ltk->enc_size, 0, sizeof(cp.ltk) - ltk->enc_size);
	cp.handle = cpu_to_le16(conn->handle);

	conn->pending_sec_level = smp_ltk_sec_level(ltk);

	conn->enc_key_size = ltk->enc_size;

	hci_send_cmd(hdev, HCI_OP_LE_LTK_REPLY, sizeof(cp), &cp);

	/* Ref. Bluetooth Core SPEC pages 1975 and 2004. STK is a
	 * temporary key used to encrypt a connection following
	 * pairing. It is used during the Encrypted Session Setup to
	 * distribute the keys. Later, security can be re-established
	 * using a distributed LTK.
	 */
	if (ltk->type == SMP_STK) {
		set_bit(HCI_CONN_STK_ENCRYPT, &conn->flags);
		list_del_rcu(&ltk->list);
		kfree_rcu(ltk, rcu);
	} else {
		clear_bit(HCI_CONN_STK_ENCRYPT, &conn->flags);
	}

	hci_dev_unlock(hdev);

	return;

not_found:
	neg.handle = ev->handle;
	hci_send_cmd(hdev, HCI_OP_LE_LTK_NEG_REPLY, sizeof(neg), &neg);
	hci_dev_unlock(hdev);
}

static void send_conn_param_neg_reply(struct hci_dev *hdev, u16 handle,
				      u8 reason)
{
	struct hci_cp_le_conn_param_req_neg_reply cp;

	cp.handle = cpu_to_le16(handle);
	cp.reason = reason;

	hci_send_cmd(hdev, HCI_OP_LE_CONN_PARAM_REQ_NEG_REPLY, sizeof(cp),
		     &cp);
}

static void hci_le_remote_conn_param_req_evt(struct hci_dev *hdev, void *data,
					     struct sk_buff *skb)
{
	struct hci_ev_le_remote_conn_param_req *ev = data;
	struct hci_cp_le_conn_param_req_reply cp;
	struct hci_conn *hcon;
	u16 handle, min, max, latency, timeout;

	bt_dev_dbg(hdev, "handle 0x%4.4x", __le16_to_cpu(ev->handle));

	handle = le16_to_cpu(ev->handle);
	min = le16_to_cpu(ev->interval_min);
	max = le16_to_cpu(ev->interval_max);
	latency = le16_to_cpu(ev->latency);
	timeout = le16_to_cpu(ev->timeout);

	hcon = hci_conn_hash_lookup_handle(hdev, handle);
	if (!hcon || hcon->state != BT_CONNECTED)
		return send_conn_param_neg_reply(hdev, handle,
						 HCI_ERROR_UNKNOWN_CONN_ID);

	if (hci_check_conn_params(min, max, latency, timeout))
		return send_conn_param_neg_reply(hdev, handle,
						 HCI_ERROR_INVALID_LL_PARAMS);

	if (hcon->role == HCI_ROLE_MASTER) {
		struct hci_conn_params *params;
		u8 store_hint;

		hci_dev_lock(hdev);

		params = hci_conn_params_lookup(hdev, &hcon->dst,
						hcon->dst_type);
		if (params) {
			params->conn_min_interval = min;
			params->conn_max_interval = max;
			params->conn_latency = latency;
			params->supervision_timeout = timeout;
			store_hint = 0x01;
		} else {
			store_hint = 0x00;
		}

		hci_dev_unlock(hdev);

		mgmt_new_conn_param(hdev, &hcon->dst, hcon->dst_type,
				    store_hint, min, max, latency, timeout);
	}

	cp.handle = ev->handle;
	cp.interval_min = ev->interval_min;
	cp.interval_max = ev->interval_max;
	cp.latency = ev->latency;
	cp.timeout = ev->timeout;
	cp.min_ce_len = 0;
	cp.max_ce_len = 0;

	hci_send_cmd(hdev, HCI_OP_LE_CONN_PARAM_REQ_REPLY, sizeof(cp), &cp);
}

static void hci_le_direct_adv_report_evt(struct hci_dev *hdev, void *data,
					 struct sk_buff *skb)
{
	struct hci_ev_le_direct_adv_report *ev = data;
	int i;

	if (!hci_le_ev_skb_pull(hdev, skb, HCI_EV_LE_DIRECT_ADV_REPORT,
				flex_array_size(ev, info, ev->num)))
		return;

	if (!ev->num)
		return;

	hci_dev_lock(hdev);

	for (i = 0; i < ev->num; i++) {
		struct hci_ev_le_direct_adv_info *info = &ev->info[i];

		process_adv_report(hdev, info->type, &info->bdaddr,
				   info->bdaddr_type, &info->direct_addr,
				   info->direct_addr_type, info->rssi, NULL, 0,
				   false);
	}

	hci_dev_unlock(hdev);
}

static void hci_le_phy_update_evt(struct hci_dev *hdev, void *data,
				  struct sk_buff *skb)
{
	struct hci_ev_le_phy_update_complete *ev = data;
	struct hci_conn *conn;

	bt_dev_dbg(hdev, "status 0x%2.2x", ev->status);

	if (ev->status)
		return;

	hci_dev_lock(hdev);

	conn = hci_conn_hash_lookup_handle(hdev, __le16_to_cpu(ev->handle));
	if (!conn)
		goto unlock;

	conn->le_tx_phy = ev->tx_phy;
	conn->le_rx_phy = ev->rx_phy;

unlock:
	hci_dev_unlock(hdev);
}

#define HCI_LE_EV_VL(_op, _func, _min_len, _max_len) \
[_op] = { \
	.func = _func, \
	.min_len = _min_len, \
	.max_len = _max_len, \
}

#define HCI_LE_EV(_op, _func, _len) \
	HCI_LE_EV_VL(_op, _func, _len, _len)

#define HCI_LE_EV_STATUS(_op, _func) \
	HCI_LE_EV(_op, _func, sizeof(struct hci_ev_status))

/* Entries in this table shall have their position according to the subevent
 * opcode they handle so the use of the macros above is recommend since it does
 * attempt to initialize at its proper index using Designated Initializers that
 * way events without a callback function can be ommited.
 */
static const struct hci_le_ev {
	void (*func)(struct hci_dev *hdev, void *data, struct sk_buff *skb);
	u16  min_len;
	u16  max_len;
} hci_le_ev_table[U8_MAX + 1] = {
	/* [0x01 = HCI_EV_LE_CONN_COMPLETE] */
	HCI_LE_EV(HCI_EV_LE_CONN_COMPLETE, hci_le_conn_complete_evt,
		  sizeof(struct hci_ev_le_conn_complete)),
	/* [0x02 = HCI_EV_LE_ADVERTISING_REPORT] */
	HCI_LE_EV_VL(HCI_EV_LE_ADVERTISING_REPORT, hci_le_adv_report_evt,
		     sizeof(struct hci_ev_le_advertising_report),
		     HCI_MAX_EVENT_SIZE),
	/* [0x03 = HCI_EV_LE_CONN_UPDATE_COMPLETE] */
	HCI_LE_EV(HCI_EV_LE_CONN_UPDATE_COMPLETE,
		  hci_le_conn_update_complete_evt,
		  sizeof(struct hci_ev_le_conn_update_complete)),
	/* [0x04 = HCI_EV_LE_REMOTE_FEAT_COMPLETE] */
	HCI_LE_EV(HCI_EV_LE_REMOTE_FEAT_COMPLETE,
		  hci_le_remote_feat_complete_evt,
		  sizeof(struct hci_ev_le_remote_feat_complete)),
	/* [0x05 = HCI_EV_LE_LTK_REQ] */
	HCI_LE_EV(HCI_EV_LE_LTK_REQ, hci_le_ltk_request_evt,
		  sizeof(struct hci_ev_le_ltk_req)),
	/* [0x06 = HCI_EV_LE_REMOTE_CONN_PARAM_REQ] */
	HCI_LE_EV(HCI_EV_LE_REMOTE_CONN_PARAM_REQ,
		  hci_le_remote_conn_param_req_evt,
		  sizeof(struct hci_ev_le_remote_conn_param_req)),
	/* [0x0a = HCI_EV_LE_ENHANCED_CONN_COMPLETE] */
	HCI_LE_EV(HCI_EV_LE_ENHANCED_CONN_COMPLETE,
		  hci_le_enh_conn_complete_evt,
		  sizeof(struct hci_ev_le_enh_conn_complete)),
	/* [0x0b = HCI_EV_LE_DIRECT_ADV_REPORT] */
	HCI_LE_EV_VL(HCI_EV_LE_DIRECT_ADV_REPORT, hci_le_direct_adv_report_evt,
		     sizeof(struct hci_ev_le_direct_adv_report),
		     HCI_MAX_EVENT_SIZE),
	/* [0x0c = HCI_EV_LE_PHY_UPDATE_COMPLETE] */
	HCI_LE_EV(HCI_EV_LE_PHY_UPDATE_COMPLETE, hci_le_phy_update_evt,
		  sizeof(struct hci_ev_le_phy_update_complete)),
	/* [0x0d = HCI_EV_LE_EXT_ADV_REPORT] */
	HCI_LE_EV_VL(HCI_EV_LE_EXT_ADV_REPORT, hci_le_ext_adv_report_evt,
		     sizeof(struct hci_ev_le_ext_adv_report),
		     HCI_MAX_EVENT_SIZE),
	/* [0x12 = HCI_EV_LE_EXT_ADV_SET_TERM] */
	HCI_LE_EV(HCI_EV_LE_EXT_ADV_SET_TERM, hci_le_ext_adv_term_evt,
		  sizeof(struct hci_evt_le_ext_adv_set_term)),
};

static void hci_le_meta_evt(struct hci_dev *hdev, void *data,
			    struct sk_buff *skb, u16 *opcode, u8 *status,
			    hci_req_complete_t *req_complete,
			    hci_req_complete_skb_t *req_complete_skb)
{
	struct hci_ev_le_meta *ev = data;
	const struct hci_le_ev *subev;

	bt_dev_dbg(hdev, "subevent 0x%2.2x", ev->subevent);

	/* Only match event if command OGF is for LE */
	if (hdev->sent_cmd &&
	    hci_opcode_ogf(hci_skb_opcode(hdev->sent_cmd)) == 0x08 &&
	    hci_skb_event(hdev->sent_cmd) == ev->subevent) {
		*opcode = hci_skb_opcode(hdev->sent_cmd);
		hci_req_cmd_complete(hdev, *opcode, 0x00, req_complete,
				     req_complete_skb);
	}

	subev = &hci_le_ev_table[ev->subevent];
	if (!subev->func)
		return;

	if (skb->len < subev->min_len) {
		bt_dev_err(hdev, "unexpected subevent 0x%2.2x length: %u < %u",
			   ev->subevent, skb->len, subev->min_len);
		return;
	}

	/* Just warn if the length is over max_len size it still be
	 * possible to partially parse the event so leave to callback to
	 * decide if that is acceptable.
	 */
	if (skb->len > subev->max_len)
		bt_dev_warn(hdev, "unexpected subevent 0x%2.2x length: %u > %u",
			    ev->subevent, skb->len, subev->max_len);

	data = hci_le_ev_skb_pull(hdev, skb, ev->subevent, subev->min_len);
	if (!data)
		return;

	subev->func(hdev, data, skb);
}

static bool hci_get_cmd_complete(struct hci_dev *hdev, u16 opcode,
				 u8 event, struct sk_buff *skb)
{
	struct hci_ev_cmd_complete *ev;
	struct hci_event_hdr *hdr;

	if (!skb)
		return false;

	hdr = hci_ev_skb_pull(hdev, skb, event, sizeof(*hdr));
	if (!hdr)
		return false;

	if (event) {
		if (hdr->evt != event)
			return false;
		return true;
	}

	/* Check if request ended in Command Status - no way to retrieve
	 * any extra parameters in this case.
	 */
	if (hdr->evt == HCI_EV_CMD_STATUS)
		return false;

	if (hdr->evt != HCI_EV_CMD_COMPLETE) {
		bt_dev_err(hdev, "last event is not cmd complete (0x%2.2x)",
			   hdr->evt);
		return false;
	}

	ev = hci_cc_skb_pull(hdev, skb, opcode, sizeof(*ev));
	if (!ev)
		return false;

	if (opcode != __le16_to_cpu(ev->opcode)) {
		BT_DBG("opcode doesn't match (0x%2.2x != 0x%2.2x)", opcode,
		       __le16_to_cpu(ev->opcode));
		return false;
	}

	return true;
}

static void hci_store_wake_reason(struct hci_dev *hdev, u8 event,
				  struct sk_buff *skb)
{
	struct hci_ev_le_advertising_info *adv;
	struct hci_ev_le_direct_adv_info *direct_adv;
	struct hci_ev_le_ext_adv_info *ext_adv;
	const struct hci_ev_conn_complete *conn_complete = (void *)skb->data;
	const struct hci_ev_conn_request *conn_request = (void *)skb->data;

	hci_dev_lock(hdev);

	/* If we are currently suspended and this is the first BT event seen,
	 * save the wake reason associated with the event.
	 */
	if (!hdev->suspended || hdev->wake_reason)
		goto unlock;

	/* Default to remote wake. Values for wake_reason are documented in the
	 * Bluez mgmt api docs.
	 */
	hdev->wake_reason = MGMT_WAKE_REASON_REMOTE_WAKE;

	/* Once configured for remote wakeup, we should only wake up for
	 * reconnections. It's useful to see which device is waking us up so
	 * keep track of the bdaddr of the connection event that woke us up.
	 */
	if (event == HCI_EV_CONN_REQUEST) {
		bacpy(&hdev->wake_addr, &conn_complete->bdaddr);
		hdev->wake_addr_type = BDADDR_BREDR;
	} else if (event == HCI_EV_CONN_COMPLETE) {
		bacpy(&hdev->wake_addr, &conn_request->bdaddr);
		hdev->wake_addr_type = BDADDR_BREDR;
	} else if (event == HCI_EV_LE_META) {
		struct hci_ev_le_meta *le_ev = (void *)skb->data;
		u8 subevent = le_ev->subevent;
		u8 *ptr = &skb->data[sizeof(*le_ev)];
		u8 num_reports = *ptr;

		if ((subevent == HCI_EV_LE_ADVERTISING_REPORT ||
		     subevent == HCI_EV_LE_DIRECT_ADV_REPORT ||
		     subevent == HCI_EV_LE_EXT_ADV_REPORT) &&
		    num_reports) {
			adv = (void *)(ptr + 1);
			direct_adv = (void *)(ptr + 1);
			ext_adv = (void *)(ptr + 1);

			switch (subevent) {
			case HCI_EV_LE_ADVERTISING_REPORT:
				bacpy(&hdev->wake_addr, &adv->bdaddr);
				hdev->wake_addr_type = adv->bdaddr_type;
				break;
			case HCI_EV_LE_DIRECT_ADV_REPORT:
				bacpy(&hdev->wake_addr, &direct_adv->bdaddr);
				hdev->wake_addr_type = direct_adv->bdaddr_type;
				break;
			case HCI_EV_LE_EXT_ADV_REPORT:
				bacpy(&hdev->wake_addr, &ext_adv->bdaddr);
				hdev->wake_addr_type = ext_adv->bdaddr_type;
				break;
			}
		}
	} else {
		hdev->wake_reason = MGMT_WAKE_REASON_UNEXPECTED;
	}

unlock:
	hci_dev_unlock(hdev);
}

#define HCI_EV_VL(_op, _func, _min_len, _max_len) \
[_op] = { \
	.req = false, \
	.func = _func, \
	.min_len = _min_len, \
	.max_len = _max_len, \
}

#define HCI_EV(_op, _func, _len) \
	HCI_EV_VL(_op, _func, _len, _len)

#define HCI_EV_STATUS(_op, _func) \
	HCI_EV(_op, _func, sizeof(struct hci_ev_status))

#define HCI_EV_REQ_VL(_op, _func, _min_len, _max_len) \
[_op] = { \
	.req = true, \
	.func_req = _func, \
	.min_len = _min_len, \
	.max_len = _max_len, \
}

#define HCI_EV_REQ(_op, _func, _len) \
	HCI_EV_REQ_VL(_op, _func, _len, _len)

/* Entries in this table shall have their position according to the event opcode
 * they handle so the use of the macros above is recommend since it does attempt
 * to initialize at its proper index using Designated Initializers that way
 * events without a callback function don't have entered.
 */
static const struct hci_ev {
	bool req;
	union {
		void (*func)(struct hci_dev *hdev, void *data,
			     struct sk_buff *skb);
		void (*func_req)(struct hci_dev *hdev, void *data,
				 struct sk_buff *skb, u16 *opcode, u8 *status,
				 hci_req_complete_t *req_complete,
				 hci_req_complete_skb_t *req_complete_skb);
	};
	u16  min_len;
	u16  max_len;
} hci_ev_table[U8_MAX + 1] = {
	/* [0x01 = HCI_EV_INQUIRY_COMPLETE] */
	HCI_EV_STATUS(HCI_EV_INQUIRY_COMPLETE, hci_inquiry_complete_evt),
	/* [0x02 = HCI_EV_INQUIRY_RESULT] */
	HCI_EV_VL(HCI_EV_INQUIRY_RESULT, hci_inquiry_result_evt,
		  sizeof(struct hci_ev_inquiry_result), HCI_MAX_EVENT_SIZE),
	/* [0x03 = HCI_EV_CONN_COMPLETE] */
	HCI_EV(HCI_EV_CONN_COMPLETE, hci_conn_complete_evt,
	       sizeof(struct hci_ev_conn_complete)),
	/* [0x04 = HCI_EV_CONN_REQUEST] */
	HCI_EV(HCI_EV_CONN_REQUEST, hci_conn_request_evt,
	       sizeof(struct hci_ev_conn_request)),
	/* [0x05 = HCI_EV_DISCONN_COMPLETE] */
	HCI_EV(HCI_EV_DISCONN_COMPLETE, hci_disconn_complete_evt,
	       sizeof(struct hci_ev_disconn_complete)),
	/* [0x06 = HCI_EV_AUTH_COMPLETE] */
	HCI_EV(HCI_EV_AUTH_COMPLETE, hci_auth_complete_evt,
	       sizeof(struct hci_ev_auth_complete)),
	/* [0x07 = HCI_EV_REMOTE_NAME] */
	HCI_EV(HCI_EV_REMOTE_NAME, hci_remote_name_evt,
	       sizeof(struct hci_ev_remote_name)),
	/* [0x08 = HCI_EV_ENCRYPT_CHANGE] */
	HCI_EV(HCI_EV_ENCRYPT_CHANGE, hci_encrypt_change_evt,
	       sizeof(struct hci_ev_encrypt_change)),
	/* [0x09 = HCI_EV_CHANGE_LINK_KEY_COMPLETE] */
	HCI_EV(HCI_EV_CHANGE_LINK_KEY_COMPLETE,
	       hci_change_link_key_complete_evt,
	       sizeof(struct hci_ev_change_link_key_complete)),
	/* [0x0b = HCI_EV_REMOTE_FEATURES] */
	HCI_EV(HCI_EV_REMOTE_FEATURES, hci_remote_features_evt,
	       sizeof(struct hci_ev_remote_features)),
	/* [0x0e = HCI_EV_CMD_COMPLETE] */
	HCI_EV_REQ_VL(HCI_EV_CMD_COMPLETE, hci_cmd_complete_evt,
		      sizeof(struct hci_ev_cmd_complete), HCI_MAX_EVENT_SIZE),
	/* [0x0f = HCI_EV_CMD_STATUS] */
	HCI_EV_REQ(HCI_EV_CMD_STATUS, hci_cmd_status_evt,
		   sizeof(struct hci_ev_cmd_status)),
	/* [0x10 = HCI_EV_CMD_STATUS] */
	HCI_EV(HCI_EV_HARDWARE_ERROR, hci_hardware_error_evt,
	       sizeof(struct hci_ev_hardware_error)),
	/* [0x12 = HCI_EV_ROLE_CHANGE] */
	HCI_EV(HCI_EV_ROLE_CHANGE, hci_role_change_evt,
	       sizeof(struct hci_ev_role_change)),
	/* [0x13 = HCI_EV_NUM_COMP_PKTS] */
	HCI_EV_VL(HCI_EV_NUM_COMP_PKTS, hci_num_comp_pkts_evt,
		  sizeof(struct hci_ev_num_comp_pkts), HCI_MAX_EVENT_SIZE),
	/* [0x14 = HCI_EV_MODE_CHANGE] */
	HCI_EV(HCI_EV_MODE_CHANGE, hci_mode_change_evt,
	       sizeof(struct hci_ev_mode_change)),
	/* [0x16 = HCI_EV_PIN_CODE_REQ] */
	HCI_EV(HCI_EV_PIN_CODE_REQ, hci_pin_code_request_evt,
	       sizeof(struct hci_ev_pin_code_req)),
	/* [0x17 = HCI_EV_LINK_KEY_REQ] */
	HCI_EV(HCI_EV_LINK_KEY_REQ, hci_link_key_request_evt,
	       sizeof(struct hci_ev_link_key_req)),
	/* [0x18 = HCI_EV_LINK_KEY_NOTIFY] */
	HCI_EV(HCI_EV_LINK_KEY_NOTIFY, hci_link_key_notify_evt,
	       sizeof(struct hci_ev_link_key_notify)),
	/* [0x1c = HCI_EV_CLOCK_OFFSET] */
	HCI_EV(HCI_EV_CLOCK_OFFSET, hci_clock_offset_evt,
	       sizeof(struct hci_ev_clock_offset)),
	/* [0x1d = HCI_EV_PKT_TYPE_CHANGE] */
	HCI_EV(HCI_EV_PKT_TYPE_CHANGE, hci_pkt_type_change_evt,
	       sizeof(struct hci_ev_pkt_type_change)),
	/* [0x20 = HCI_EV_PSCAN_REP_MODE] */
	HCI_EV(HCI_EV_PSCAN_REP_MODE, hci_pscan_rep_mode_evt,
	       sizeof(struct hci_ev_pscan_rep_mode)),
	/* [0x22 = HCI_EV_INQUIRY_RESULT_WITH_RSSI] */
	HCI_EV_VL(HCI_EV_INQUIRY_RESULT_WITH_RSSI,
		  hci_inquiry_result_with_rssi_evt,
		  sizeof(struct hci_ev_inquiry_result_rssi),
		  HCI_MAX_EVENT_SIZE),
	/* [0x23 = HCI_EV_REMOTE_EXT_FEATURES] */
	HCI_EV(HCI_EV_REMOTE_EXT_FEATURES, hci_remote_ext_features_evt,
	       sizeof(struct hci_ev_remote_ext_features)),
	/* [0x2c = HCI_EV_SYNC_CONN_COMPLETE] */
	HCI_EV(HCI_EV_SYNC_CONN_COMPLETE, hci_sync_conn_complete_evt,
	       sizeof(struct hci_ev_sync_conn_complete)),
	/* [0x2d = HCI_EV_EXTENDED_INQUIRY_RESULT] */
	HCI_EV_VL(HCI_EV_EXTENDED_INQUIRY_RESULT,
		  hci_extended_inquiry_result_evt,
		  sizeof(struct hci_ev_ext_inquiry_result), HCI_MAX_EVENT_SIZE),
	/* [0x30 = HCI_EV_KEY_REFRESH_COMPLETE] */
	HCI_EV(HCI_EV_KEY_REFRESH_COMPLETE, hci_key_refresh_complete_evt,
	       sizeof(struct hci_ev_key_refresh_complete)),
	/* [0x31 = HCI_EV_IO_CAPA_REQUEST] */
	HCI_EV(HCI_EV_IO_CAPA_REQUEST, hci_io_capa_request_evt,
	       sizeof(struct hci_ev_io_capa_request)),
	/* [0x32 = HCI_EV_IO_CAPA_REPLY] */
	HCI_EV(HCI_EV_IO_CAPA_REPLY, hci_io_capa_reply_evt,
	       sizeof(struct hci_ev_io_capa_reply)),
	/* [0x33 = HCI_EV_USER_CONFIRM_REQUEST] */
	HCI_EV(HCI_EV_USER_CONFIRM_REQUEST, hci_user_confirm_request_evt,
	       sizeof(struct hci_ev_user_confirm_req)),
	/* [0x34 = HCI_EV_USER_PASSKEY_REQUEST] */
	HCI_EV(HCI_EV_USER_PASSKEY_REQUEST, hci_user_passkey_request_evt,
	       sizeof(struct hci_ev_user_passkey_req)),
	/* [0x35 = HCI_EV_REMOTE_OOB_DATA_REQUEST] */
	HCI_EV(HCI_EV_REMOTE_OOB_DATA_REQUEST, hci_remote_oob_data_request_evt,
	       sizeof(struct hci_ev_remote_oob_data_request)),
	/* [0x36 = HCI_EV_SIMPLE_PAIR_COMPLETE] */
	HCI_EV(HCI_EV_SIMPLE_PAIR_COMPLETE, hci_simple_pair_complete_evt,
	       sizeof(struct hci_ev_simple_pair_complete)),
	/* [0x3b = HCI_EV_USER_PASSKEY_NOTIFY] */
	HCI_EV(HCI_EV_USER_PASSKEY_NOTIFY, hci_user_passkey_notify_evt,
	       sizeof(struct hci_ev_user_passkey_notify)),
	/* [0x3c = HCI_EV_KEYPRESS_NOTIFY] */
	HCI_EV(HCI_EV_KEYPRESS_NOTIFY, hci_keypress_notify_evt,
	       sizeof(struct hci_ev_keypress_notify)),
	/* [0x3d = HCI_EV_REMOTE_HOST_FEATURES] */
	HCI_EV(HCI_EV_REMOTE_HOST_FEATURES, hci_remote_host_features_evt,
	       sizeof(struct hci_ev_remote_host_features)),
	/* [0x3e = HCI_EV_LE_META] */
	HCI_EV_REQ_VL(HCI_EV_LE_META, hci_le_meta_evt,
		      sizeof(struct hci_ev_le_meta), HCI_MAX_EVENT_SIZE),
#if IS_ENABLED(CONFIG_BT_HS)
	/* [0x40 = HCI_EV_PHY_LINK_COMPLETE] */
	HCI_EV(HCI_EV_PHY_LINK_COMPLETE, hci_phy_link_complete_evt,
	       sizeof(struct hci_ev_phy_link_complete)),
	/* [0x41 = HCI_EV_CHANNEL_SELECTED] */
	HCI_EV(HCI_EV_CHANNEL_SELECTED, hci_chan_selected_evt,
	       sizeof(struct hci_ev_channel_selected)),
	/* [0x42 = HCI_EV_DISCONN_PHY_LINK_COMPLETE] */
	HCI_EV(HCI_EV_DISCONN_LOGICAL_LINK_COMPLETE,
	       hci_disconn_loglink_complete_evt,
	       sizeof(struct hci_ev_disconn_logical_link_complete)),
	/* [0x45 = HCI_EV_LOGICAL_LINK_COMPLETE] */
	HCI_EV(HCI_EV_LOGICAL_LINK_COMPLETE, hci_loglink_complete_evt,
	       sizeof(struct hci_ev_logical_link_complete)),
	/* [0x46 = HCI_EV_DISCONN_LOGICAL_LINK_COMPLETE] */
	HCI_EV(HCI_EV_DISCONN_PHY_LINK_COMPLETE,
	       hci_disconn_phylink_complete_evt,
	       sizeof(struct hci_ev_disconn_phy_link_complete)),
#endif
	/* [0x48 = HCI_EV_NUM_COMP_BLOCKS] */
	HCI_EV(HCI_EV_NUM_COMP_BLOCKS, hci_num_comp_blocks_evt,
	       sizeof(struct hci_ev_num_comp_blocks)),
	/* [0xff = HCI_EV_VENDOR] */
	HCI_EV(HCI_EV_VENDOR, msft_vendor_evt, 0),
};

static void hci_event_func(struct hci_dev *hdev, u8 event, struct sk_buff *skb,
			   u16 *opcode, u8 *status,
			   hci_req_complete_t *req_complete,
			   hci_req_complete_skb_t *req_complete_skb)
{
	const struct hci_ev *ev = &hci_ev_table[event];
	void *data;

	if (!ev->func)
		return;

	if (skb->len < ev->min_len) {
		bt_dev_err(hdev, "unexpected event 0x%2.2x length: %u < %u",
			   event, skb->len, ev->min_len);
		return;
	}

	/* Just warn if the length is over max_len size it still be
	 * possible to partially parse the event so leave to callback to
	 * decide if that is acceptable.
	 */
	if (skb->len > ev->max_len)
		bt_dev_warn(hdev, "unexpected event 0x%2.2x length: %u > %u",
			    event, skb->len, ev->max_len);

	data = hci_ev_skb_pull(hdev, skb, event, ev->min_len);
	if (!data)
		return;

	if (ev->req)
		ev->func_req(hdev, data, skb, opcode, status, req_complete,
			     req_complete_skb);
	else
		ev->func(hdev, data, skb);
}

void hci_event_packet(struct hci_dev *hdev, struct sk_buff *skb)
{
	struct hci_event_hdr *hdr = (void *) skb->data;
	hci_req_complete_t req_complete = NULL;
	hci_req_complete_skb_t req_complete_skb = NULL;
	struct sk_buff *orig_skb = NULL;
	u8 status = 0, event, req_evt = 0;
	u16 opcode = HCI_OP_NOP;

	if (skb->len < sizeof(*hdr)) {
		bt_dev_err(hdev, "Malformed HCI Event");
		goto done;
	}

	event = hdr->evt;
	if (!event) {
		bt_dev_warn(hdev, "Received unexpected HCI Event 0x%2.2x",
			    event);
		goto done;
	}

	/* Only match event if command OGF is not for LE */
	if (hdev->sent_cmd &&
	    hci_opcode_ogf(hci_skb_opcode(hdev->sent_cmd)) != 0x08 &&
	    hci_skb_event(hdev->sent_cmd) == event) {
		hci_req_cmd_complete(hdev, hci_skb_opcode(hdev->sent_cmd),
				     status, &req_complete, &req_complete_skb);
		req_evt = event;
	}

	/* If it looks like we might end up having to call
	 * req_complete_skb, store a pristine copy of the skb since the
	 * various handlers may modify the original one through
	 * skb_pull() calls, etc.
	 */
	if (req_complete_skb || event == HCI_EV_CMD_STATUS ||
	    event == HCI_EV_CMD_COMPLETE)
		orig_skb = skb_clone(skb, GFP_KERNEL);

	skb_pull(skb, HCI_EVENT_HDR_SIZE);

	/* Store wake reason if we're suspended */
	hci_store_wake_reason(hdev, event, skb);

	bt_dev_dbg(hdev, "event 0x%2.2x", event);

	hci_event_func(hdev, event, skb, &opcode, &status, &req_complete,
		       &req_complete_skb);

	if (req_complete) {
		req_complete(hdev, status, opcode);
	} else if (req_complete_skb) {
		if (!hci_get_cmd_complete(hdev, opcode, req_evt, orig_skb)) {
			kfree_skb(orig_skb);
			orig_skb = NULL;
		}
		req_complete_skb(hdev, status, opcode, orig_skb);
	}

done:
	kfree_skb(orig_skb);
	kfree_skb(skb);
	hdev->stat.evt_rx++;
}<|MERGE_RESOLUTION|>--- conflicted
+++ resolved
@@ -2635,41 +2635,6 @@
 	hci_dev_unlock(hdev);
 }
 
-static void hci_cs_enhanced_setup_sync_conn(struct hci_dev *hdev, __u8 status)
-{
-	struct hci_cp_enhanced_setup_sync_conn *cp;
-	struct hci_conn *acl, *sco;
-	__u16 handle;
-
-	bt_dev_dbg(hdev, "status 0x%2.2x", status);
-
-	if (!status)
-		return;
-
-	cp = hci_sent_cmd_data(hdev, HCI_OP_ENHANCED_SETUP_SYNC_CONN);
-	if (!cp)
-		return;
-
-	handle = __le16_to_cpu(cp->handle);
-
-	bt_dev_dbg(hdev, "handle 0x%4.4x", handle);
-
-	hci_dev_lock(hdev);
-
-	acl = hci_conn_hash_lookup_handle(hdev, handle);
-	if (acl) {
-		sco = acl->link;
-		if (sco) {
-			sco->state = BT_CLOSED;
-
-			hci_connect_cfm(sco, status);
-			hci_conn_del(sco);
-		}
-	}
-
-	hci_dev_unlock(hdev);
-}
-
 static void hci_cs_sniff_mode(struct hci_dev *hdev, __u8 status)
 {
 	struct hci_cp_sniff_mode *cp;
@@ -2801,28 +2766,6 @@
 	hci_conn_del(conn);
 unlock:
 	hci_dev_unlock(hdev);
-}
-
-static u8 ev_bdaddr_type(struct hci_dev *hdev, u8 type, bool *resolved)
-{
-	/* When using controller based address resolution, then the new
-	 * address types 0x02 and 0x03 are used. These types need to be
-	 * converted back into either public address or random address type
-	 */
-	switch (type) {
-	case ADDR_LE_DEV_PUBLIC_RESOLVED:
-		if (resolved)
-			*resolved = true;
-		return ADDR_LE_DEV_PUBLIC;
-	case ADDR_LE_DEV_RANDOM_RESOLVED:
-		if (resolved)
-			*resolved = true;
-		return ADDR_LE_DEV_RANDOM;
-	}
-
-	if (resolved)
-		*resolved = false;
-	return type;
 }
 
 static u8 ev_bdaddr_type(struct hci_dev *hdev, u8 type, bool *resolved)
@@ -4078,84 +4021,6 @@
 	*opcode = __le16_to_cpu(ev->opcode);
 	*status = ev->status;
 
-<<<<<<< HEAD
-	switch (*opcode) {
-	case HCI_OP_INQUIRY:
-		hci_cs_inquiry(hdev, ev->status);
-		break;
-
-	case HCI_OP_CREATE_CONN:
-		hci_cs_create_conn(hdev, ev->status);
-		break;
-
-	case HCI_OP_DISCONNECT:
-		hci_cs_disconnect(hdev, ev->status);
-		break;
-
-	case HCI_OP_ADD_SCO:
-		hci_cs_add_sco(hdev, ev->status);
-		break;
-
-	case HCI_OP_AUTH_REQUESTED:
-		hci_cs_auth_requested(hdev, ev->status);
-		break;
-
-	case HCI_OP_SET_CONN_ENCRYPT:
-		hci_cs_set_conn_encrypt(hdev, ev->status);
-		break;
-
-	case HCI_OP_REMOTE_NAME_REQ:
-		hci_cs_remote_name_req(hdev, ev->status);
-		break;
-
-	case HCI_OP_READ_REMOTE_FEATURES:
-		hci_cs_read_remote_features(hdev, ev->status);
-		break;
-
-	case HCI_OP_READ_REMOTE_EXT_FEATURES:
-		hci_cs_read_remote_ext_features(hdev, ev->status);
-		break;
-
-	case HCI_OP_SETUP_SYNC_CONN:
-		hci_cs_setup_sync_conn(hdev, ev->status);
-		break;
-
-	case HCI_OP_ENHANCED_SETUP_SYNC_CONN:
-		hci_cs_enhanced_setup_sync_conn(hdev, ev->status);
-		break;
-
-	case HCI_OP_SNIFF_MODE:
-		hci_cs_sniff_mode(hdev, ev->status);
-		break;
-
-	case HCI_OP_EXIT_SNIFF_MODE:
-		hci_cs_exit_sniff_mode(hdev, ev->status);
-		break;
-
-	case HCI_OP_SWITCH_ROLE:
-		hci_cs_switch_role(hdev, ev->status);
-		break;
-
-	case HCI_OP_LE_CREATE_CONN:
-		hci_cs_le_create_conn(hdev, ev->status);
-		break;
-
-	case HCI_OP_LE_READ_REMOTE_FEATURES:
-		hci_cs_le_read_remote_features(hdev, ev->status);
-		break;
-
-	case HCI_OP_LE_START_ENC:
-		hci_cs_le_start_enc(hdev, ev->status);
-		break;
-
-	case HCI_OP_LE_EXT_CREATE_CONN:
-		hci_cs_le_ext_create_conn(hdev, ev->status);
-		break;
-
-	default:
-		BT_DBG("%s opcode 0x%4.4x", hdev->name, *opcode);
-		break;
-=======
 	bt_dev_dbg(hdev, "opcode 0x%4.4x", *opcode);
 
 	for (i = 0; i < ARRAY_SIZE(hci_cs_table); i++) {
@@ -4163,7 +4028,6 @@
 			hci_cs_table[i].func(hdev, ev->status);
 			break;
 		}
->>>>>>> 754e0b0e
 	}
 
 	handle_cmd_cnt_and_timer(hdev, ev->ncmd);
@@ -4796,7 +4660,6 @@
 {
 	struct hci_ev_sync_conn_complete *ev = data;
 	struct hci_conn *conn;
-	unsigned int notify_evt;
 
 	bt_dev_dbg(hdev, "status 0x%2.2x", ev->status);
 
@@ -4868,16 +4731,6 @@
 	}
 
 	bt_dev_dbg(hdev, "SCO connected with air mode: %02x", ev->air_mode);
-<<<<<<< HEAD
-
-	switch (ev->air_mode) {
-	case 0x02:
-		notify_evt = HCI_NOTIFY_ENABLE_SCO_CVSD;
-		break;
-	case 0x03:
-		notify_evt = HCI_NOTIFY_ENABLE_SCO_TRANSP;
-		break;
-=======
 	/* Notify only in case of SCO over HCI transport data path which
 	 * is zero and non-zero value shall be non-HCI transport data path
 	 */
@@ -4890,15 +4743,6 @@
 			hdev->notify(hdev, HCI_NOTIFY_ENABLE_SCO_TRANSP);
 			break;
 		}
->>>>>>> 754e0b0e
-	}
-
-	/* Notify only in case of SCO over HCI transport data path which
-	 * is zero and non-zero value shall be non-HCI transport data path
-	 */
-	if (conn->codec.data_path == 0) {
-		if (hdev->notify)
-			hdev->notify(hdev, notify_evt);
 	}
 
 	hci_connect_cfm(conn, ev->status);
@@ -5909,11 +5753,7 @@
 static struct hci_conn *check_pending_le_conn(struct hci_dev *hdev,
 					      bdaddr_t *addr,
 					      u8 addr_type, bool addr_resolved,
-<<<<<<< HEAD
-					      u8 adv_type, bdaddr_t *direct_rpa)
-=======
 					      u8 adv_type)
->>>>>>> 754e0b0e
 {
 	struct hci_conn *conn;
 	struct hci_conn_params *params;
@@ -5968,11 +5808,7 @@
 
 	conn = hci_connect_le(hdev, addr, addr_type, addr_resolved,
 			      BT_SECURITY_LOW, hdev->def_le_autoconnect_timeout,
-<<<<<<< HEAD
-			      HCI_ROLE_MASTER, direct_rpa);
-=======
 			      HCI_ROLE_MASTER);
->>>>>>> 754e0b0e
 	if (!IS_ERR(conn)) {
 		/* If HCI_AUTO_CONN_EXPLICIT is set, conn is already owned
 		 * by higher layer that tried to connect, if no then
@@ -6095,11 +5931,7 @@
 	 * for advertising reports) and is already verified to be RPA above.
 	 */
 	conn = check_pending_le_conn(hdev, bdaddr, bdaddr_type, bdaddr_resolved,
-<<<<<<< HEAD
-				     type, direct_addr);
-=======
 				     type);
->>>>>>> 754e0b0e
 	if (!ext_adv && conn && type == LE_ADV_IND && len <= HCI_MAX_AD_LENGTH) {
 		/* Store report for later inclusion by
 		 * mgmt_device_connected
