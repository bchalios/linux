/* interrupt.h */
#ifndef _LINUX_INTERRUPT_H
#define _LINUX_INTERRUPT_H

#include <linux/kernel.h>
#include <linux/linkage.h>
#include <linux/bitops.h>
#include <linux/preempt.h>
#include <linux/cpumask.h>
#include <linux/irqreturn.h>
#include <linux/irqnr.h>
#include <linux/hardirq.h>
#include <linux/irqflags.h>
#include <linux/hrtimer.h>
#include <linux/kref.h>
#include <linux/workqueue.h>

#include <linux/atomic.h>
#include <asm/ptrace.h>
#include <asm/irq.h>

/*
 * These correspond to the IORESOURCE_IRQ_* defines in
 * linux/ioport.h to select the interrupt line behaviour.  When
 * requesting an interrupt without specifying a IRQF_TRIGGER, the
 * setting should be assumed to be "as already configured", which
 * may be as per machine or firmware initialisation.
 */
#define IRQF_TRIGGER_NONE	0x00000000
#define IRQF_TRIGGER_RISING	0x00000001
#define IRQF_TRIGGER_FALLING	0x00000002
#define IRQF_TRIGGER_HIGH	0x00000004
#define IRQF_TRIGGER_LOW	0x00000008
#define IRQF_TRIGGER_MASK	(IRQF_TRIGGER_HIGH | IRQF_TRIGGER_LOW | \
				 IRQF_TRIGGER_RISING | IRQF_TRIGGER_FALLING)
#define IRQF_TRIGGER_PROBE	0x00000010

/*
 * These flags used only by the kernel as part of the
 * irq handling routines.
 *
 * IRQF_DISABLED - keep irqs disabled when calling the action handler.
 *                 DEPRECATED. This flag is a NOOP and scheduled to be removed
 * IRQF_SHARED - allow sharing the irq among several devices
 * IRQF_PROBE_SHARED - set by callers when they expect sharing mismatches to occur
 * IRQF_TIMER - Flag to mark this interrupt as timer interrupt
 * IRQF_PERCPU - Interrupt is per cpu
 * IRQF_NOBALANCING - Flag to exclude this interrupt from irq balancing
 * IRQF_IRQPOLL - Interrupt is used for polling (only the interrupt that is
 *                registered first in an shared interrupt is considered for
 *                performance reasons)
 * IRQF_ONESHOT - Interrupt is not reenabled after the hardirq handler finished.
 *                Used by threaded interrupts which need to keep the
 *                irq line disabled until the threaded handler has been run.
 * IRQF_NO_SUSPEND - Do not disable this IRQ during suspend
 * IRQF_FORCE_RESUME - Force enable it on resume even if IRQF_NO_SUSPEND is set
 * IRQF_NO_THREAD - Interrupt cannot be threaded
 * IRQF_EARLY_RESUME - Resume IRQ early during syscore instead of at device
 *                resume time.
 */
#define IRQF_DISABLED		0x00000020
#define IRQF_SHARED		0x00000080
#define IRQF_PROBE_SHARED	0x00000100
#define __IRQF_TIMER		0x00000200
#define IRQF_PERCPU		0x00000400
#define IRQF_NOBALANCING	0x00000800
#define IRQF_IRQPOLL		0x00001000
#define IRQF_ONESHOT		0x00002000
#define IRQF_NO_SUSPEND		0x00004000
#define IRQF_FORCE_RESUME	0x00008000
#define IRQF_NO_THREAD		0x00010000
#define IRQF_EARLY_RESUME	0x00020000

#define IRQF_TIMER		(__IRQF_TIMER | IRQF_NO_SUSPEND | IRQF_NO_THREAD)

/*
 * These values can be returned by request_any_context_irq() and
 * describe the context the interrupt will be run in.
 *
 * IRQC_IS_HARDIRQ - interrupt runs in hardirq context
 * IRQC_IS_NESTED - interrupt runs in a nested threaded context
 */
enum {
	IRQC_IS_HARDIRQ	= 0,
	IRQC_IS_NESTED,
};

typedef irqreturn_t (*irq_handler_t)(int, void *);

/**
 * struct irqaction - per interrupt action descriptor
 * @handler:	interrupt handler function
 * @name:	name of the device
 * @dev_id:	cookie to identify the device
 * @percpu_dev_id:	cookie to identify the device
 * @next:	pointer to the next irqaction for shared interrupts
 * @irq:	interrupt number
 * @flags:	flags (see IRQF_* above)
 * @thread_fn:	interrupt handler function for threaded interrupts
 * @thread:	thread pointer for threaded interrupts
 * @thread_flags:	flags related to @thread
 * @thread_mask:	bitmask for keeping track of @thread activity
 * @dir:	pointer to the proc/irq/NN/name entry
 */
struct irqaction {
	irq_handler_t		handler;
	void			*dev_id;
	void __percpu		*percpu_dev_id;
	struct irqaction	*next;
	irq_handler_t		thread_fn;
	struct task_struct	*thread;
	unsigned int		irq;
	unsigned int		flags;
	unsigned long		thread_flags;
	unsigned long		thread_mask;
	const char		*name;
	struct proc_dir_entry	*dir;
} ____cacheline_internodealigned_in_smp;

extern irqreturn_t no_action(int cpl, void *dev_id);

extern int __must_check
request_threaded_irq(unsigned int irq, irq_handler_t handler,
		     irq_handler_t thread_fn,
		     unsigned long flags, const char *name, void *dev);

static inline int __must_check
request_irq(unsigned int irq, irq_handler_t handler, unsigned long flags,
	    const char *name, void *dev)
{
	return request_threaded_irq(irq, handler, NULL, flags, name, dev);
}

extern int __must_check
request_any_context_irq(unsigned int irq, irq_handler_t handler,
			unsigned long flags, const char *name, void *dev_id);

extern int __must_check
request_percpu_irq(unsigned int irq, irq_handler_t handler,
		   const char *devname, void __percpu *percpu_dev_id);

extern void free_irq(unsigned int, void *);
extern void free_percpu_irq(unsigned int, void __percpu *);

struct device;

extern int __must_check
devm_request_threaded_irq(struct device *dev, unsigned int irq,
			  irq_handler_t handler, irq_handler_t thread_fn,
			  unsigned long irqflags, const char *devname,
			  void *dev_id);

static inline int __must_check
devm_request_irq(struct device *dev, unsigned int irq, irq_handler_t handler,
		 unsigned long irqflags, const char *devname, void *dev_id)
{
	return devm_request_threaded_irq(dev, irq, handler, NULL, irqflags,
					 devname, dev_id);
}

extern int __must_check
devm_request_any_context_irq(struct device *dev, unsigned int irq,
		 irq_handler_t handler, unsigned long irqflags,
		 const char *devname, void *dev_id);

extern void devm_free_irq(struct device *dev, unsigned int irq, void *dev_id);

/*
 * On lockdep we dont want to enable hardirqs in hardirq
 * context. Use local_irq_enable_in_hardirq() to annotate
 * kernel code that has to do this nevertheless (pretty much
 * the only valid case is for old/broken hardware that is
 * insanely slow).
 *
 * NOTE: in theory this might break fragile code that relies
 * on hardirq delivery - in practice we dont seem to have such
 * places left. So the only effect should be slightly increased
 * irqs-off latencies.
 */
#ifdef CONFIG_LOCKDEP
# define local_irq_enable_in_hardirq()	do { } while (0)
#else
# define local_irq_enable_in_hardirq()	local_irq_enable()
#endif

extern void disable_irq_nosync(unsigned int irq);
extern void disable_irq(unsigned int irq);
extern void disable_percpu_irq(unsigned int irq);
extern void enable_irq(unsigned int irq);
extern void enable_percpu_irq(unsigned int irq, unsigned int type);
extern void irq_wake_thread(unsigned int irq, void *dev_id);

/* The following three functions are for the core kernel use only. */
extern void suspend_device_irqs(void);
extern void resume_device_irqs(void);
#ifdef CONFIG_PM_SLEEP
extern int check_wakeup_irqs(void);
#else
static inline int check_wakeup_irqs(void) { return 0; }
#endif

<<<<<<< HEAD
#if defined(CONFIG_SMP)

extern cpumask_var_t irq_default_affinity;

/* Internal implementation. Use the helpers below */
extern int __irq_set_affinity(unsigned int irq, const struct cpumask *cpumask,
			      bool force);

/**
 * irq_set_affinity - Set the irq affinity of a given irq
 * @irq:	Interrupt to set affinity
 * @cpumask:	cpumask
 *
 * Fails if cpumask does not contain an online CPU
 */
static inline int
irq_set_affinity(unsigned int irq, const struct cpumask *cpumask)
{
	return __irq_set_affinity(irq, cpumask, false);
}

/**
 * irq_force_affinity - Force the irq affinity of a given irq
 * @irq:	Interrupt to set affinity
 * @cpumask:	cpumask
 *
 * Same as irq_set_affinity, but without checking the mask against
 * online cpus.
 *
 * Solely for low level cpu hotplug code, where we need to make per
 * cpu interrupts affine before the cpu becomes online.
 */
static inline int
irq_force_affinity(unsigned int irq, const struct cpumask *cpumask)
{
	return __irq_set_affinity(irq, cpumask, true);
}

extern int irq_can_set_affinity(unsigned int irq);
extern int irq_select_affinity(unsigned int irq);

extern int irq_set_affinity_hint(unsigned int irq, const struct cpumask *m);

=======
>>>>>>> 1a5700bc
/**
 * struct irq_affinity_notify - context for notification of IRQ affinity changes
 * @irq:		Interrupt to which notification applies
 * @kref:		Reference count, for internal use
 * @work:		Work item, for internal use
 * @notify:		Function to be called on change.  This will be
 *			called in process context.
 * @release:		Function to be called on release.  This will be
 *			called in process context.  Once registered, the
 *			structure must only be freed when this function is
 *			called or later.
 */
struct irq_affinity_notify {
	unsigned int irq;
	struct kref kref;
	struct work_struct work;
	void (*notify)(struct irq_affinity_notify *, const cpumask_t *mask);
	void (*release)(struct kref *ref);
};

#if defined(CONFIG_SMP)

extern cpumask_var_t irq_default_affinity;

/* Internal implementation. Use the helpers below */
extern int __irq_set_affinity(unsigned int irq, const struct cpumask *cpumask,
			      bool force);

/**
 * irq_set_affinity - Set the irq affinity of a given irq
 * @irq:	Interrupt to set affinity
 * @cpumask:	cpumask
 *
 * Fails if cpumask does not contain an online CPU
 */
static inline int
irq_set_affinity(unsigned int irq, const struct cpumask *cpumask)
{
	return __irq_set_affinity(irq, cpumask, false);
}

/**
 * irq_force_affinity - Force the irq affinity of a given irq
 * @irq:	Interrupt to set affinity
 * @cpumask:	cpumask
 *
 * Same as irq_set_affinity, but without checking the mask against
 * online cpus.
 *
 * Solely for low level cpu hotplug code, where we need to make per
 * cpu interrupts affine before the cpu becomes online.
 */
static inline int
irq_force_affinity(unsigned int irq, const struct cpumask *cpumask)
{
	return __irq_set_affinity(irq, cpumask, true);
}

extern int irq_can_set_affinity(unsigned int irq);
extern int irq_select_affinity(unsigned int irq);

extern int irq_set_affinity_hint(unsigned int irq, const struct cpumask *m);

extern int
irq_set_affinity_notifier(unsigned int irq, struct irq_affinity_notify *notify);

#else /* CONFIG_SMP */

static inline int irq_set_affinity(unsigned int irq, const struct cpumask *m)
{
	return -EINVAL;
}

static inline int irq_force_affinity(unsigned int irq, const struct cpumask *cpumask)
{
	return 0;
}

static inline int irq_can_set_affinity(unsigned int irq)
{
	return 0;
}

static inline int irq_select_affinity(unsigned int irq)  { return 0; }

static inline int irq_set_affinity_hint(unsigned int irq,
					const struct cpumask *m)
{
	return -EINVAL;
}

static inline int
irq_set_affinity_notifier(unsigned int irq, struct irq_affinity_notify *notify)
{
	return 0;
}
#endif /* CONFIG_SMP */

/*
 * Special lockdep variants of irq disabling/enabling.
 * These should be used for locking constructs that
 * know that a particular irq context which is disabled,
 * and which is the only irq-context user of a lock,
 * that it's safe to take the lock in the irq-disabled
 * section without disabling hardirqs.
 *
 * On !CONFIG_LOCKDEP they are equivalent to the normal
 * irq disable/enable methods.
 */
static inline void disable_irq_nosync_lockdep(unsigned int irq)
{
	disable_irq_nosync(irq);
#ifdef CONFIG_LOCKDEP
	local_irq_disable();
#endif
}

static inline void disable_irq_nosync_lockdep_irqsave(unsigned int irq, unsigned long *flags)
{
	disable_irq_nosync(irq);
#ifdef CONFIG_LOCKDEP
	local_irq_save(*flags);
#endif
}

static inline void disable_irq_lockdep(unsigned int irq)
{
	disable_irq(irq);
#ifdef CONFIG_LOCKDEP
	local_irq_disable();
#endif
}

static inline void enable_irq_lockdep(unsigned int irq)
{
#ifdef CONFIG_LOCKDEP
	local_irq_enable();
#endif
	enable_irq(irq);
}

static inline void enable_irq_lockdep_irqrestore(unsigned int irq, unsigned long *flags)
{
#ifdef CONFIG_LOCKDEP
	local_irq_restore(*flags);
#endif
	enable_irq(irq);
}

/* IRQ wakeup (PM) control: */
extern int irq_set_irq_wake(unsigned int irq, unsigned int on);

static inline int enable_irq_wake(unsigned int irq)
{
	return irq_set_irq_wake(irq, 1);
}

static inline int disable_irq_wake(unsigned int irq)
{
	return irq_set_irq_wake(irq, 0);
}


#ifdef CONFIG_IRQ_FORCED_THREADING
extern bool force_irqthreads;
#else
#define force_irqthreads	(0)
#endif

#ifndef __ARCH_SET_SOFTIRQ_PENDING
#define set_softirq_pending(x) (local_softirq_pending() = (x))
#define or_softirq_pending(x)  (local_softirq_pending() |= (x))
#endif

/* Some architectures might implement lazy enabling/disabling of
 * interrupts. In some cases, such as stop_machine, we might want
 * to ensure that after a local_irq_disable(), interrupts have
 * really been disabled in hardware. Such architectures need to
 * implement the following hook.
 */
#ifndef hard_irq_disable
#define hard_irq_disable()	do { } while(0)
#endif

/* PLEASE, avoid to allocate new softirqs, if you need not _really_ high
   frequency threaded job scheduling. For almost all the purposes
   tasklets are more than enough. F.e. all serial device BHs et
   al. should be converted to tasklets, not to softirqs.
 */

enum
{
	HI_SOFTIRQ=0,
	TIMER_SOFTIRQ,
	NET_TX_SOFTIRQ,
	NET_RX_SOFTIRQ,
	BLOCK_SOFTIRQ,
	BLOCK_IOPOLL_SOFTIRQ,
	TASKLET_SOFTIRQ,
	SCHED_SOFTIRQ,
	HRTIMER_SOFTIRQ,
	RCU_SOFTIRQ,    /* Preferable RCU should always be the last softirq */

	NR_SOFTIRQS
};

#define SOFTIRQ_STOP_IDLE_MASK (~(1 << RCU_SOFTIRQ))

/* map softirq index to softirq name. update 'softirq_to_name' in
 * kernel/softirq.c when adding a new softirq.
 */
extern const char * const softirq_to_name[NR_SOFTIRQS];

/* softirq mask and active fields moved to irq_cpustat_t in
 * asm/hardirq.h to get better cache usage.  KAO
 */

struct softirq_action
{
	void	(*action)(struct softirq_action *);
};

asmlinkage void do_softirq(void);
asmlinkage void __do_softirq(void);

#ifdef __ARCH_HAS_DO_SOFTIRQ
void do_softirq_own_stack(void);
#else
static inline void do_softirq_own_stack(void)
{
	__do_softirq();
}
#endif

extern void open_softirq(int nr, void (*action)(struct softirq_action *));
extern void softirq_init(void);
extern void __raise_softirq_irqoff(unsigned int nr);

extern void raise_softirq_irqoff(unsigned int nr);
extern void raise_softirq(unsigned int nr);

DECLARE_PER_CPU(struct task_struct *, ksoftirqd);

static inline struct task_struct *this_cpu_ksoftirqd(void)
{
	return this_cpu_read(ksoftirqd);
}

/* Tasklets --- multithreaded analogue of BHs.

   Main feature differing them of generic softirqs: tasklet
   is running only on one CPU simultaneously.

   Main feature differing them of BHs: different tasklets
   may be run simultaneously on different CPUs.

   Properties:
   * If tasklet_schedule() is called, then tasklet is guaranteed
     to be executed on some cpu at least once after this.
   * If the tasklet is already scheduled, but its execution is still not
     started, it will be executed only once.
   * If this tasklet is already running on another CPU (or schedule is called
     from tasklet itself), it is rescheduled for later.
   * Tasklet is strictly serialized wrt itself, but not
     wrt another tasklets. If client needs some intertask synchronization,
     he makes it with spinlocks.
 */

struct tasklet_struct
{
	struct tasklet_struct *next;
	unsigned long state;
	atomic_t count;
	void (*func)(unsigned long);
	unsigned long data;
};

#define DECLARE_TASKLET(name, func, data) \
struct tasklet_struct name = { NULL, 0, ATOMIC_INIT(0), func, data }

#define DECLARE_TASKLET_DISABLED(name, func, data) \
struct tasklet_struct name = { NULL, 0, ATOMIC_INIT(1), func, data }


enum
{
	TASKLET_STATE_SCHED,	/* Tasklet is scheduled for execution */
	TASKLET_STATE_RUN	/* Tasklet is running (SMP only) */
};

#ifdef CONFIG_SMP
static inline int tasklet_trylock(struct tasklet_struct *t)
{
	return !test_and_set_bit(TASKLET_STATE_RUN, &(t)->state);
}

static inline void tasklet_unlock(struct tasklet_struct *t)
{
	smp_mb__before_atomic();
	clear_bit(TASKLET_STATE_RUN, &(t)->state);
}

static inline void tasklet_unlock_wait(struct tasklet_struct *t)
{
	while (test_bit(TASKLET_STATE_RUN, &(t)->state)) { barrier(); }
}
#else
#define tasklet_trylock(t) 1
#define tasklet_unlock_wait(t) do { } while (0)
#define tasklet_unlock(t) do { } while (0)
#endif

extern void __tasklet_schedule(struct tasklet_struct *t);

static inline void tasklet_schedule(struct tasklet_struct *t)
{
	if (!test_and_set_bit(TASKLET_STATE_SCHED, &t->state))
		__tasklet_schedule(t);
}

extern void __tasklet_hi_schedule(struct tasklet_struct *t);

static inline void tasklet_hi_schedule(struct tasklet_struct *t)
{
	if (!test_and_set_bit(TASKLET_STATE_SCHED, &t->state))
		__tasklet_hi_schedule(t);
}

extern void __tasklet_hi_schedule_first(struct tasklet_struct *t);

/*
 * This version avoids touching any other tasklets. Needed for kmemcheck
 * in order not to take any page faults while enqueueing this tasklet;
 * consider VERY carefully whether you really need this or
 * tasklet_hi_schedule()...
 */
static inline void tasklet_hi_schedule_first(struct tasklet_struct *t)
{
	if (!test_and_set_bit(TASKLET_STATE_SCHED, &t->state))
		__tasklet_hi_schedule_first(t);
}


static inline void tasklet_disable_nosync(struct tasklet_struct *t)
{
	atomic_inc(&t->count);
	smp_mb__after_atomic();
}

static inline void tasklet_disable(struct tasklet_struct *t)
{
	tasklet_disable_nosync(t);
	tasklet_unlock_wait(t);
	smp_mb();
}

static inline void tasklet_enable(struct tasklet_struct *t)
{
	smp_mb__before_atomic();
	atomic_dec(&t->count);
}

static inline void tasklet_hi_enable(struct tasklet_struct *t)
{
	smp_mb__before_atomic();
	atomic_dec(&t->count);
}

extern void tasklet_kill(struct tasklet_struct *t);
extern void tasklet_kill_immediate(struct tasklet_struct *t, unsigned int cpu);
extern void tasklet_init(struct tasklet_struct *t,
			 void (*func)(unsigned long), unsigned long data);

struct tasklet_hrtimer {
	struct hrtimer		timer;
	struct tasklet_struct	tasklet;
	enum hrtimer_restart	(*function)(struct hrtimer *);
};

extern void
tasklet_hrtimer_init(struct tasklet_hrtimer *ttimer,
		     enum hrtimer_restart (*function)(struct hrtimer *),
		     clockid_t which_clock, enum hrtimer_mode mode);

static inline
int tasklet_hrtimer_start(struct tasklet_hrtimer *ttimer, ktime_t time,
			  const enum hrtimer_mode mode)
{
	return hrtimer_start(&ttimer->timer, time, mode);
}

static inline
void tasklet_hrtimer_cancel(struct tasklet_hrtimer *ttimer)
{
	hrtimer_cancel(&ttimer->timer);
	tasklet_kill(&ttimer->tasklet);
}

/*
 * Autoprobing for irqs:
 *
 * probe_irq_on() and probe_irq_off() provide robust primitives
 * for accurate IRQ probing during kernel initialization.  They are
 * reasonably simple to use, are not "fooled" by spurious interrupts,
 * and, unlike other attempts at IRQ probing, they do not get hung on
 * stuck interrupts (such as unused PS2 mouse interfaces on ASUS boards).
 *
 * For reasonably foolproof probing, use them as follows:
 *
 * 1. clear and/or mask the device's internal interrupt.
 * 2. sti();
 * 3. irqs = probe_irq_on();      // "take over" all unassigned idle IRQs
 * 4. enable the device and cause it to trigger an interrupt.
 * 5. wait for the device to interrupt, using non-intrusive polling or a delay.
 * 6. irq = probe_irq_off(irqs);  // get IRQ number, 0=none, negative=multiple
 * 7. service the device to clear its pending interrupt.
 * 8. loop again if paranoia is required.
 *
 * probe_irq_on() returns a mask of allocated irq's.
 *
 * probe_irq_off() takes the mask as a parameter,
 * and returns the irq number which occurred,
 * or zero if none occurred, or a negative irq number
 * if more than one irq occurred.
 */

#if !defined(CONFIG_GENERIC_IRQ_PROBE) 
static inline unsigned long probe_irq_on(void)
{
	return 0;
}
static inline int probe_irq_off(unsigned long val)
{
	return 0;
}
static inline unsigned int probe_irq_mask(unsigned long val)
{
	return 0;
}
#else
extern unsigned long probe_irq_on(void);	/* returns 0 on failure */
extern int probe_irq_off(unsigned long);	/* returns 0 or negative on failure */
extern unsigned int probe_irq_mask(unsigned long);	/* returns mask of ISA interrupts */
#endif

#ifdef CONFIG_PROC_FS
/* Initialize /proc/irq/ */
extern void init_irq_proc(void);
#else
static inline void init_irq_proc(void)
{
}
#endif

struct seq_file;
int show_interrupts(struct seq_file *p, void *v);
int arch_show_interrupts(struct seq_file *p, int prec);

extern int early_irq_init(void);
extern int arch_probe_nr_irqs(void);
extern int arch_early_irq_init(void);

#endif<|MERGE_RESOLUTION|>--- conflicted
+++ resolved
@@ -199,52 +199,6 @@
 static inline int check_wakeup_irqs(void) { return 0; }
 #endif
 
-<<<<<<< HEAD
-#if defined(CONFIG_SMP)
-
-extern cpumask_var_t irq_default_affinity;
-
-/* Internal implementation. Use the helpers below */
-extern int __irq_set_affinity(unsigned int irq, const struct cpumask *cpumask,
-			      bool force);
-
-/**
- * irq_set_affinity - Set the irq affinity of a given irq
- * @irq:	Interrupt to set affinity
- * @cpumask:	cpumask
- *
- * Fails if cpumask does not contain an online CPU
- */
-static inline int
-irq_set_affinity(unsigned int irq, const struct cpumask *cpumask)
-{
-	return __irq_set_affinity(irq, cpumask, false);
-}
-
-/**
- * irq_force_affinity - Force the irq affinity of a given irq
- * @irq:	Interrupt to set affinity
- * @cpumask:	cpumask
- *
- * Same as irq_set_affinity, but without checking the mask against
- * online cpus.
- *
- * Solely for low level cpu hotplug code, where we need to make per
- * cpu interrupts affine before the cpu becomes online.
- */
-static inline int
-irq_force_affinity(unsigned int irq, const struct cpumask *cpumask)
-{
-	return __irq_set_affinity(irq, cpumask, true);
-}
-
-extern int irq_can_set_affinity(unsigned int irq);
-extern int irq_select_affinity(unsigned int irq);
-
-extern int irq_set_affinity_hint(unsigned int irq, const struct cpumask *m);
-
-=======
->>>>>>> 1a5700bc
 /**
  * struct irq_affinity_notify - context for notification of IRQ affinity changes
  * @irq:		Interrupt to which notification applies
